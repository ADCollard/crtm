--- conflicted
+++ resolved
@@ -52,15 +52,6 @@
 else()
   set( CRTM_COEFFS_PATH ${CMAKE_BINARY_DIR}/test_data/${REPO_VERSION})
   file(MAKE_DIRECTORY ${CRTM_COEFFS_PATH})
-<<<<<<< HEAD
-  set( ECBUILD_DOWNLOAD_BASE_URL https://dashrepo.ucar.edu/dataset/147_miesch )
-  message(STATUS "download CRTM coeffs files from: ${ECBUILD_DOWNLOAD_BASE_URL}/file to ${CRTM_COEFFS_PATH}")
-  ecbuild_get_test_multidata( TARGET   get_crtm_coeffs
-                              NAMES    crtm_coefficients.tar.gz:dedd4b5ac0172934b90748b63ad62199
-                              DIRNAME  file
-                              DIRLOCAL ${CRTM_COEFFS_PATH}
-                              EXTRACT )
-=======
   set( ECBUILD_DOWNLOAD_BASE_URL https://dashrepo.ucar.edu/api/v1/dataset/147_miesch/version/1.1.0/file )
   set( test_files_dirname crtm_coefficients.tar.gz )
   set( checksum "0")
@@ -88,7 +79,6 @@
                     TYPE      SCRIPT
                     COMMAND   ${CMAKE_BINARY_DIR}/bin/crtm_data_downloader.py
                     ARGS      ${CRTM_DATA_DOWNLOADER_ARGS} )
->>>>>>> ab93edf7
 endif()
 
 # Add files to cmake resources
