!
! LSEatlas_Define
!
! Module defining the LSEatlas object.
!
!
! CREATION HISTORY:
!       Written by:     Paul van Delst, 17-Aug-2011
!                       paul.vandelst@noaa.gov
 
MODULE LSEatlas_Define

  ! -----------------
  ! Environment setup
  ! -----------------
  ! Module use
  USE Type_Kinds           , ONLY: fp, Long, Double
  USE Message_Handler      , ONLY: SUCCESS, FAILURE, INFORMATION, Display_Message
  USE Compare_Float_Numbers, ONLY: OPERATOR(.EqualTo.)
  USE File_Utility         , ONLY: File_Open, File_Exists
  USE Binary_File_Utility  , ONLY: Open_Binary_File      , &
                                   WriteGAtts_Binary_File, &
                                   ReadGAtts_Binary_File
  ! Disable implicit typing
  IMPLICIT NONE


  ! ------------
  ! Visibilities
  ! ------------
  ! Everything private by default
  PRIVATE
  ! Parameters
  PUBLIC :: LSEATLAS_DATATYPE
  ! Datatypes
  PUBLIC :: LSEatlas_type
  ! Operators
  PUBLIC :: OPERATOR(==)
  ! Procedures
  PUBLIC :: LSEatlas_Associated
  PUBLIC :: LSEatlas_Destroy
  PUBLIC :: LSEatlas_Create
  PUBLIC :: LSEatlas_Inspect
  PUBLIC :: LSEatlas_ValidRelease
  PUBLIC :: LSEatlas_Info
  PUBLIC :: LSEatlas_Name
  PUBLIC :: LSEatlas_SetValue
  PUBLIC :: LSEatlas_GetValue
  PUBLIC :: LSEatlas_InquireFile
  PUBLIC :: LSEatlas_ReadFile
  PUBLIC :: LSEatlas_WriteFile


  ! ---------------------
  ! Procedure overloading
  ! ---------------------
  INTERFACE OPERATOR(==)
    MODULE PROCEDURE LSEatlas_Equal
  END INTERFACE OPERATOR(==)


  ! -----------------
  ! Module parameters
  ! -----------------
<<<<<<< HEAD
  CHARACTER(*), PARAMETER :: MODULE_VERSION_ID = &
=======
>>>>>>> 9569c6af
  ! Datatype information
  CHARACTER(*), PARAMETER :: LSEATLAS_DATATYPE = 'LSEatlas'
  ! Current valid release and version
  INTEGER, PARAMETER :: LSEATLAS_RELEASE = 1  ! This determines structure and file formats.
  INTEGER, PARAMETER :: LSEATLAS_VERSION = 1  ! This is just the default data version.
  ! Close status for write errors
  CHARACTER(*), PARAMETER :: WRITE_ERROR_STATUS = 'DELETE'
  ! Literal constants
  REAL(fp), PARAMETER :: ZERO = 0.0_fp
  REAL(fp), PARAMETER :: ONE  = 1.0_fp
  ! String lengths
  INTEGER,  PARAMETER :: ML = 256 ! Message length
  INTEGER,  PARAMETER :: SL =  80 ! String length


  ! ----------------------------------
  ! LSEatlas data type definitions
  ! ----------------------------------
  !:tdoc+:
  TYPE :: LSEatlas_type
    PRIVATE
    ! Allocation indicator
    LOGICAL :: Is_Allocated = .FALSE.
    ! Datatype information
    CHARACTER(SL) :: Datatype_Name = LSEATLAS_DATATYPE
    ! Release and version information
    INTEGER(Long) :: Release = LSEATLAS_RELEASE
    INTEGER(Long) :: Version = LSEATLAS_VERSION
    ! Dimensions
    INTEGER(Long) :: n_Frequencies = 0  ! I dim.
    INTEGER(Long) :: n_Latitudes   = 0  ! J dim.
    INTEGER(Long) :: n_Longitudes  = 0  ! K dim.
    ! Dimensional vectors
    REAL(Double),  ALLOCATABLE :: Frequency(:)      ! Ix1
    REAL(Double),  ALLOCATABLE :: Latitude(:)       ! Jx1
    REAL(Double),  ALLOCATABLE :: Longitude(:)      ! Kx1
    ! Emissivity LUT data
    REAL(Double),  ALLOCATABLE :: Emissivity(:,:,:)  ! IxJxK
  END TYPE LSEatlas_type
  !:tdoc-:


CONTAINS


!################################################################################
!################################################################################
!##                                                                            ##
!##                           ## PUBLIC PROCEDURES ##                          ##
!##                                                                            ##
!################################################################################
!################################################################################

!--------------------------------------------------------------------------------
!:sdoc+:
!
! NAME:
!       LSEatlas_Associated
!
! PURPOSE:
!       Elemental function to test the status of the allocatable components
!       of the LSEatlas structure.
!
! CALLING SEQUENCE:
!       Status = LSEatlas_Associated( LSEatlas )
!
! OBJECTS:
!       LSEatlas:   Structure which is to have its member's
!                   status tested.
!                   UNITS:      N/A
!                   TYPE:       LSEatlas_type
!                   DIMENSION:  Scalar or any rank
!                   ATTRIBUTES: INTENT(IN)
!
! FUNCTION RESULT:
!       Status:     The return value is a logical value indicating the
!                   status of the members.
!                    .TRUE.  - if ANY of the allocatable members
!                              are in use.
!                    .FALSE. - if ALL of the allocatable members
!                              are not in use.
!                   UNITS:      N/A
!                   TYPE:       LOGICAL
!                   DIMENSION:  Same as input
!
!:sdoc-:
!--------------------------------------------------------------------------------

  ELEMENTAL FUNCTION LSEatlas_Associated( self ) RESULT( Status )
    TYPE(LSEatlas_type), INTENT(IN) :: self
    LOGICAL :: Status
    Status = self%Is_Allocated
  END FUNCTION LSEatlas_Associated

  
!--------------------------------------------------------------------------------
!:sdoc+:
!
! NAME:
!       LSEatlas_Destroy
!
! PURPOSE:
!       Elemental subroutine to re-initialize LSEatlas objects.
!
! CALLING SEQUENCE:
!       CALL LSEatlas_Destroy( LSEatlas )
!
! OBJECTS:
!       LSEatlas:     Re-initialized LSEatlas structure.
!                     UNITS:      N/A
!                     TYPE:       LSEatlas_type
!                     DIMENSION:  Scalar or any rank
!                     ATTRIBUTES: INTENT(OUT)
!
!:sdoc-:
!--------------------------------------------------------------------------------

  ELEMENTAL SUBROUTINE LSEatlas_Destroy( self )
    TYPE(LSEatlas_type), INTENT(OUT) :: self
    self%Is_Allocated = .FALSE.
    self%n_Frequencies = 0
    self%n_Latitudes   = 0
    self%n_Longitudes  = 0
  END SUBROUTINE LSEatlas_Destroy


!--------------------------------------------------------------------------------
!:sdoc+:
!
! NAME:
!       LSEatlas_Create
!
! PURPOSE:
!       Elemental subroutine to create an instance of an LSEatlas object.
!
! CALLING SEQUENCE:
!       CALL LSEatlas_Create( LSEatlas     , &
!                             n_Frequencies, &     
!                             n_Latitudes  , &     
!                             n_Longitudes   )         
!
! OBJECTS:
!       LSEatlas:           LSEatlas object structure.
!                           UNITS:      N/A
!                           TYPE:       LSEatlas_type
!                           DIMENSION:  Scalar or any rank
!                           ATTRIBUTES: INTENT(OUT)
!
! INPUTS:
!       n_Frequencies:      Number of spectral frequencies for which there are
!                           data.
!                           Must be > 0.
!                           UNITS:      N/A
!                           TYPE:       INTEGER
!                           DIMENSION:  Conformable with the LSEatlas object
!                           ATTRIBUTES: INTENT(IN)
!
!       n_Latitudes:        Number of latitude values for which there are
!                           data.
!                           Must be > 0.
!                           UNITS:      N/A
!                           TYPE:       INTEGER
!                           DIMENSION:  Conformable with the LSEatlas object
!                           ATTRIBUTES: INTENT(IN)
!
!       n_Longitudes:       Number of longitude values for which there are
!                           data.
!                           Must be > 0.
!                           UNITS:      N/A
!                           TYPE:       INTEGER
!                           DIMENSION:  Conformable with the LSEatlas object
!                           ATTRIBUTES: INTENT(IN)
!
!:sdoc-:
!--------------------------------------------------------------------------------

  ELEMENTAL SUBROUTINE LSEatlas_Create( &
    self         , &  ! Output
    n_Frequencies, &  ! Input
    n_Latitudes  , &  ! Input
    n_Longitudes   )  ! Input
    ! Arguments
    TYPE(LSEatlas_type), INTENT(OUT) :: self
    INTEGER            , INTENT(IN)  :: n_Frequencies        
    INTEGER            , INTENT(IN)  :: n_Latitudes          
    INTEGER            , INTENT(IN)  :: n_Longitudes              
    ! Local variables
    INTEGER :: alloc_stat

    ! Check input
    IF ( n_Frequencies < 1 .OR. &
         n_Latitudes   < 1 .OR. &
         n_Longitudes  < 1 ) RETURN

   
    ! Perform the allocation
    ALLOCATE( self%Frequency( n_Frequencies ), &
              self%Latitude( n_Latitudes ), &
              self%Longitude( n_Longitudes ), &
              self%Emissivity( n_Frequencies, n_Latitudes, n_Longitudes ), &
              STAT = alloc_stat )
    IF ( alloc_stat /= 0 ) RETURN


    ! Initialise
    ! ...Dimensions
    self%n_Frequencies = n_Frequencies
    self%n_Latitudes   = n_Latitudes  
    self%n_Longitudes  = n_Longitudes 
    ! ...Arrays
    self%Frequency  = ZERO
    self%Latitude   = ZERO
    self%Longitude  = ZERO
    self%Emissivity = ZERO

    ! Set allocation indicator
    self%Is_Allocated = .TRUE.

  END SUBROUTINE LSEatlas_Create


!--------------------------------------------------------------------------------
!:sdoc+:
!
! NAME:
!       LSEatlas_Inspect
!
! PURPOSE:
!       Subroutine to print the contents of a LSEatlas object to stdout.
!
! CALLING SEQUENCE:
!       CALL LSEatlas_Inspect( LSEatlas )
!
! OBJECTS:
!       LSEatlas:  LSEatlas object to display.
!                      UNITS:      N/A
!                      TYPE:       LSEatlas_type
!                      DIMENSION:  Scalar
!                      ATTRIBUTES: INTENT(IN)
!
!:sdoc-:
!--------------------------------------------------------------------------------

  SUBROUTINE LSEatlas_Inspect( self)
    TYPE(LSEatlas_type), INTENT(IN) :: self
    WRITE(*,'(1x,"LSEatlas OBJECT")')
    ! Release/version info
    WRITE(*,'(3x,"Release.Version  :",1x,i0,".",i0)') self%Release, self%Version
    ! Dimensions
    WRITE(*,'(3x,"n_Frequencies    :",1x,i0)') self%n_Frequencies
    WRITE(*,'(3x,"n_Latitudes      :",1x,i0)') self%n_Latitudes  
    WRITE(*,'(3x,"n_Longitudes     :",1x,i0)') self%n_Longitudes 
    IF ( .NOT. LSEatlas_Associated(self) ) RETURN
    ! Dimension arrays
    WRITE(*,'(3x,"Frequency :")')
    WRITE(*,'(5(1x,es22.15,:))') self%Frequency
    WRITE(*,'(3x,"Latitude :")')
    WRITE(*,'(5(1x,es22.15,:))') self%Latitude
    WRITE(*,'(3x,"Longitude :")')
    WRITE(*,'(5(1x,es22.15,:))') self%Longitude
    ! Emissivity array
    WRITE(*,'(3x,"Emissivity :")')
    WRITE(*,'(5(1x,es22.15,:))') self%Emissivity
  END SUBROUTINE LSEatlas_Inspect



!----------------------------------------------------------------------------------
!:sdoc+:
!
! NAME:
!       LSEatlas_ValidRelease
!
! PURPOSE:
!       Function to check the LSEatlas Release value.
!
! CALLING SEQUENCE:
!       IsValid = LSEatlas_ValidRelease( LSEatlas )
!
! INPUTS:
!       LSEatlas:      LSEatlas object for which the Release component
!                      is to be checked.
!                      UNITS:      N/A
!                      TYPE:       LSEatlas_type
!                      DIMENSION:  Scalar
!                      ATTRIBUTES: INTENT(IN)
!
! FUNCTION RESULT:
!       IsValid:       Logical value defining the release validity.
!                      UNITS:      N/A
!                      TYPE:       LOGICAL
!                      DIMENSION:  Scalar
!
!:sdoc-:
!----------------------------------------------------------------------------------

  FUNCTION LSEatlas_ValidRelease( self ) RESULT( IsValid )
    ! Arguments
    TYPE(LSEatlas_type), INTENT(IN) :: self
    ! Function result
    LOGICAL :: IsValid
    ! Local parameters
    CHARACTER(*), PARAMETER :: ROUTINE_NAME = 'LSEatlas_ValidRelease'
    ! Local variables
    CHARACTER(ML) :: msg

    ! Set up
    IsValid = .TRUE.


    ! Check release is not too old
    IF ( self%Release < LSEatlas_RELEASE ) THEN
      IsValid = .FALSE.
      WRITE( msg,'("An LSEatlas data update is needed. ", &
                  &"LSEatlas release is ",i0,". Valid release is ",i0,"." )' ) &
                  self%Release, LSEATLAS_RELEASE
      CALL Display_Message( ROUTINE_NAME, msg, INFORMATION ); RETURN
    END IF


    ! Check release is not too new
    IF ( self%Release > LSEatlas_RELEASE ) THEN
      IsValid = .FALSE.
      WRITE( msg,'("An LSEatlas software update is needed. ", &
                  &"LSEatlas release is ",i0,". Valid release is ",i0,"." )' ) &
                  self%Release, LSEATLAS_RELEASE
      CALL Display_Message( ROUTINE_NAME, msg, INFORMATION ); RETURN
    END IF

  END FUNCTION LSEatlas_ValidRelease


!--------------------------------------------------------------------------------
!:sdoc+:
!
! NAME:
!       LSEatlas_Info
!
! PURPOSE:
!       Subroutine to return a string containing version and dimension
!       information about a LSEatlas object.
!
! CALLING SEQUENCE:
!       CALL LSEatlas_Info( LSEatlas, Info )
!
! OBJECTS:
!       LSEatlas:      LSEatlas object about which info is required.
!                      UNITS:      N/A
!                      TYPE:       LSEatlas_type
!                      DIMENSION:  Scalar
!                      ATTRIBUTES: INTENT(IN)
!
! OUTPUTS:
!       Info:          String containing version and dimension information
!                      about the LSEatlas object.
!                      UNITS:      N/A
!                      TYPE:       CHARACTER(*)
!                      DIMENSION:  Scalar
!                      ATTRIBUTES: INTENT(OUT)
!
!:sdoc-:
!--------------------------------------------------------------------------------

  SUBROUTINE LSEatlas_Info( self, Info )
    ! Arguments
    TYPE(LSEatlas_type), INTENT(IN)  :: self
    CHARACTER(*),            INTENT(OUT) :: Info
    ! Parameters
    INTEGER, PARAMETER :: CARRIAGE_RETURN = 13
    INTEGER, PARAMETER :: LINEFEED = 10
    ! Local variables
    CHARACTER(2000) :: Long_String

    ! Write the required data to the local string
    WRITE( Long_String, &
           '(a,1x,"LSEatlas RELEASE.VERSION: ",i2,".",i2.2,a,3x, &
           &"N_FREQUENCIES=",i0,2x,&
           &"N_LATITUDES=",i0,2x,&
           &"N_LONGITUDES=",i0 )' ) &
           ACHAR(CARRIAGE_RETURN)//ACHAR(LINEFEED), &
           self%Release, self%Version, &
           ACHAR(CARRIAGE_RETURN)//ACHAR(LINEFEED), &
           self%n_Frequencies, &
           self%n_Latitudes  , &
           self%n_Longitudes 
                       
    ! Trim the output based on the
    ! dummy argument string length
    Info = Long_String(1:MIN(LEN(Info), LEN_TRIM(Long_String)))

  END SUBROUTINE LSEatlas_Info
 
 
!--------------------------------------------------------------------------------
!:sdoc+:
!
! NAME:
!       LSEatlas_Name
!
! PURPOSE:
!       Function to return the datatype name of an LSEatlas object.
!
! CALLING SEQUENCE:
!       datatype_name = LSEatlas_Name( LSEatlas )         
!
! OBJECTS:
!       LSEatlas:     LSEatlas object structure.
!                     UNITS:      N/A
!                     TYPE:       LSEatlas_type
!                     DIMENSION:  Scalar
!                     ATTRIBUTES: INTENT(IN)
!
! FUNCTION RESULT:
!       Status:       The return value is a the character string containing
!                     the datatype name of the structure.
!                     UNITS:      N/A
!                     TYPE:       CHARACTER
!                     DIMENSION:  Scalar
!
!:sdoc-:
!--------------------------------------------------------------------------------

  FUNCTION LSEatlas_Name( self ) RESULT( datatype_name )
    ! Arguments
    TYPE(LSEatlas_type), INTENT(OUT) :: self
    ! Function result
    CHARACTER(LEN(self%Datatype_Name)) :: datatype_name
    
    datatype_name = self%Datatype_Name

  END FUNCTION LSEatlas_Name


!--------------------------------------------------------------------------------
!:sdoc+:
!
! NAME:
!       LSEatlas_SetValue
!
! PURPOSE:
!       Subroutine to set the contents of a valid LSEatlas object.
!
! CALLING SEQUENCE:
!       CALL LSEatlas_SetValue( LSEatlas, &
!                               Version    = Version   , &
!                               Frequency  = Frequency , &
!                               Latitude   = Latitude  , &
!                               Longitude  = Longitude , &
!                               Emissivity = Emissivity  )
!
! OBJECTS:
!       LSEatlas:           Valid, allocated LSEatlas object for which
!                           values are to be set.
!                           UNITS:      N/A
!                           TYPE:       LSEatlas_type
!                           DIMENSION:  Scalar
!                           ATTRIBUTES: INTENT(IN OUT)
!
! OPTIONAL INPUTS:
!       Version:            Integer indicating the data version. If not specified
!                           the value of the module parameter LSEatlas_VERSION
!                           is used.
!                           UNITS:      N/A
!                           TYPE:       INTEGER
!                           DIMENSION:  Scalar
!                           ATTRIBUTES: INTENT(IN), OPTIONAL
!
!       Frequency:          Real array to which the Frequency component of the
!                           LSEatlas object is to be set. The size of the
!                           input must match the allocated size of the component,
!                           otherwise all the component values are set to zero.
!                           UNITS:      N/A
!                           TYPE:       REAL(fp)
!                           DIMENSION:  Rank-1 (L)
!                           ATTRIBUTES: INTENT(IN), OPTIONAL
!
!       Latitude:           Real array to which the Latitude component of the
!                           LSEatlas object is to be set. The size of the
!                           input must match the allocated size of the component,
!                           otherwise all the component values are set to zero.
!                           UNITS:      N/A
!                           TYPE:       REAL(fp)
!                           DIMENSION:  Rank-1 (I)
!                           ATTRIBUTES: INTENT(IN), OPTIONAL
!
!       Longitude:          Real array to which the Longitude component of the
!                           LSEatlas object is to be set. The size of the
!                           input must match the allocated size of the component,
!                           otherwise all the component values are set to zero.
!                           UNITS:      N/A
!                           TYPE:       REAL(fp)
!                           DIMENSION:  Rank-1 (J)
!                           ATTRIBUTES: INTENT(IN), OPTIONAL
!
!       Emissivity:         Real array to which the Emissivity component of the
!                           LSEatlas object is to be set. The size of the
!                           input must match the allocated size of the component,
!                           otherwise all the component values are set to zero.
!                           UNITS:      N/A
!                           TYPE:       REAL(fp)
!                           DIMENSION:  Rank-3 (L x I x J)
!                           ATTRIBUTES: INTENT(IN), OPTIONAL
!
!:sdoc-:
!--------------------------------------------------------------------------------

  SUBROUTINE LSEatlas_SetValue( &
    self      , &  ! Input
    Version   , &  ! Optional input
    Frequency , &  ! Optional input
    Latitude  , &  ! Optional input
    Longitude , &  ! Optional input
    Emissivity  )  ! Optional input
    ! Arguments
    TYPE(LSEatlas_type), INTENT(IN OUT) :: self
    INTEGER ,  OPTIONAL, INTENT(IN)     :: Version
    REAL(fp),  OPTIONAL, INTENT(IN)     :: Frequency(:)
    REAL(fp),  OPTIONAL, INTENT(IN)     :: Latitude(:)
    REAL(fp),  OPTIONAL, INTENT(IN)     :: Longitude(:)
    REAL(fp),  OPTIONAL, INTENT(IN)     :: Emissivity(:,:,:)
   
    IF ( .NOT. LSEatlas_Associated(self) ) RETURN

    IF ( PRESENT(Version) ) self%Version = Version
    
    IF ( PRESENT(Frequency) ) THEN
      IF ( SIZE(Frequency) == self%n_Frequencies ) THEN
        self%Frequency = Frequency
      ELSE
        self%Frequency = ZERO
      END IF
    END IF
   
    IF ( PRESENT(Latitude) ) THEN
      IF ( SIZE(Latitude) == self%n_Latitudes ) THEN
        self%Latitude = Latitude
      ELSE
        self%Latitude = ZERO
      END IF
    END IF
   
    IF ( PRESENT(Longitude) ) THEN
      IF ( SIZE(Longitude) == self%n_Longitudes ) THEN
        self%Longitude = Longitude
      ELSE
        self%Longitude = ZERO
      END IF
    END IF
   
    IF ( PRESENT(Emissivity) ) THEN
      IF ( SIZE(Emissivity,DIM=1) == self%n_Frequencies .AND. &
           SIZE(Emissivity,DIM=2) == self%n_Latitudes   .AND. &
           SIZE(Emissivity,DIM=3) == self%n_Longitudes        ) THEN
        self%Emissivity = Emissivity
      ELSE
        self%Emissivity = ZERO
      END IF
    END IF
      
  END SUBROUTINE LSEatlas_SetValue
 

!--------------------------------------------------------------------------------
!:sdoc+:
!
! NAME:
!       LSEatlas_GetValue
!
! PURPOSE:
!       Subroutine to get the contents of a valid LSEatlas object.
!
! CALLING SEQUENCE:
!       CALL LSEatlas_GetValue( LSEatlas, &
!                               Version       = Version      , &
!                               n_Frequencies = n_Frequencies, &
!                               n_Latitudes   = n_Latitudes  , &
!                               n_Longitudes  = n_Longitudes , &
!                               Frequency     = Frequency    , & 
!                               Latitude      = Latitude     , & 
!                               Longitude     = Longitude    , & 
!                               Emissivity    = Emissivity     ) 
!
! OBJECTS:
!       LSEatlas:                Valid, allocated LSEatlas object from which
!                                values are to be retrieved.
!                                UNITS:      N/A
!                                TYPE:       LSEatlas_type
!                                DIMENSION:  Scalar
!                                ATTRIBUTES: INTENT(IN OUT)
!
! OPTIONAL OUTPUTS:
!       Version:                 Integer indicating the data version of the object.
!                                UNITS:      N/A
!                                TYPE:       INTEGER
!                                DIMENSION:  Scalar
!                                ATTRIBUTES: INTENT(OUT), OPTIONAL
!
!       n_Frequencies:           Number of spectral frequencies for which there are 
!                                data.                                              
!                                UNITS:      N/A                                    
!                                TYPE:       INTEGER                                
!                                DIMENSION:  Scalar                                 
!                                ATTRIBUTES: INTENT(OUT), OPTIONAL
!
!       n_Latitudes:             Number of latitude values for which there are      
!                                data.                                              
!                                UNITS:      N/A                                    
!                                TYPE:       INTEGER                                
!                                DIMENSION:  Scalar                                 
!                                ATTRIBUTES: INTENT(OUT), OPTIONAL
!
!       n_Longitudes:            Number of longitude values for which there are     
!                                data.                                              
!                                UNITS:      N/A                                    
!                                TYPE:       INTEGER                                
!                                DIMENSION:  Scalar                                 
!                                ATTRIBUTES: INTENT(OUT), OPTIONAL                 
! 
!       Frequency:               Real array to which the Frequency component of the
!                                LSEatlas object will be assigned. The actual
!                                argument must be declared as allocatable.
!                                UNITS:      N/A
!                                TYPE:       REAL(fp)
!                                DIMENSION:  Rank-1 (L)
!                                ATTRIBUTES: INTENT(OUT), OPTIONAL, ALLOCATABLE
!
!       Latitude:                Real array to which the Latitude component of the
!                                LSEatlas object will be assigned. The actual
!                                argument must be declared as allocatable.
!                                UNITS:      N/A
!                                TYPE:       REAL(fp)
!                                DIMENSION:  Rank-1 (I)
!                                ATTRIBUTES: INTENT(OUT), OPTIONAL, ALLOCATABLE
!
!       Longitude:               Real array to which the Longitude component of the
!                                LSEatlas object will be assigned. The actual
!                                argument must be declared as allocatable.
!                                UNITS:      N/A
!                                TYPE:       REAL(fp)
!                                DIMENSION:  Rank-1 (J)
!                                ATTRIBUTES: INTENT(OUT), OPTIONAL, ALLOCATABLE
!
!       Emissivity:              Real array to which the Emissivity component of the
!                                LSEatlas object will be assigned. The actual
!                                argument must be declared as allocatable.
!                                UNITS:      N/A
!                                TYPE:       REAL(fp)
!                                DIMENSION:  Rank-3 (L x I x J)
!                                ATTRIBUTES: INTENT(OUT), OPTIONAL, ALLOCATABLE
!
!:sdoc-:
!--------------------------------------------------------------------------------

  SUBROUTINE LSEatlas_GetValue( &
    self         , &  ! Input
    Version      , &  ! Optional input
    n_Frequencies, &  ! Optional output
    n_Latitudes  , &  ! Optional output
    n_Longitudes , &  ! Optional output
    Frequency    , &  ! Optional output
    Latitude     , &  ! Optional output
    Longitude    , &  ! Optional output
    Emissivity     )  ! Optional output
    ! Arguments
    TYPE(LSEatlas_type),             INTENT(IN)  :: self
    INTEGER ,              OPTIONAL, INTENT(OUT) :: Version
    INTEGER ,              OPTIONAL, INTENT(OUT) :: n_Frequencies
    INTEGER ,              OPTIONAL, INTENT(OUT) :: n_Latitudes  
    INTEGER ,              OPTIONAL, INTENT(OUT) :: n_Longitudes 
    REAL(fp), ALLOCATABLE, OPTIONAL, INTENT(OUT) :: Frequency(:)    
    REAL(fp), ALLOCATABLE, OPTIONAL, INTENT(OUT) :: Latitude(:)     
    REAL(fp), ALLOCATABLE, OPTIONAL, INTENT(OUT) :: Longitude(:)    
    REAL(fp), ALLOCATABLE, OPTIONAL, INTENT(OUT) :: Emissivity(:,:,:) 
    
    IF ( .NOT. LSEatlas_Associated(self) ) RETURN
   
    IF ( PRESENT(Version      ) ) Version       = self%Version
    IF ( PRESENT(n_Frequencies) ) n_Frequencies = self%n_Frequencies
    IF ( PRESENT(n_Latitudes  ) ) n_Latitudes   = self%n_Latitudes  
    IF ( PRESENT(n_Longitudes ) ) n_Longitudes  = self%n_Longitudes 

    IF ( PRESENT(Frequency) ) THEN
      ALLOCATE(Frequency(self%n_Frequencies))
      Frequency = self%Frequency
    END IF

    IF ( PRESENT(Latitude) ) THEN
      ALLOCATE(Latitude(self%n_Latitudes))
      Latitude = self%Latitude
    END IF

    IF ( PRESENT(Longitude) ) THEN
      ALLOCATE(Longitude(self%n_Longitudes))
      Longitude = self%Longitude
    END IF

    IF ( PRESENT(Emissivity) ) THEN
      ALLOCATE(Emissivity(self%n_Frequencies,self%n_Latitudes,self%n_Longitudes))
      Emissivity = self%Emissivity
    END IF

  END SUBROUTINE LSEatlas_GetValue
 


!------------------------------------------------------------------------------
!:sdoc+:
!
! NAME:
!       LSEatlas_InquireFile
!
! PURPOSE:
!       Function to inquire LSEatlas object files.
!
! CALLING SEQUENCE:
!       Error_Status = LSEatlas_InquireFile( &
!                        Filename                     , &
!                        n_Frequencies = n_Frequencies, &
!                        n_Latitudes   = n_Latitudes  , &
!                        n_Longitudes  = n_Longitudes , &
!                        Release       = Release      , &
!                        Version       = Version        )
!
! INPUTS:
!       Filename:           Character string specifying the name of the
!                           data file to inquire.
!                           UNITS:      N/A
!                           TYPE:       CHARACTER(*)
!                           DIMENSION:  Scalar
!                           ATTRIBUTES: INTENT(IN)
!
! OPTIONAL OUTPUTS:
!       n_Frequencies:      Number of spectral frequencies for which there are 
!                           data.                                              
!                           UNITS:      N/A                                    
!                           TYPE:       INTEGER                                
!                           DIMENSION:  Scalar                                 
!                           ATTRIBUTES: INTENT(OUT), OPTIONAL
!
!       n_Latitudes:        Number of latitude values for which there are      
!                           data.                                              
!                           UNITS:      N/A                                    
!                           TYPE:       INTEGER                                
!                           DIMENSION:  Scalar                                 
!                           ATTRIBUTES: INTENT(OUT), OPTIONAL
!
!       n_Longitudes:       Number of longitude values for which there are     
!                           data.                                              
!                           UNITS:      N/A                                    
!                           TYPE:       INTEGER                                
!                           DIMENSION:  Scalar                                 
!                           ATTRIBUTES: INTENT(OUT), OPTIONAL                 
! 
!       Release:            The data/file release number. Used to check
!                           for data/software mismatch.
!                           UNITS:      N/A
!                           TYPE:       INTEGER
!                           DIMENSION:  Scalar
!                           ATTRIBUTES: INTENT(OUT), OPTIONAL
!
!       Version:            The data/file version number. Used for
!                           purposes only in identifying the dataset for
!                           a particular release.
!                           UNITS:      N/A
!                           TYPE:       INTEGER
!                           DIMENSION:  Scalar
!                           ATTRIBUTES: INTENT(OUT), OPTIONAL
!
! FUNCTION RESULT:
!       Error_Status:       The return value is an integer defining the error
!                           status. The error codes are defined in the
!                           Message_Handler module.
!                           If == SUCCESS the file inquire was successful
!                              == FAILURE an unrecoverable error occurred.
!                           UNITS:      N/A
!                           TYPE:       INTEGER
!                           DIMENSION:  Scalar
!
!:sdoc-:
!------------------------------------------------------------------------------

  FUNCTION LSEatlas_InquireFile( &
    Filename     , &  ! Input
    n_Frequencies, &  ! Optional output  
    n_Latitudes  , &  ! Optional output  
    n_Longitudes , &  ! Optional output  
    Release      , &  ! Optional output
    Version      , &  ! Optional output
    Title        , &  ! Optional output
    History      , &  ! Optional output
    Comment      ) &  ! Optional output
  RESULT( err_stat )
    ! Arguments
    CHARACTER(*),           INTENT(IN)  :: Filename
    INTEGER     , OPTIONAL, INTENT(OUT) :: n_Frequencies
    INTEGER     , OPTIONAL, INTENT(OUT) :: n_Latitudes  
    INTEGER     , OPTIONAL, INTENT(OUT) :: n_Longitudes 
    INTEGER     , OPTIONAL, INTENT(OUT) :: Release        
    INTEGER     , OPTIONAL, INTENT(OUT) :: Version        
    CHARACTER(*), OPTIONAL, INTENT(OUT) :: Title           
    CHARACTER(*), OPTIONAL, INTENT(OUT) :: History         
    CHARACTER(*), OPTIONAL, INTENT(OUT) :: Comment         
    ! Function result
    INTEGER :: err_stat
    ! Function parameters
    CHARACTER(*), PARAMETER :: ROUTINE_NAME = 'LSEatlas_InquireFile'
    ! Function variables
    CHARACTER(ML) :: msg
    CHARACTER(ML) :: io_msg
    INTEGER :: io_stat
    INTEGER :: fid
    TYPE(LSEatlas_type) :: LSEatlas

 
    ! Setup
    err_stat = SUCCESS
    ! ...Check that the file exists
    IF ( .NOT. File_Exists( Filename ) ) THEN
      msg = 'File '//TRIM(Filename)//' not found.'
      CALL Inquire_Cleanup(); RETURN
    END IF


    ! Open the file
    err_stat = Open_Binary_File( Filename, fid )
    IF ( err_stat /= SUCCESS ) THEN
      msg = 'Error opening '//TRIM(Filename)
      CALL Inquire_Cleanup(); RETURN
    END IF


    ! Read and check the datatype name
    err_stat = Read_Datatype( fid, LSEatlas%Datatype_name )
    IF ( err_stat /= SUCCESS ) THEN
      msg = 'Error reading Datatype_Name'
      CALL Inquire_Cleanup(); RETURN
    END IF
    IF ( TRIM(LSEatlas%Datatype_Name) /= LSEATLAS_DATATYPE ) THEN
      msg = LSEATLAS_DATATYPE//' datatype name check failed.'
      CALL Inquire_Cleanup(); RETURN
    END IF


    ! Read the release and version
    READ( fid, IOSTAT=io_stat, IOMSG=io_msg ) &
      LSEatlas%Release, &
      LSEatlas%Version
    IF ( io_stat /= 0 ) THEN
      msg = 'Error reading Release/Version - '//TRIM(io_msg)
      CALL Inquire_Cleanup(); RETURN
    END IF
    IF ( .NOT. LSEatlas_ValidRelease( LSEatlas ) ) THEN
      msg = 'LSEatlas Release check failed.'
      CALL Inquire_Cleanup(); RETURN
    END IF


    ! Read the dimensions
    READ( fid, IOSTAT=io_stat, IOMSG=io_msg ) &
      LSEatlas%n_Frequencies, &
      LSEatlas%n_Latitudes  , &
      LSEatlas%n_Longitudes 
    IF ( io_stat /= 0 ) THEN
      msg = 'Error reading dimension values from '//TRIM(Filename)//' - '//TRIM(io_msg)
      CALL Inquire_Cleanup(); RETURN
    END IF


    ! Read the global attributes
    err_stat = ReadGAtts_Binary_File( &
                 fid, &
                 Title   = Title  , &
                 History = History, &
                 Comment = Comment  )
    IF ( err_stat /= SUCCESS ) THEN
      msg = 'Error reading global attributes'
      CALL Inquire_Cleanup(); RETURN
    END IF


    ! Close the file
    CLOSE( fid, IOSTAT=io_stat, IOMSG=io_msg )
    IF ( io_stat /= 0 ) THEN
      msg = 'Error closing '//TRIM(Filename)//' - '//TRIM(io_msg)
      CALL Inquire_Cleanup(); RETURN
    END IF


    ! Assign the return arguments
    IF ( PRESENT(n_Frequencies) ) n_Frequencies = LSEatlas%n_Frequencies
    IF ( PRESENT(n_Latitudes  ) ) n_Latitudes   = LSEatlas%n_Latitudes  
    IF ( PRESENT(n_Longitudes ) ) n_Longitudes  = LSEatlas%n_Longitudes     
    IF ( PRESENT(Release      ) ) Release       = LSEatlas%Release        
    IF ( PRESENT(Version      ) ) Version       = LSEatlas%Version        
    
  CONTAINS
  
    SUBROUTINE Inquire_CleanUp()
      ! Close file if necessary
      IF ( File_Open(fid) ) THEN
        CLOSE( fid, IOSTAT=io_stat, IOMSG=io_msg )
        IF ( io_stat /= 0 ) &
          msg = TRIM(msg)//'; Error closing input file during error cleanup - '//TRIM(io_msg)
      END IF
      ! Set error status and print error message
      err_stat = FAILURE
      CALL Display_Message( ROUTINE_NAME, msg, err_stat )
    END SUBROUTINE Inquire_CleanUp
    
  END FUNCTION LSEatlas_InquireFile


!--------------------------------------------------------------------------------
!:sdoc+:
!
! NAME:
!       LSEatlas_ReadFile
!
! PURPOSE:
!       Function to read LSEatlas object files.
!
! CALLING SEQUENCE:
!       Error_Status = LSEatlas_ReadFile( &
!                        LSEatlas           , &
!                        Filename           , &
!                        No_Close = No_Close, &
!                        Quiet    = Quiet     )
!
! OBJECTS:
!       LSEatlas:       LSEatlas object containing the data read from file.
!                       UNITS:      N/A
!                       TYPE:       LSEatlas_type
!                       DIMENSION:  Scalar
!                       ATTRIBUTES: INTENT(OUT)
!
! INPUTS:
!       Filename:       Character string specifying the name of a
!                       LSEatlas data file to read.
!                       UNITS:      N/A
!                       TYPE:       CHARACTER(*)
!                       DIMENSION:  Scalar
!                       ATTRIBUTES: INTENT(IN)
!
! OPTIONAL INPUTS:
!       No_Close:       Set this logical argument to *NOT* close the datafile
!                       upon exiting this routine. This option is required if
!                       the LSEatlas data is embedded within another file.
!                       If == .FALSE., File is closed upon function exit [DEFAULT].
!                          == .TRUE.,  File is NOT closed upon function exit
!                       If not specified, default is .FALSE.
!                       UNITS:      N/A
!                       TYPE:       LOGICAL
!                       DIMENSION:  Scalar
!                       ATTRIBUTES: INTENT(IN), OPTIONAL
!
!       Quiet:          Set this logical argument to suppress INFORMATION
!                       messages being printed to stdout
!                       If == .FALSE., INFORMATION messages are OUTPUT [DEFAULT].
!                          == .TRUE.,  INFORMATION messages are SUPPRESSED.
!                       If not specified, default is .FALSE.
!                       UNITS:      N/A
!                       TYPE:       LOGICAL
!                       DIMENSION:  Scalar
!                       ATTRIBUTES: INTENT(IN), OPTIONAL
!
! FUNCTION RESULT:
!       Error_Status:   The return value is an integer defining the error status.
!                       The error codes are defined in the Message_Handler module.
!                       If == SUCCESS, the file read was successful
!                          == FAILURE, an unrecoverable error occurred.
!                       UNITS:      N/A
!                       TYPE:       INTEGER
!                       DIMENSION:  Scalar
!
!:sdoc-:
!------------------------------------------------------------------------------

  FUNCTION LSEatlas_ReadFile( &
    LSEatlas, &  ! Output
    Filename   , &  ! Input
    No_Close   , &  ! Optional input
    Quiet      , &  ! Optional input
    Title      , &  ! Optional output
    History    , &  ! Optional output
    Comment    , &  ! Optional output
    Debug      ) &  ! Optional input (Debug output control)
  RESULT( err_stat )
    ! Arguments
    TYPE(LSEatlas_type)   , INTENT(OUT) :: LSEatlas
    CHARACTER(*),           INTENT(IN)  :: Filename
    LOGICAL,      OPTIONAL, INTENT(IN)  :: No_Close
    LOGICAL,      OPTIONAL, INTENT(IN)  :: Quiet
    CHARACTER(*), OPTIONAL, INTENT(OUT) :: Title
    CHARACTER(*), OPTIONAL, INTENT(OUT) :: History
    CHARACTER(*), OPTIONAL, INTENT(OUT) :: Comment
    LOGICAL,      OPTIONAL, INTENT(IN)  :: Debug
    ! Function result
    INTEGER :: err_stat
    ! Function parameters
    CHARACTER(*), PARAMETER :: ROUTINE_NAME = 'LSEatlas_ReadFile'
    ! Function variables
    CHARACTER(ML) :: msg
    CHARACTER(ML) :: io_msg
    LOGICAL :: close_file
    LOGICAL :: noisy
    INTEGER :: io_stat
    INTEGER :: fid
    TYPE(LSEatlas_type) :: dummy
    
    ! Setup
    err_stat = SUCCESS
    ! ...Check No_Close argument
    close_file = .TRUE.
    IF ( PRESENT(No_Close) ) close_file = .NOT. No_Close
    ! ...Check Quiet argument
    noisy = .TRUE.
    IF ( PRESENT(Quiet) ) noisy = .NOT. Quiet
    ! ...Override Quiet settings if debug set.
    IF ( PRESENT(Debug) ) THEN
      IF ( Debug ) noisy = .TRUE.
    END IF

   
    ! Check if the file is open.
    IF ( File_Open( Filename ) ) THEN
      ! ...Inquire for the logical unit number
      INQUIRE( FILE=Filename, NUMBER=fid )
      ! ...Ensure it's valid
      IF ( fid < 0 ) THEN
        msg = 'Error inquiring '//TRIM(Filename)//' for its FileID'
        CALL Read_CleanUp(); RETURN
      END IF
    ELSE
      ! ...Open the file if it exists
      IF ( File_Exists( Filename ) ) THEN
        err_stat = Open_Binary_File( Filename, fid )
        IF ( err_Stat /= SUCCESS ) THEN
          msg = 'Error opening '//TRIM(Filename)
          CALL Read_CleanUp(); RETURN
        END IF
      ELSE
        msg = 'File '//TRIM(Filename)//' not found.'
        CALL Read_CleanUp(); RETURN
      END IF
    END IF


    ! Read and check the datatype name
    err_stat = Read_Datatype( fid, dummy%Datatype_name )
    IF ( err_stat /= SUCCESS ) THEN
      msg = 'Error reading Datatype_Name'
      CALL Read_Cleanup(); RETURN
    END IF
    IF ( TRIM(dummy%Datatype_Name) /= LSEATLAS_DATATYPE ) THEN
      msg = LSEATLAS_DATATYPE//' datatype name check failed.'
      CALL Read_Cleanup(); RETURN
    END IF
    

    ! Read and check the release and version
    READ( fid, IOSTAT=io_stat, IOMSG=io_msg ) &
      dummy%Release, &
      dummy%Version
    IF ( io_stat /= 0 ) THEN
      msg = 'Error reading Release/Version - '//TRIM(io_msg)
      CALL Read_Cleanup(); RETURN
    END IF
    IF ( .NOT. LSEatlas_ValidRelease( dummy ) ) THEN
      msg = 'LSEatlas Release check failed.'
      CALL Read_Cleanup(); RETURN
    END IF


    ! Read the dimensions
    READ( fid, IOSTAT=io_stat, IOMSG=io_msg ) &
      dummy%n_Frequencies, &
      dummy%n_Latitudes  , &
      dummy%n_Longitudes 
    IF ( io_stat /= 0 ) THEN
      msg = 'Error reading data dimensions - '//TRIM(io_msg)
      CALL Read_Cleanup(); RETURN
    END IF
    ! ...Allocate the object
    CALL LSEatlas_Create( &
           LSEatlas           , &
           dummy%n_Frequencies, &        
           dummy%n_Latitudes  , &        
           dummy%n_Longitudes   )                  
    IF ( .NOT. LSEatlas_Associated( LSEatlas ) ) THEN
      msg = 'LSEatlas object allocation failed.'
      CALL Read_Cleanup(); RETURN
    END IF
    ! ...Explicitly assign the version number
    LSEatlas%Version = dummy%Version
        

    ! Read the global attributes
    err_stat = ReadGAtts_Binary_File( &
                 fid, &
                 Title   = Title  , &
                 History = History, &
                 Comment = Comment  )
    IF ( err_stat /= SUCCESS ) THEN
      msg = 'Error reading global attributes'
      CALL Read_Cleanup(); RETURN
    END IF


    ! Read the coefficient data
    ! ...Read the dimensional vectors
    READ( fid, IOSTAT=io_stat, IOMSG=io_msg ) &
      LSEatlas%Frequency, &
      LSEatlas%Latitude , &
      LSEatlas%Longitude
    IF ( io_stat /= 0 ) THEN
      msg = 'Error reading dimensional vectors - '//TRIM(io_msg)
      CALL Read_Cleanup(); RETURN
    END IF
    ! ...Read the emissivity data
    READ( fid, IOSTAT=io_stat, IOMSG=io_msg ) &
      LSEatlas%Emissivity
    IF ( io_stat /= 0 ) THEN
      msg = 'Error reading emissivity data - '//TRIM(io_msg)
      CALL Read_Cleanup(); RETURN
    END IF


    ! Close the file
    IF ( close_file ) THEN
      CLOSE( fid, IOSTAT=io_stat, IOMSG=io_msg )
      IF ( io_stat /= 0 ) THEN
        msg = 'Error closing '//TRIM(Filename)//' - '//TRIM(io_msg)
        CALL Read_Cleanup(); RETURN
      END IF
    END IF


    ! Output an info message
     IF ( noisy ) THEN
       CALL LSEatlas_Info( LSEatlas, msg )
       CALL Display_Message( ROUTINE_NAME, 'FILE: '//TRIM(Filename)//'; '//TRIM(msg), INFORMATION )
     END IF

   CONTAINS
   
     SUBROUTINE Read_CleanUp()
       IF ( File_Open(Filename) ) THEN
         CLOSE( fid, IOSTAT=io_stat, IOMSG=io_msg )
         IF ( io_stat /= 0 ) &
           msg = TRIM(msg)//'; Error closing input file during error cleanup - '//TRIM(io_msg)
       END IF
       CALL LSEatlas_Destroy( LSEatlas )
       err_stat = FAILURE
       CALL Display_Message( ROUTINE_NAME, msg, err_stat )
     END SUBROUTINE Read_CleanUp

  END FUNCTION LSEatlas_ReadFile


!--------------------------------------------------------------------------------
!:sdoc+:
!
! NAME:
!       LSEatlas_WriteFile
!
! PURPOSE:
!       Function to write LSEatlas object files.
!
! CALLING SEQUENCE:
!       Error_Status = LSEatlas_WriteFile( &
!                        LSEatlas           , &
!                        Filename           , &
!                        No_Close = No_Close, &
!                        Quiet    = Quiet     )
!
! OBJECTS:
!       LSEatlas:       LSEatlas object containing the data to write to file.
!                       UNITS:      N/A
!                       TYPE:       LSEatlas_type
!                       DIMENSION:  Scalar
!                       ATTRIBUTES: INTENT(IN)
!
! INPUTS:
!       Filename:       Character string specifying the name of a
!                       LSEatlas format data file to write.
!                       UNITS:      N/A
!                       TYPE:       CHARACTER(*)
!                       DIMENSION:  Scalar
!                       ATTRIBUTES: INTENT(IN)
!
! OPTIONAL INPUTS:
!       No_Close:       Set this logical argument to *NOT* close the datafile
!                       upon exiting this routine. This option is required if
!                       the LSEatlas data is to be embedded within another file.
!                       If == .FALSE., File is closed upon function exit [DEFAULT].
!                          == .TRUE.,  File is NOT closed upon function exit
!                       If not specified, default is .FALSE.
!                       UNITS:      N/A
!                       TYPE:       LOGICAL
!                       DIMENSION:  Scalar
!                       ATTRIBUTES: INTENT(IN), OPTIONAL
!
!       Quiet:          Set this logical argument to suppress INFORMATION
!                       messages being printed to stdout
!                       If == .FALSE., INFORMATION messages are OUTPUT [DEFAULT].
!                          == .TRUE.,  INFORMATION messages are SUPPRESSED.
!                       If not specified, default is .FALSE.
!                       UNITS:      N/A
!                       TYPE:       LOGICAL
!                       DIMENSION:  Scalar
!                       ATTRIBUTES: INTENT(IN), OPTIONAL
!
! FUNCTION RESULT:
!       Error_Status:   The return value is an integer defining the error status.
!                       The error codes are defined in the Message_Handler module.
!                       If == SUCCESS, the file write was successful
!                          == FAILURE, an unrecoverable error occurred.
!                       UNITS:      N/A
!                       TYPE:       INTEGER
!                       DIMENSION:  Scalar
!
!:sdoc-:
!------------------------------------------------------------------------------

  FUNCTION LSEatlas_WriteFile( &
    LSEatlas, &  ! Input
    Filename   , &  ! Input
    No_Close   , &  ! Optional input
    Quiet      , &  ! Optional input
    Title      , &  ! Optional input
    History    , &  ! Optional input
    Comment    , &  ! Optional input
    Debug      ) &  ! Optional input (Debug output control)
  RESULT( err_stat )
    ! Arguments
    TYPE(LSEatlas_type), INTENT(IN) :: LSEatlas
    CHARACTER(*),           INTENT(IN) :: Filename
    LOGICAL,      OPTIONAL, INTENT(IN) :: No_Close
    LOGICAL,      OPTIONAL, INTENT(IN) :: Quiet
    CHARACTER(*), OPTIONAL, INTENT(IN) :: Title
    CHARACTER(*), OPTIONAL, INTENT(IN) :: History
    CHARACTER(*), OPTIONAL, INTENT(IN) :: Comment
    LOGICAL,      OPTIONAL, INTENT(IN) :: Debug
    ! Function result
    INTEGER :: err_stat
    ! Function parameters
    CHARACTER(*), PARAMETER :: ROUTINE_NAME = 'LSEatlas_WriteFile'
    ! Function variables
    CHARACTER(ML) :: msg
    CHARACTER(ML) :: io_msg
    LOGICAL :: close_file
    LOGICAL :: noisy
    INTEGER :: io_stat
    INTEGER :: fid
    

    ! Setup
    err_stat = SUCCESS
    ! ...Check No_Close argument
    close_file = .TRUE.
    IF ( PRESENT(No_Close) ) close_file = .NOT. No_Close
    ! ...Check Quiet argument
    noisy = .TRUE.
    IF ( PRESENT(Quiet) ) noisy = .NOT. Quiet
    ! ...Override Quiet settings if debug set.
    IF ( PRESENT(Debug) ) THEN
      IF ( Debug ) noisy = .TRUE.
    END IF
    ! ...Check there is data to write
    IF ( .NOT. LSEatlas_Associated( LSEatlas ) ) THEN
      msg = 'LSEatlas object is empty.'
      CALL Write_Cleanup(); RETURN
    END IF

   
    ! Check if the file is open.
    IF ( File_Open( FileName ) ) THEN
      ! ...Inquire for the logical unit number
      INQUIRE( FILE=Filename, NUMBER=fid )
      ! ...Ensure it's valid
      IF ( fid < 0 ) THEN
        msg = 'Error inquiring '//TRIM(Filename)//' for its FileID'
        CALL Write_CleanUp(); RETURN
      END IF
    ELSE
      ! ...Open the file for output
      err_stat = Open_Binary_File( Filename, fid, For_Output=.TRUE. )
      IF ( err_Stat /= SUCCESS ) THEN
        msg = 'Error opening '//TRIM(Filename)
        CALL Write_CleanUp(); RETURN
      END IF
    END IF


    ! Write the datatype name
    WRITE( fid, IOSTAT=io_stat, IOMSG=io_msg ) &
      LEN(LSEatlas%Datatype_Name)
    IF ( io_stat /= 0 ) THEN
      msg = 'Error writing Datatype_Name length - '//TRIM(io_msg)
      CALL Write_Cleanup(); RETURN
    END IF
    WRITE( fid, IOSTAT=io_stat, IOMSG=io_msg ) &
      LSEatlas%Datatype_Name
    IF ( io_stat /= 0 ) THEN
      msg = 'Error writing Datatype_Name - '//TRIM(io_msg)
      CALL Write_Cleanup(); RETURN
    END IF
    

    ! Write the release and version
    WRITE( fid, IOSTAT=io_stat, IOMSG=io_msg ) &
      LSEatlas%Release, &
      LSEatlas%Version
    IF ( io_stat /= 0 ) THEN
      msg = 'Error writing Release/Version - '//TRIM(io_msg)
      CALL Write_Cleanup(); RETURN
    END IF


    ! Write the dimensions
    WRITE( fid, IOSTAT=io_stat, IOMSG=io_msg ) &
      LSEatlas%n_Frequencies, &
      LSEatlas%n_Latitudes  , &
      LSEatlas%n_Longitudes 
    IF ( io_stat /= 0 ) THEN
      msg = 'Error writing data dimensions - '//TRIM(io_msg)
      CALL Write_Cleanup(); RETURN
    END IF


    ! Write the global attributes
    err_stat = WriteGAtts_Binary_File( &
                 fid, &
                 Write_Module = 'Unknown', &
                 Title        = Title  , &
                 History      = History, &
                 Comment      = Comment  )
    IF ( err_stat /= SUCCESS ) THEN
      msg = 'Error writing global attributes'
      CALL Write_Cleanup(); RETURN
    END IF


    ! Write the coefficient data
    ! ...Write the dimensional vectors
    WRITE( fid, IOSTAT=io_stat, IOMSG=io_msg ) &
      LSEatlas%Frequency, &
      LSEatlas%Latitude , &
      LSEatlas%Longitude
    IF ( io_stat /= 0 ) THEN
      msg = 'Error writing dimensional vectors - '//TRIM(io_msg)
      CALL Write_Cleanup(); RETURN
    END IF
    ! ...Write the emissivity data
    WRITE( fid, IOSTAT=io_stat, IOMSG=io_msg ) &
      LSEatlas%Emissivity
    IF ( io_stat /= 0 ) THEN
      msg = 'Error writing emissivity data - '//TRIM(io_msg)
      CALL Write_Cleanup(); RETURN
    END IF


    ! Close the file
    IF ( close_file ) THEN
      CLOSE( fid, IOSTAT=io_stat, IOMSG=io_msg )
      IF ( io_stat /= 0 ) THEN
        msg = 'Error closing '//TRIM(Filename)//' - '//TRIM(io_msg)
        CALL Write_Cleanup(); RETURN
      END IF
    END IF


    ! Output an info message
     IF ( noisy ) THEN
       CALL LSEatlas_Info( LSEatlas, msg )
       CALL Display_Message( ROUTINE_NAME, 'FILE: '//TRIM(Filename)//'; '//TRIM(msg), INFORMATION )
     END IF

   CONTAINS
   
     SUBROUTINE Write_Cleanup()
       IF ( File_Open(Filename) ) THEN
         CLOSE( fid, IOSTAT=io_stat, IOMSG=io_msg )
         IF ( io_stat /= 0 ) &
           msg = TRIM(msg)//'; Error closing output file during error cleanup - '//TRIM(io_msg)
       END IF
       err_stat = FAILURE
       CALL Display_Message( ROUTINE_NAME, msg, err_stat )
     END SUBROUTINE Write_Cleanup

  END FUNCTION LSEatlas_WriteFile

  
!################################################################################
!################################################################################
!##                                                                            ##
!##                          ## PRIVATE PROCEDURES ##                          ##
!##                                                                            ##
!################################################################################
!################################################################################

!--------------------------------------------------------------------------------
!
! NAME:
!       LSEatlas_Equal
!
! PURPOSE:
!       Elemental function to test the equality of two LSEatlas objects.
!       Used in OPERATOR(==) interface block.
!
! CALLING SEQUENCE:
!       is_equal = LSEatlas_Equal( x, y )
!
!         or
!
!       IF ( x == y ) THEN
!         ...
!       END IF
!
! OBJECTS:
!       x, y:          Two LSEatlas objects to be compared.
!                      UNITS:      N/A
!                      TYPE:       LSEatlas_type
!                      DIMENSION:  Scalar or any rank
!                      ATTRIBUTES: INTENT(IN)
!
! FUNCTION RESULT:
!       is_equal:      Logical value indicating whether the inputs are equal.
!                      UNITS:      N/A
!                      TYPE:       LOGICAL
!                      DIMENSION:  Same as inputs.
!
!--------------------------------------------------------------------------------

  ELEMENTAL FUNCTION LSEatlas_Equal( x, y ) RESULT( is_equal )
    TYPE(LSEatlas_type), INTENT(IN) :: x, y
    LOGICAL :: is_equal

    ! Set up
    is_equal = .FALSE.
   
    ! Check the object association status
    IF ( (.NOT. LSEatlas_Associated(x)) .OR. &
         (.NOT. LSEatlas_Associated(y))      ) RETURN

   ! Check contents
    ! ...Release/version info
    IF ( (x%Release /= y%Release) .OR. &
         (x%Version /= y%Version) ) RETURN
    ! ...Dimensions
    IF ( (x%n_Frequencies /= y%n_Frequencies ) .OR. &
         (x%n_Latitudes   /= y%n_Latitudes   ) .OR. &
         (x%n_Longitudes  /= y%n_Longitudes  ) ) RETURN
    ! ...Arrays
    IF ( ALL(x%Frequency  .EqualTo. y%Frequency ) .AND. &
         ALL(x%Latitude   .EqualTo. y%Latitude  ) .AND. &
         ALL(x%Longitude  .EqualTo. y%Longitude ) .AND. &
         ALL(x%Emissivity .EqualTo. y%Emissivity ) ) &
      is_equal = .TRUE.

  END FUNCTION LSEatlas_Equal
  
  
  FUNCTION Read_Datatype( fid, datatype_name ) RESULT( err_stat )
    ! Arguments
    INTEGER     , INTENT(IN)  :: fid
    CHARACTER(*), INTENT(OUT) :: datatype_name
    ! Function result
    INTEGER :: err_stat
    ! Local variables
    CHARACTER(1), ALLOCATABLE :: dummy(:)
    INTEGER :: i, strlen
    INTEGER :: io_stat
    INTEGER :: alloc_stat

    ! Set up
    err_stat = FAILURE
    datatype_name = ''

    ! Get the string length
    READ( fid, IOSTAT=io_stat ) strlen
    IF ( io_stat /= 0 ) RETURN
    
    ! Allocate dummy string array
    ALLOCATE( dummy(strlen), STAT=alloc_stat )
    IF ( alloc_stat /= 0 ) RETURN

    ! Read the string into the dummy array
    READ( fid, IOSTAT=io_stat ) dummy
    IF ( io_stat /= 0 ) RETURN

    ! Transfer array into string
    DO i = 1, MIN(strlen,LEN(datatype_name))
      datatype_name(i:i) = dummy(i)
    END DO

    ! Done
    err_stat = SUCCESS
  END FUNCTION Read_Datatype
  
END MODULE LSEatlas_Define<|MERGE_RESOLUTION|>--- conflicted
+++ resolved
@@ -62,10 +62,6 @@
   ! -----------------
   ! Module parameters
   ! -----------------
-<<<<<<< HEAD
-  CHARACTER(*), PARAMETER :: MODULE_VERSION_ID = &
-=======
->>>>>>> 9569c6af
   ! Datatype information
   CHARACTER(*), PARAMETER :: LSEATLAS_DATATYPE = 'LSEatlas'
   ! Current valid release and version
