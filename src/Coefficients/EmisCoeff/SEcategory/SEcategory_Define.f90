--- conflicted
+++ resolved
@@ -65,10 +65,6 @@
   ! -----------------
   ! Module parameters
   ! -----------------
-<<<<<<< HEAD
-  CHARACTER(*), PARAMETER :: MODULE_VERSION_ID = &
-=======
->>>>>>> 9569c6af
   ! Datatype information
   CHARACTER(*), PARAMETER :: SECATEGORY_DATATYPE = 'SEcategory'
   ! Release and version
