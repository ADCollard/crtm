<<<<<<< HEAD
=======
!------------------------------------------------------------------------------
!M+
! NAME:
!       Tau_OPTRAN_SARTA_Coeff_Define
!
! PURPOSE:
!       Module defining the Tau_OPTRAN_SARTA_Coeff data structure and containing routines to 
!       manipulate it.
!       
! CATEGORY:
!       Optical Depth : Coefficients
!
! LANGUAGE:
!       Fortran-95
!
! CALLING SEQUENCE:
!       USE Tau_OPTRAN_SARTA_Coeff_Define
!
! MODULES:
!       Type_Kinds:             Module containing definitions for kinds
!                               of variable types.
!
!       Message_Handler:          Module to define simple error codes and
!                               handle error conditions
!                               USEs: FILE_UTILITY module
!
! CONTAINS:
!       Associated_Tau_OPTRAN_Coeff:            Function to test the association status
!                                               of the pointer members of a Tau_OPTRAN_SARTA_Coeff
!                                               structure.
!
!       Destroy_Tau_OPTRAN_Coeff:               Function to re-initialize a Tau_OPTRAN_SARTA_Coeff
!                                               structure.
!
!       Allocate_Tau_OPTRAN_Coeff:              Function to allocate the pointer members
!                                               of a Tau_OPTRAN_SARTA_Coeff structure.
!
!       Assign_Tau_OPTRAN_Coeff:                Function to copy a valid Tau_OPTRAN_SARTA_Coeff structure.
!
!
! DERIVED TYPES:
!       Tau_OPTRAN_SARTA_Coeff_type:   Definition of the public Tau_OPTRAN_SARTA_Coeff data structure.
!       Fields are...
!
!         n_Layers:            Maximum layers for the aborber coefficients.
!                              "Ilayers" dimension.
!                              UNITS:      N/A
!                              TYPE:       INTEGER( Long )
!                              DIMENSION:  Scalar
!
!         n_Predictors:        Number of predictors used in the
!                              gas absorption regression.
!                              "Iuse" dimension.
!                              UNITS:      N/A
!                              TYPE:       INTEGER( Long )
!                              DIMENSION:  Scalar
!
!         n_Channels:          Total number of spectral channels.
!                              "L" dimension.
!                              UNITS:      N/A
!                              TYPE:       INTEGER( Long )
!                              DIMENSION:  Scalar
!
!         n_ProfAves:          Number of predictors for water vapor of OPTRAN in the
!                              data structure.
!                              "J" dimension  
!                              UNITS:      N/A
!                              TYPE:       INTEGER
!                              DIMENSION:  Scalar
!
!         Channel_Index:       This is the sensor channel number associated
!                              with the data in the coefficient file. Helps
!                              in identifying channels where the numbers are
!                              not contiguous (e.g. AIRS).
!                              UNITS:      N/A
!                              TYPE:       INTEGER
!                              DIMENSION:  Rank-1 (n_Channels)
!                              ATTRIBUTES: POINTER
!
!         Water_Amount:        Array containing the The OPTRAN water amount 
!                              UNITS:      Kilomoles/cm^2      
!                              TYPE:       REAL( Single )
!                              DIMENSION:  Ilayers  
!                              ATTRIBUTES: POINTER
!
!         Water_ProfAve:       Array containing the gas absorption
!                              model coefficients.
!                              UNITS:      Variable
!                              TYPE:       REAL( Single )
!                              DIMENSION:  J x Ilayers 
!                              ATTRIBUTES: POINTER
!
!         Water_Coeff:         Array containing the water vapor absorption
!                              model coefficients.
!                              UNITS:      Variable
!                              TYPE:       REAL( Single )
!                              DIMENSION:  Iuse x Ilayers x L
!                              ATTRIBUTES: POINTER
!
!       *!IMPORTANT!*
!       -------------
!       Note that the Tau_OPTRAN_SARTA_Coeff_type is PUBLIC and its members are not
!       encapsulated; that is, they can be fully accessed outside the
!       scope of this module. This makes it possible to manipulate
!       the structure and its data directly rather than, for e.g., via
!       get() and set() functions. This was done to eliminate the
!       overhead of the get/set type of structure access in using the
!       structure. *But*, it is recommended that the user initialize,
!       destroy, allocate, assign, and concatenate the structure
!       using only the routines in this module where possible to
!       eliminate -- or at least minimise -- the possibility of 
!       memory leakage since most of the structure members are
!       pointers.
!
! INCLUDE FILES:
!       None.
!
! EXTERNALS:
!       None.
!
! COMMON BLOCKS:
!       None.
!
! FILES ACCESSED:
!       None.
!
! CREATION HISTORY:
!       Written by:     Yong Chen, CSU/CIRA 02-May-2006
!                       Yong.Chen@noaa.gov
!
!  Copyright (C) 2006 Yong Chen
!
!M-
!------------------------------------------------------------------------------
>>>>>>> 6f1e5169

MODULE Tau_OPTRAN_SARTA_Coeff_Define


  ! ----------
  ! Module use
  ! ----------

  USE Type_Kinds
  USE Message_Handler
 

  ! -----------------------
  ! Disable implicit typing
  ! -----------------------

  IMPLICIT NONE


  ! ------------
  ! Visibilities
  ! ------------

  ! -- Everything private by default
  PRIVATE

  ! -- Public procedures to manipulate the Tau_OPTRAN_SARTA_Coeff structure
  PUBLIC :: Associated_Tau_OPTRAN_Coeff
  PUBLIC :: Destroy_Tau_OPTRAN_Coeff
  PUBLIC :: Allocate_Tau_OPTRAN_Coeff
  PUBLIC :: Assign_Tau_OPTRAN_Coeff

  ! -------------------------
  ! PRIVATE Module parameters
  ! -------------------------

  ! -- RCS Id for the module
  CHARACTER( * ), PRIVATE, PARAMETER :: MODULE_RCS_ID = &

  ! -- Keyword set value
  INTEGER, PRIVATE, PARAMETER :: SET = 1

  ! ------------------------
  ! PUBLIC Module parameters
  ! ------------------------

  ! ------------------------------
  ! Tau_OPTRAN_SARTA_Coeff data type definition
  ! ------------------------------

  TYPE, PUBLIC :: Tau_OPTRAN_SARTA_Coeff_type
    INTEGER :: n_Allocates = 0

    ! -- Array dimensions
    INTEGER( Long ) :: n_Layers      = 0    ! Ilayer   
    INTEGER( Long ) :: n_Predictors  = 0    ! Iuse     
    INTEGER( Long ) :: n_Channels    = 0    ! L        
    INTEGER( Long ) :: n_ProfAves    = 0    ! J        

    ! -- The actual sensor channel numbers
    INTEGER( Long ), POINTER, DIMENSION( : ) :: Channel_Index => NULL()    ! L

    ! -- The OPTRAN water amount ( Kilomoles/cm^2)
    REAL( Single ), POINTER, DIMENSION( : ) ::  Water_Amount  => NULL()  ! Ilayer

    ! -- The OPTRAN water average profile values
    REAL( Single ), POINTER, DIMENSION( :, : ) :: Water_ProfAve  => NULL()  ! J x Ilayer
    
    ! -- The array of coefficients
    REAL( Single ), POINTER, DIMENSION( :, :, : ) :: Water_Coeff => NULL() ! Iuse x Ilayer x L

  END TYPE Tau_OPTRAN_SARTA_Coeff_type


CONTAINS







  SUBROUTINE Clear_Tau_OPTRAN_Coeff( Tau_OPTRAN_Coeff )

    TYPE( Tau_OPTRAN_SARTA_Coeff_type ), INTENT( IN OUT ) :: Tau_OPTRAN_Coeff

    Tau_OPTRAN_Coeff%n_Layers     = 0
    Tau_OPTRAN_Coeff%n_Predictors = 0
    Tau_OPTRAN_Coeff%n_Channels   = 0
    Tau_OPTRAN_Coeff%n_ProfAves    = 0
    
  END SUBROUTINE Clear_Tau_OPTRAN_Coeff




  FUNCTION Associated_Tau_OPTRAN_Coeff( Tau_OPTRAN_Coeff,  & ! Input
                                        ANY_Test ) & ! Optional input
                                        RESULT( Association_Status )



    !#--------------------------------------------------------------------------#
    !#                        -- TYPE DECLARATIONS --                           #
    !#--------------------------------------------------------------------------#

    ! ---------
    ! Arguments
    ! ---------

    ! -- Input
    TYPE( Tau_OPTRAN_SARTA_Coeff_type ), INTENT( IN ) :: Tau_OPTRAN_Coeff

    ! -- Optional input
    INTEGER,     OPTIONAL, INTENT( IN ) :: ANY_Test


    ! ---------------
    ! Function result
    ! ---------------

    LOGICAL :: Association_Status


    ! ---------------
    ! Local variables
    ! ---------------

    LOGICAL :: ALL_Test



    !#--------------------------------------------------------------------------#
    !#                           -- CHECK INPUT --                              #
    !#--------------------------------------------------------------------------#

    ! -- Default is to test ALL the pointer members
    ! -- for a true association status....
    ALL_Test = .TRUE.

    ! ...unless the ANY_Test argument is set.
    IF ( PRESENT( ANY_Test ) ) THEN
      IF ( ANY_Test == SET ) ALL_Test = .FALSE.
    END IF



    !#--------------------------------------------------------------------------#
    !#           -- TEST THE STRUCTURE POINTER MEMBER ASSOCIATION --            #
    !#--------------------------------------------------------------------------#

    Association_Status = .FALSE.

    IF ( ALL_Test ) THEN

      IF ( ASSOCIATED( Tau_OPTRAN_Coeff%Channel_Index    ) .AND. &
           ASSOCIATED( Tau_OPTRAN_Coeff%Water_Amount     ) .AND. &
           ASSOCIATED( Tau_OPTRAN_Coeff%Water_ProfAve    ) .AND. &
           ASSOCIATED( Tau_OPTRAN_Coeff%Water_Coeff      )       ) THEN
        Association_Status = .TRUE.
      END IF

    ELSE

      IF ( ASSOCIATED( Tau_OPTRAN_Coeff%Channel_Index    ) .OR. &
           ASSOCIATED( Tau_OPTRAN_Coeff%Water_Amount     ) .OR. &
           ASSOCIATED( Tau_OPTRAN_Coeff%Water_ProfAve    ) .OR. &
           ASSOCIATED( Tau_OPTRAN_Coeff%Water_Coeff      )      ) THEN
        Association_Status = .TRUE.
      END IF

    END IF

  END FUNCTION Associated_Tau_OPTRAN_Coeff




  FUNCTION Destroy_Tau_OPTRAN_Coeff( Tau_OPTRAN_Coeff,     &  ! Output
                                     No_Clear,     &  ! Optional input
                                     RCS_Id,	   &  ! Revision control
                                     Message_Log ) &  ! Error messaging

                                    RESULT( Error_Status )



    !#--------------------------------------------------------------------------#
    !#                        -- TYPE DECLARATIONS --                           #
    !#--------------------------------------------------------------------------#

    ! ---------
    ! Arguments
    ! ---------

    ! -- Output
    TYPE( Tau_OPTRAN_SARTA_Coeff_type ),    INTENT( IN OUT ) :: Tau_OPTRAN_Coeff

    ! -- Optional input
    INTEGER,        OPTIONAL, INTENT( IN )     :: No_Clear

    ! -- Revision control
    CHARACTER( * ), OPTIONAL, INTENT( OUT )    :: RCS_Id

    ! - Error messaging
    CHARACTER( * ), OPTIONAL, INTENT( IN )     :: Message_Log


    ! ---------------
    ! Function result
    ! ---------------

    INTEGER :: Error_Status


    ! ----------------
    ! Local parameters
    ! ----------------

    CHARACTER( * ), PARAMETER :: ROUTINE_NAME = 'Destroy_Tau_OPTRAN_Coeff'


    ! ---------------
    ! Local variables
    ! ---------------

    CHARACTER( 256 ) :: message
    LOGICAL :: Clear
    INTEGER :: Allocate_Status



    !#--------------------------------------------------------------------------#
    !#                    -- SET SUCCESSFUL RETURN STATUS --                    #
    !#--------------------------------------------------------------------------#

    Error_Status = SUCCESS



    !#--------------------------------------------------------------------------#
    !#                -- SET THE RCS ID ARGUMENT IF SUPPLIED --                 #
    !#--------------------------------------------------------------------------#

    IF ( PRESENT( RCS_Id ) ) THEN
      RCS_Id = ' '
      RCS_Id = MODULE_RCS_ID
    END IF



    !#--------------------------------------------------------------------------#
    !#                      -- CHECK OPTIONAL ARGUMENTS --                      #
    !#--------------------------------------------------------------------------#

    ! -- Default is to clear scalar members...
    Clear = .TRUE.
    ! -- ....unless the No_Clear argument is set
    IF ( PRESENT( No_Clear ) ) THEN
      IF ( No_Clear == SET ) Clear = .FALSE.
    END IF


    
    !#--------------------------------------------------------------------------#
    !#                     -- PERFORM RE-INITIALISATION --                      #
    !#--------------------------------------------------------------------------#

    ! -----------------------------
    ! Initialise the scalar members
    ! -----------------------------

    IF ( Clear ) CALL Clear_Tau_OPTRAN_Coeff( Tau_OPTRAN_Coeff )


    ! -----------------------------------------------------
    ! If ALL pointer members are NOT associated, do nothing
    ! -----------------------------------------------------

    IF ( .NOT. Associated_Tau_OPTRAN_Coeff( Tau_OPTRAN_Coeff ) ) RETURN


    ! ------------------------------
    ! Deallocate the pointer members
    ! ------------------------------

    ! -- Deallocate the sensor channel number array
    IF ( ASSOCIATED( Tau_OPTRAN_Coeff%Channel_Index ) ) THEN

      DEALLOCATE( Tau_OPTRAN_Coeff%Channel_Index, STAT = Allocate_Status )

      IF ( Allocate_Status /= 0 ) THEN
        Error_Status = FAILURE
        WRITE( Message, '( "Error deallocating Tau_OPTRAN_SARTA_Coeff Channel_Index ", &
                          &"member. STAT = ", i5 )' ) &
                        Allocate_Status
        CALL Display_Message( ROUTINE_NAME,    &
                              TRIM( Message ), &
                              Error_Status,    &
                              Message_Log = Message_Log )
      END IF
    END IF

    ! -- Deallocate Water amount
    IF ( ASSOCIATED( Tau_OPTRAN_Coeff%Water_Amount ) ) THEN

      DEALLOCATE( Tau_OPTRAN_Coeff%Water_Amount, STAT = Allocate_Status )

      IF ( Allocate_Status /= 0 ) THEN
        Error_Status = FAILURE
        WRITE( Message, '( "Error deallocating Tau_OPTRAN_SARTA_Coeff Water_Amount ", &
                          &"member. STAT = ", i5 )' ) &
                        Allocate_Status
        CALL Display_Message( ROUTINE_NAME,    &
                              TRIM( Message ), &
                              Error_Status,    &
                              Message_Log = Message_Log )
      END IF
    END IF


    ! -- Deallocate water average profile values
    IF ( ASSOCIATED( Tau_OPTRAN_Coeff%Water_ProfAve ) ) THEN

      DEALLOCATE( Tau_OPTRAN_Coeff%Water_ProfAve, STAT = Allocate_Status )

      IF ( Allocate_Status /= 0 ) THEN
        Error_Status = FAILURE
        WRITE( Message, '( "Error deallocating Tau_OPTRAN_SARTA_Coeff Water_ProfAve ", &
                          &"member. STAT = ", i5 )' ) &
                        Allocate_Status
        CALL Display_Message( ROUTINE_NAME,    &
                              TRIM( Message ), &
                              Error_Status,    &
                              Message_Log = Message_Log )
      END IF
    END IF

    ! -- Deallocate coefficients
    IF ( ASSOCIATED( Tau_OPTRAN_Coeff%Water_Coeff ) ) THEN

      DEALLOCATE( Tau_OPTRAN_Coeff%Water_Coeff, STAT = Allocate_Status )

      IF ( Allocate_Status /= 0 ) THEN
        Error_Status = FAILURE
        WRITE( Message, '( "Error deallocating Tau_OPTRAN_SARTA_Coeff Water_Coeff ", &
                          &"member. STAT = ", i5 )' ) &
                        Allocate_Status
        CALL Display_Message( ROUTINE_NAME,    &
                              TRIM( Message ), &
                              Error_Status,    &
                              Message_Log = Message_Log )
      END IF
    END IF



    !#--------------------------------------------------------------------------#
    !#               -- DECREMENT AND TEST ALLOCATION COUNTER --                #
    !#--------------------------------------------------------------------------#

    Tau_OPTRAN_Coeff%n_Allocates = Tau_OPTRAN_Coeff%n_Allocates - 1

    IF ( Tau_OPTRAN_Coeff%n_Allocates /= 0 ) THEN
      Error_Status = FAILURE
      WRITE( Message, '( "Allocation counter /= 0, Value = ", i5 )' ) &
                      Tau_OPTRAN_Coeff%n_Allocates
      CALL Display_Message( ROUTINE_NAME,    &
                            TRIM( Message ), &
                            Error_Status,    &
                            Message_Log = Message_Log )
    END IF

  END FUNCTION Destroy_Tau_OPTRAN_Coeff




  FUNCTION Allocate_Tau_OPTRAN_Coeff( n_Layers,     &  ! Input
                                      n_Predictors, &  ! Input
                                      n_Channels,   &  ! Input
                                      n_ProfAves ,   &  ! Input
                                      Tau_OPTRAN_Coeff,     &  ! Output
                                      RCS_Id,	    &  ! Revision control
                                      Message_Log ) &  ! Error messaging
                                    RESULT( Error_Status )



    !#--------------------------------------------------------------------------#
    !#                        -- TYPE DECLARATIONS --                           #
    !#--------------------------------------------------------------------------#

    ! ---------
    ! Arguments
    ! ---------

    ! -- Input
    INTEGER,                  INTENT( IN )     :: n_Layers
    INTEGER,                  INTENT( IN )     :: n_Predictors
    INTEGER,                  INTENT( IN )     :: n_Channels
    INTEGER,                  INTENT( IN )     :: n_ProfAves

    ! -- Output
    TYPE( Tau_OPTRAN_SARTA_Coeff_type ),    INTENT( IN OUT ) :: Tau_OPTRAN_Coeff

    ! -- Revision control
    CHARACTER( * ), OPTIONAL, INTENT( OUT )    :: RCS_Id

    ! - Error messaging
    CHARACTER( * ), OPTIONAL, INTENT( IN )     :: Message_Log


    ! ---------------
    ! Function result
    ! ---------------

    INTEGER :: Error_Status


    ! ----------------
    ! Local parameters
    ! ----------------

    CHARACTER( * ), PARAMETER :: ROUTINE_NAME = 'Allocate_Tau_OPTRAN_Coeff'


    ! ---------------
    ! Local variables
    ! ---------------

    CHARACTER( 256 ) :: message

    INTEGER :: Allocate_Status



    !#--------------------------------------------------------------------------#
    !#                    -- SET SUCCESSFUL RETURN STATUS --                    #
    !#--------------------------------------------------------------------------#

    Error_Status = SUCCESS



    !#--------------------------------------------------------------------------#
    !#                -- SET THE RCS ID ARGUMENT IF SUPPLIED --                 #
    !#--------------------------------------------------------------------------#

    IF ( PRESENT( RCS_Id ) ) THEN
      RCS_Id = ' '
      RCS_Id = MODULE_RCS_ID
    END IF



    !#--------------------------------------------------------------------------#
    !#                            -- CHECK INPUT --                             #
    !#--------------------------------------------------------------------------#

    ! ----------
    ! Dimensions
    ! ----------

    IF ( n_Layers     < 1 .OR. &
         n_Predictors < 1 .OR. &
         n_Channels   < 1 .OR. &
	 n_ProfAves   < 1  ) THEN
      Error_Status = FAILURE
      CALL Display_Message( ROUTINE_NAME, &
                            'Input Tau_OPTRAN_SARTA_Coeff dimensions must all be > 0.', &
                            Error_Status, &
                            Message_Log = Message_Log )
      RETURN
    END IF


    ! -----------------------------------------------
    ! Check if ANY pointers are already associated.
    ! If they are, deallocate them but leave scalars.
    ! -----------------------------------------------

    IF ( Associated_Tau_OPTRAN_Coeff( Tau_OPTRAN_Coeff, ANY_Test = SET ) ) THEN

      Error_Status = Destroy_Tau_OPTRAN_Coeff( Tau_OPTRAN_Coeff, &
                                       No_Clear = SET, &
                                       Message_Log = Message_Log )

      IF ( Error_Status /= SUCCESS ) THEN
        CALL Display_Message( ROUTINE_NAME,    &
                              'Error deallocating Tau_OPTRAN_SARTA_Coeff pointer members.', &
                              Error_Status,    &
                              Message_Log = Message_Log )
        RETURN
      END IF

    END IF



    !#--------------------------------------------------------------------------#
    !#                       -- PERFORM THE ALLOCATION --                       #
    !#--------------------------------------------------------------------------#

    ALLOCATE( Tau_OPTRAN_Coeff%Channel_Index( n_Channels ), &
              Tau_OPTRAN_Coeff%Water_Amount( n_Layers ), &
              Tau_OPTRAN_Coeff%Water_ProfAve( n_ProfAves, n_Layers ), &
              Tau_OPTRAN_Coeff%Water_Coeff( n_Predictors, n_Layers, n_Channels ), &
              STAT = Allocate_Status )

    IF ( Allocate_Status /= 0 ) THEN
      Error_Status = FAILURE
      WRITE( Message, '( "Error allocating Tau_OPTRAN_SARTA_Coeff data arrays. STAT = ", i5 )' ) &
                      Allocate_Status
      CALL Display_Message( ROUTINE_NAME,    &
                            TRIM( Message ), &
                            Error_Status,    &
                            Message_Log = Message_Log )
      RETURN
    END IF


    !#--------------------------------------------------------------------------#
    !#                        -- ASSIGN THE DIMENSIONS --                       #
    !#--------------------------------------------------------------------------#

    Tau_OPTRAN_Coeff%n_Layers     = n_Layers
    Tau_OPTRAN_Coeff%n_Predictors = n_Predictors
    Tau_OPTRAN_Coeff%n_Channels   = n_Channels
    Tau_OPTRAN_Coeff%n_ProfAves   = n_ProfAves


    !#--------------------------------------------------------------------------#
    !#                -- INCREMENT AND TEST ALLOCATION COUNTER --               #
    !#--------------------------------------------------------------------------#

    Tau_OPTRAN_Coeff%n_Allocates = Tau_OPTRAN_Coeff%n_Allocates + 1

    IF ( Tau_OPTRAN_Coeff%n_Allocates /= 1 ) THEN
      Error_Status = WARNING
      WRITE( Message, '( "Allocation counter /= 1, Value = ", i5 )' ) &
                      Tau_OPTRAN_Coeff%n_Allocates
      CALL Display_Message( ROUTINE_NAME,    &
                            TRIM( Message ), &
                            Error_Status,    &
                            Message_Log = Message_Log )
    END IF

  END FUNCTION Allocate_Tau_OPTRAN_Coeff




  FUNCTION Assign_Tau_OPTRAN_Coeff( Tau_OPTRAN_Coeff_in,   &  ! Input
                                    Tau_OPTRAN_Coeff_out,  &  ! Output
                                    RCS_Id,	   &  ! Revision control
                                    Message_Log )  &  ! Error messaging
                                  RESULT( Error_Status )


    !#--------------------------------------------------------------------------#
    !#                        -- TYPE DECLARATIONS --                           #
    !#--------------------------------------------------------------------------#

    ! ---------
    ! Arguments
    ! ---------

    ! -- Input
    TYPE( Tau_OPTRAN_SARTA_Coeff_type ),    INTENT( IN )     :: Tau_OPTRAN_Coeff_in

    ! -- Output
    TYPE( Tau_OPTRAN_SARTA_Coeff_type ),    INTENT( IN OUT ) :: Tau_OPTRAN_Coeff_out

    ! -- Revision control
    CHARACTER( * ), OPTIONAL, INTENT( OUT )    :: RCS_Id

    ! - Error messaging
    CHARACTER( * ), OPTIONAL, INTENT( IN )     :: Message_Log


    ! ---------------
    ! Function result
    ! ---------------

    INTEGER :: Error_Status


    ! ----------------
    ! Local parameters
    ! ----------------

    CHARACTER( * ), PARAMETER :: ROUTINE_NAME = 'Assign_Tau_OPTRAN_Coeff'



    !#--------------------------------------------------------------------------#
    !#                -- SET THE RCS ID ARGUMENT IF SUPPLIED --                 #
    !#--------------------------------------------------------------------------#

    IF ( PRESENT( RCS_Id ) ) THEN
      RCS_Id = ' '
      RCS_Id = MODULE_RCS_ID
    END IF



    !#--------------------------------------------------------------------------#
    !#           -- TEST THE STRUCTURE ARGUMENT POINTER ASSOCIATION --          #
    !#--------------------------------------------------------------------------#

    ! ---------------------------------------
    ! ALL *input* pointers must be associated
    ! ---------------------------------------

    IF ( .NOT. Associated_Tau_OPTRAN_Coeff( Tau_OPTRAN_Coeff_In ) ) THEN

      Error_Status = FAILURE
      CALL Display_Message( ROUTINE_NAME,    &
                            'Some or all INPUT Tau_OPTRAN_SARTA_Coeff pointer '//&
                            'members are NOT associated.', &
                            Error_Status,    &
                            Message_Log = Message_Log )
      RETURN
    END IF



    !#--------------------------------------------------------------------------#
    !#                       -- PERFORM THE ASSIGNMENT --                       #
    !#--------------------------------------------------------------------------#

    ! -----------------
    ! Assign array data
    ! -----------------

    ! -- Allocate data arrays
    Error_Status = Allocate_Tau_OPTRAN_Coeff( Tau_OPTRAN_Coeff_in%n_Layers, &
                                              Tau_OPTRAN_Coeff_in%n_Predictors, &
                                              Tau_OPTRAN_Coeff_in%n_Channels, &
                                              Tau_OPTRAN_Coeff_in%n_ProfAves, &
                                              Tau_OPTRAN_Coeff_out, &
                                              Message_Log = Message_Log )

    IF ( Error_Status /= SUCCESS ) THEN
      CALL Display_Message( ROUTINE_NAME,    &
                            'Error allocating output Tau_OPTRAN_SARTA_Coeff arrays.', &
                            Error_Status,    &
                            Message_Log = Message_Log )
      RETURN
    END IF

    ! -- Copy array data
    Tau_OPTRAN_Coeff_out%Channel_Index    = Tau_OPTRAN_Coeff_in%Channel_Index
    Tau_OPTRAN_Coeff_out%Water_Amount     = Tau_OPTRAN_Coeff_in%Water_Amount 
    Tau_OPTRAN_Coeff_out%Water_ProfAve    = Tau_OPTRAN_Coeff_in%Water_ProfAve
    Tau_OPTRAN_Coeff_out%Water_Coeff      = Tau_OPTRAN_Coeff_in%Water_Coeff

  END FUNCTION Assign_Tau_OPTRAN_Coeff

<<<<<<< HEAD
END MODULE Tau_OPTRAN_SARTA_Coeff_Define 
=======
END MODULE Tau_OPTRAN_SARTA_Coeff_Define 
!-------------------------------------------------------------------------------
!                          -- MODIFICATION HISTORY --
!-------------------------------------------------------------------------------
!
!
! $Date: 2006/05/02 19:42:09 $
!
! $Revision: 1.1 $
!
! $Name:  $
!
! $State: Exp $
!
! Revision 1.1  2006/05/02 20:06:03  ychen
! Initial checkin.
!
!
!
!
>>>>>>> 6f1e5169
<|MERGE_RESOLUTION|>--- conflicted
+++ resolved
@@ -1,5 +1,3 @@
-<<<<<<< HEAD
-=======
 !------------------------------------------------------------------------------
 !M+
 ! NAME:
@@ -134,7 +132,6 @@
 !
 !M-
 !------------------------------------------------------------------------------
->>>>>>> 6f1e5169
 
 MODULE Tau_OPTRAN_SARTA_Coeff_Define
 
@@ -795,27 +792,4 @@
 
   END FUNCTION Assign_Tau_OPTRAN_Coeff
 
-<<<<<<< HEAD
-END MODULE Tau_OPTRAN_SARTA_Coeff_Define 
-=======
-END MODULE Tau_OPTRAN_SARTA_Coeff_Define 
-!-------------------------------------------------------------------------------
-!                          -- MODIFICATION HISTORY --
-!-------------------------------------------------------------------------------
-!
-!
-! $Date: 2006/05/02 19:42:09 $
-!
-! $Revision: 1.1 $
-!
-! $Name:  $
-!
-! $State: Exp $
-!
-! Revision 1.1  2006/05/02 20:06:03  ychen
-! Initial checkin.
-!
-!
-!
-!
->>>>>>> 6f1e5169
+END MODULE Tau_OPTRAN_SARTA_Coeff_Define 