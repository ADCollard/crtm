!
! ODAS_Define
!
! Module defining the ODAS (Optical Depth, Absorber Space) data structure and
! containing routines to manipulate it.
!
!
! CREATION HISTORY:
!       Written by:     Paul van Delst, CIMSS/SSEC 18-Mar-2002
!                       paul.vandelst@ssec.wisc.edu
!

MODULE ODAS_Define

  ! ------------------
  ! Environment set up
  ! ------------------
  ! Module use
  USE Type_Kinds,            ONLY: Long, Double
  USE Message_Handler,       ONLY: SUCCESS, FAILURE, WARNING, Display_Message
  USE Compare_Float_Numbers, ONLY: Compare_Float
  USE Sort_Utility,          ONLY: InsertionSort
  USE CRTM_Parameters,       ONLY: ODAS_ALGORITHM
  
  ! Disable implicit typing
  IMPLICIT NONE


  ! ------------
  ! Visibilities
  ! ------------
  ! Everything private by default
  PRIVATE

  ! Public types
  ! ------------
  PUBLIC :: ODAS_type

  ! Public procedures
  ! -----------------
  PUBLIC :: Associated_ODAS
  PUBLIC :: Destroy_ODAS
  PUBLIC :: Allocate_ODAS
  PUBLIC :: Assign_ODAS
  PUBLIC :: Equal_ODAS
  PUBLIC :: CheckRelease_ODAS
  PUBLIC :: CheckAlgorithm_ODAS
  PUBLIC :: Info_ODAS
  
  ! Public parameters
  ! -----------------
  ! Sensor Id defaults
  PUBLIC :: INVALID_WMO_SATELLITE_ID
  PUBLIC :: INVALID_WMO_SENSOR_ID
  ! Allowable sensor type values and names
  PUBLIC :: N_SENSOR_TYPES
  PUBLIC :: INVALID_SENSOR  
  PUBLIC :: MICROWAVE_SENSOR
  PUBLIC :: INFRARED_SENSOR 
  PUBLIC :: VISIBLE_SENSOR  
  PUBLIC :: SENSOR_TYPE_NAME
  PUBLIC :: ODAS_RELEASE
  ! The Global unique algorithm ID
  PUBLIC :: ODAS_ALGORITHM


  ! -----------------
  ! Module parameters
  ! -----------------
<<<<<<< HEAD
  ! RCS Id for the module
  CHARACTER(*), PARAMETER :: MODULE_RCS_ID = &
=======
>>>>>>> 9569c6af
  ! ODAS invalid values
  INTEGER,      PARAMETER :: IP_INVALID = -1
  REAL(Double), PARAMETER :: FP_INVALID = -1.0_Double
  ! Keyword set value
  INTEGER, PARAMETER :: SET = 1
  ! String lengths
  INTEGER, PARAMETER :: SL = 20   ! Sensor Id
  INTEGER, PARAMETER :: ML = 256  ! Messages
  ! Current valid release and version numbers
  INTEGER, PARAMETER :: ODAS_RELEASE = 7  ! This determines structure and file formats.
  INTEGER, PARAMETER :: ODAS_VERSION = 1  ! This is just the data version.
  ! The optical depth algorithm name
  CHARACTER(*), PARAMETER :: ODAS_ALGORITHM_NAME = 'ODAS'
  ! ASCII codes for Version routine
  INTEGER, PARAMETER :: CARRIAGE_RETURN = 13
  INTEGER, PARAMETER :: LINEFEED = 10
  ! Invalid sensor ids
  INTEGER, PARAMETER :: INVALID_WMO_SATELLITE_ID = 1023
  INTEGER, PARAMETER :: INVALID_WMO_SENSOR_ID    = 2047
  ! The instrument types
  INTEGER, PARAMETER :: N_SENSOR_TYPES     = 4
  INTEGER, PARAMETER :: INVALID_SENSOR     = 0
  INTEGER, PARAMETER :: MICROWAVE_SENSOR   = 1
  INTEGER, PARAMETER :: INFRARED_SENSOR    = 2
  INTEGER, PARAMETER :: VISIBLE_SENSOR     = 3
  INTEGER, PARAMETER :: ULTRAVIOLET_SENSOR = 4
  CHARACTER(*), PARAMETER, DIMENSION( 0:N_SENSOR_TYPES ) :: &
    SENSOR_TYPE_NAME = (/ 'Invalid    ', &
                          'Microwave  ', &
                          'Infrared   ', &
                          'Visible    ', &
                          'Ultraviolet' /)

  ! -------------------------
  ! ODAS data type definition
  ! -------------------------
  TYPE :: ODAS_type
    INTEGER :: n_Allocates = 0
    ! Release and version information
    INTEGER(Long) :: Release = ODAS_RELEASE
    INTEGER(Long) :: Version = ODAS_VERSION
    ! Algorithm identifer
    INTEGER(Long) :: Algorithm = ODAS_ALGORITHM
    ! Dimensions
    INTEGER(Long) :: n_Predictors = 0    ! Iuse
    INTEGER(Long) :: n_Absorbers  = 0    ! J
    INTEGER(Long) :: n_Channels   = 0    ! L
    INTEGER(Long) :: n_Alphas     = 0    ! Ia
    INTEGER(Long) :: n_Coeffs     = 0    ! Co  dimension of the C array
    ! Scalar components
    CHARACTER(SL) :: Sensor_Id        = ' '
    INTEGER(Long) :: WMO_Satellite_ID = INVALID_WMO_SATELLITE_ID
    INTEGER(Long) :: WMO_Sensor_ID    = INVALID_WMO_SENSOR_ID
    INTEGER(Long) :: Sensor_Type      = INVALID_SENSOR
    ! The actual sensor channel numbers
    INTEGER(Long), POINTER :: Sensor_Channel(:)      => NULL() ! L
    ! The absorber ID and absorber space values
    INTEGER(Long), POINTER :: Absorber_ID(:)         => NULL() ! J
    ! maximum order of the polynomial function for each absorber, independent channel
    INTEGER(Long), POINTER :: Max_Order(:)           => NULL() ! J  

    ! Coefficients for computing absorber level
    ! Alpha(1, j) - the original alpha
    ! Alpha(2, j) - the original alpha_C1
    ! Alpha(3, j) - the original alpha_C2
    REAL(Double),  POINTER :: Alpha(:,:)         => NULL()  ! Ia x J
    
    
    !-----------------------------------------------------------------------------------
    ! Order - used maximum order of the polynomial function, given absorber and channel
    ! Pre_Index - Predict index. Pre_Index(0, j, l) is the numberof used predictors
    !                                                  for absorber j and channel l
    ! Pos_Index - starting position of a coefficient subset
    ! C - tau coefficient
    !
    ! The C array is one-dimesional and its internal structure is given by the Order,
    ! Pre_index and the Pos_index arrays. Let j and l be the array indexes along
    ! the absorber and channel dimensions:
    !    ps = Pos_Index(j, l) and n = Pre_Index(0, j l)*Order(j,l) are the starting  
    ! position and size of the coefficient sub-set in array C at absorber j and         
    ! channel l. The coefficient sub-set is equally divided into np+1 segments,         
    ! where np = Pre_Index(0, j, l) is the number of predictors. The np+1  segments     
    ! are used to compute the set of np+1 B coefficiets. The B coefficents are then     
    ! used to compute the absorption coefficients.                                      
    !------------------------------------------------------------------------------------
    INTEGER(LONG), POINTER :: Order(:,:)         => NULL()  ! J x L
    INTEGER(Long), POINTER :: Pre_Index(:,:,:)   => NULL()  ! 0:Iuse x J x L
    INTEGER(Long), POINTER :: Pos_Index(:,:)     => NULL()  ! J x L
    REAL(Double),  POINTER :: C(:)               => NULL()  ! Co   ! tau coefficient array


  END TYPE ODAS_type


CONTAINS


!################################################################################
!################################################################################
!##                                                                            ##
!##                         ## PUBLIC MODULE ROUTINES ##                       ##
!##                                                                            ##
!################################################################################
!################################################################################

!--------------------------------------------------------------------------------
!
! NAME:
!       Associated_ODAS
!
! PURPOSE:
!       Function to test the association status of the pointer members of a
!       ODAS structure.
!
! CALLING SEQUENCE:
!       Association_Status = Associated_ODAS( ODAS             ,&  ! Input
!                                             ANY_Test=Any_Test )  ! Optional input
!
! INPUT ARGUMENTS:
!       ODAS:        ODAS structure which is to have its pointer
!                    member's association status tested.
!                    UNITS:      N/A
!                    TYPE:       ODAS_type
!                    DIMENSION:  Scalar
!                    ATTRIBUTES: INTENT(IN)
!
! OPTIONAL INPUT ARGUMENTS:
!       ANY_Test:    Set this argument to test if ANY of the
!                    ODAS structure pointer members are associated.
!                    The default is to test if ALL the pointer members
!                    are associated.
!                    If ANY_Test = 0, test if ALL the pointer members
!                                     are associated.  (DEFAULT)
!                       ANY_Test = 1, test if ANY of the pointer members
!                                     are associated.
!
! FUNCTION RESULT:
!       Association_Status:  The return value is a logical value indicating the
!                            association status of the ODAS pointer members.
!                            .TRUE.  - if ALL the ODAS pointer members are
!                                      associated, or if the ANY_Test argument
!                                      is set and ANY of the ODAS pointer
!                                      members are associated.
!                            .FALSE. - some or all of the ODAS pointer
!                                      members are NOT associated.
!                            UNITS:      N/A
!                            TYPE:       LOGICAL
!                            DIMENSION:  Scalar
!
!--------------------------------------------------------------------------------

  FUNCTION Associated_ODAS( ODAS    , & ! Input
                            ANY_Test) & ! Optional input
                          RESULT( Association_Status )
    ! Arguments
    TYPE(ODAS_type)  , INTENT(IN) :: ODAS
    INTEGER, OPTIONAL, INTENT(IN) :: ANY_Test
    ! Function result
    LOGICAL :: Association_Status
    ! Local variables
    LOGICAL :: ALL_Test

    ! Set up
    ! ------
    ! Default is to test ALL the pointer members
    ! for a true association status....
    ALL_Test = .TRUE.
    ! ...unless the ANY_Test argument is set.
    IF ( PRESENT( ANY_Test ) ) THEN
      IF ( ANY_Test == SET ) ALL_Test = .FALSE.
    END IF

    ! Test the members that MUST be associated
    ! ----------------------------------------
    Association_Status = .FALSE.
    IF ( ALL_Test ) THEN
      IF ( ASSOCIATED( ODAS%Sensor_Channel    ) .AND. &
           ASSOCIATED( ODAS%Absorber_ID       ) .AND. &
           ASSOCIATED( ODAS%Max_Order         ) .AND. &
           ASSOCIATED( ODAS%Alpha             ) .AND. &
           ASSOCIATED( ODAS%Order             ) .AND. &
           ASSOCIATED( ODAS%Pre_Index         ) .AND. &
           ASSOCIATED( ODAS%Pos_Index         ) .AND. &
           ASSOCIATED( ODAS%C                 )       ) THEN
        Association_Status = .TRUE.
      END IF
    ELSE
      IF ( ASSOCIATED( ODAS%Sensor_Channel    ) .OR. &
           ASSOCIATED( ODAS%Absorber_ID       ) .OR. &
           ASSOCIATED( ODAS%Max_Order         ) .OR. &
           ASSOCIATED( ODAS%Alpha             ) .OR. &
           ASSOCIATED( ODAS%Order             ) .OR. &
           ASSOCIATED( ODAS%Pre_Index         ) .OR. &
           ASSOCIATED( ODAS%Pos_Index         ) .OR. &
           ASSOCIATED( ODAS%C                 )       ) THEN
        Association_Status = .TRUE.
      END IF
    END IF

  END FUNCTION Associated_ODAS


!------------------------------------------------------------------------------
!
! NAME:
!       Destroy_ODAS
! 
! PURPOSE:
!       Function to re-initialize the scalar and pointer members of ODAS
!       data structures.
!
! CALLING SEQUENCE:
!       Error_Status = Destroy_ODAS( ODAS                   , &  ! Output
!                                    RCS_Id     =RCS_Id     , &  ! Revision control
!                                    Message_Log=Message_Log  )  ! Error messaging
!
! OUTPUT ARGUMENTS:
!       ODAS:         Re-initialized ODAS structure.
!                     UNITS:      N/A
!                     TYPE:       ODAS_type
!                     DIMENSION:  Scalar
!                     ATTRIBUTES: INTENT(IN OUT)
!
! OPTIONAL INPUT ARGUMENTS:
!       Message_Log:  Character string specifying a filename in which any
!                     messages will be logged. If not specified, or if an
!                     error occurs opening the log file, the default action
!                     is to output messages to standard output.
!                     UNITS:      N/A
!                     TYPE:       CHARACTER(*)
!                     DIMENSION:  Scalar
!                     ATTRIBUTES: OPTIONAL, INTENT(IN)
!
! OPTIONAL OUTPUT ARGUMENTS:
!       RCS_Id:       Character string containing the Revision Control
!                     System Id field for the module.
!                     UNITS:      N/A
!                     TYPE:       CHARACTER(*)
!                     DIMENSION:  Scalar
!                     ATTRIBUTES: OPTIONAL, INTENT(OUT)
!
! FUNCTION RESULT:
!       Error_Status: The return value is an integer defining the error status.
!                     The error codes are defined in the Message_Handler module.
!                     If == SUCCESS the structure re-initialisation was successful
!                        == FAILURE - an error occurred, or
!                                   - the structure internal allocation counter
!                                     is not equal to zero (0) upon exiting this
!                                     function. This value is incremented and
!                                     decremented for every structure allocation
!                                     and deallocation respectively.
!                     UNITS:      N/A
!                     TYPE:       INTEGER
!                     DIMENSION:  Scalar
!
! COMMENTS:
!       Note the INTENT on the output ODAS argument is IN OUT rather than
!       just OUT. This is necessary because the argument may be defined upon
!       input. To prevent memory leaks, the IN OUT INTENT is a must.
!
!------------------------------------------------------------------------------

  FUNCTION Destroy_ODAS( ODAS       , &  ! Output
                         No_Clear   , &  ! Optional input
                         RCS_Id     , &  ! Revision control
                         Message_Log) &  ! Error messaging
                       RESULT( Error_Status )
    ! Arguments
    TYPE(ODAS_type)       , INTENT(IN OUT) :: ODAS
    INTEGER,      OPTIONAL, INTENT(IN)     :: No_Clear
    CHARACTER(*), OPTIONAL, INTENT(OUT)    :: RCS_Id
    CHARACTER(*), OPTIONAL, INTENT(IN)     :: Message_Log
    ! Function result
    INTEGER :: Error_Status
    ! Local parameters
    CHARACTER(*), PARAMETER :: ROUTINE_NAME = 'Destroy_ODAS'
    ! Local variables
    CHARACTER(ML) :: Message
    LOGICAL :: Clear
    INTEGER :: Allocate_Status

    ! Set up
    ! ------
    Error_Status = SUCCESS
    IF ( PRESENT( RCS_Id ) ) RCS_Id = "unknown"

    ! Reinitialise the dimensions
    ODAS%n_Predictors = 0
    ODAS%n_Absorbers  = 0
    ODAS%n_Channels   = 0
    ODAS%n_Alphas     = 0
    ODAS%n_Coeffs     = 0

    ! Default is to clear scalar members...
    Clear = .TRUE.
    ! ....unless the No_Clear argument is set
    IF ( PRESENT( No_Clear ) ) THEN
      IF ( No_Clear == SET ) Clear = .FALSE.
    END IF
    IF ( Clear ) CALL Clear_ODAS( ODAS )

    ! If ALL components are NOT associated, do nothing
    IF ( .NOT. Associated_ODAS( ODAS ) ) RETURN


    ! Deallocate the regular arrays components
    ! ----------------------------------------
    DEALLOCATE( ODAS%Sensor_Channel  , &
                ODAS%Absorber_ID     , &
                ODAS%Max_Order       , &
                ODAS%Alpha           , &
                ODAS%Order           , &
                ODAS%Pre_Index       , &
                ODAS%Pos_Index       , &
                ODAS%C               , &
                STAT=Allocate_Status )
    IF ( Allocate_Status /= 0 ) THEN
      Error_Status = FAILURE
      WRITE( Message,'("Error deallocating ODAS components. STAT = ",i0)' ) &
                     Allocate_Status
      CALL Display_Message( ROUTINE_NAME,    &
                            TRIM(Message), &
                            Error_Status,    &
                            Message_Log=Message_Log )
    END IF


    ! Decrement and test allocation counter
    ! -------------------------------------
    ODAS%n_Allocates = ODAS%n_Allocates - 1
    IF ( ODAS%n_Allocates /= 0 ) THEN
      Error_Status = FAILURE
      WRITE( Message,'("Allocation counter /= 0, Value = ",i0)' ) &
                      ODAS%n_Allocates
      CALL Display_Message( ROUTINE_NAME,    &
                            TRIM(Message), &
                            Error_Status,    &
                            Message_Log=Message_Log )
    END IF
  END FUNCTION Destroy_ODAS


!------------------------------------------------------------------------------
!
! NAME:
!       Allocate_ODAS
! 
! PURPOSE:
!       Function to allocate the pointer members of the ODAS
!       data structure.
!
! CALLING SEQUENCE:
!       Error_Status = Allocate_ODAS( n_Predictors           , &  ! Input
!                                     n_Absorbers            , &  ! Input
!                                     n_Channels             , &  ! Input
!                                     n_Alphas               , &  ! Input
!                                     n_Coeffs               , &  ! Input
!                                     ODAS                   , &  ! Output
!                                     RCS_Id     =RCS_Id     , &  ! Revision control
!                                     Message_Log=Message_Log  )  ! Error messaging
!
! INPUT ARGUMENTS:
!
!       n_Predictors: Maximum number of predictors dimension.
!                     Must be > 0.
!                     UNITS:      N/A
!                     TYPE:       INTEGER
!                     DIMENSION:  Scalar
!                     ATTRIBUTES: INTENT(IN)
!
!       n_Absorbers:  Number of absorbers dimension.
!                     Must be > 0.
!                     UNITS:      N/A
!                     TYPE:       INTEGER
!                     DIMENSION:  Scalar
!                     ATTRIBUTES: INTENT(IN)
!
!       n_Channels:   Number of channels dimension.
!                     Must be > 0.
!                     UNITS:      N/A
!                     TYPE:       INTEGER
!                     DIMENSION:  Scalar
!                     ATTRIBUTES: INTENT(IN)
!
!       n_Alphas:    Number of Alpha dimension.
!                     Must be > 0.
!                     UNITS:      N/A
!                     TYPE:       INTEGER
!                     DIMENSION:  Scalar
!                     ATTRIBUTES: INTENT(IN)
!
!       n_Coeffs:     Number of coefficient dimension.
!                     Must be > 0.
!                     UNITS:      N/A
!                     TYPE:       INTEGER
!                     DIMENSION:  Scalar
!                     ATTRIBUTES: INTENT(IN)
!
! OUTPUT ARGUMENTS:
!       ODAS:         ODAS structure with allocated
!                     pointer members
!                     UNITS:      N/A
!                     TYPE:       ODAS_type
!                     DIMENSION:  Scalar
!                     ATTRIBUTES: INTENT(OUT)
!
! OPTIONAL INPUT ARGUMENTS:
!       Message_Log:  Character string specifying a filename in
!                     which any messages will be logged. If not
!                     specified, or if an error occurs opening
!                     the log file, the default action is to
!                     output messages to standard output.
!                     UNITS:      N/A
!                     TYPE:       CHARACTER(*)
!                     DIMENSION:  Scalar
!                     ATTRIBUTES: OPTIONAL, INTENT(IN)
!
! OPTIONAL OUTPUT ARGUMENTS:
!       RCS_Id:       Character string containing the Revision Control
!                     System Id field for the module.
!                     UNITS:      N/A
!                     TYPE:       CHARACTER(*)
!                     DIMENSION:  Scalar
!                     ATTRIBUTES: OPTIONAL, INTENT(OUT)
!
! FUNCTION RESULT:
!       Error_Status: The return value is an integer defining the error status.
!                     The error codes are defined in the Message_Handler module.
!                     If == SUCCESS the structure re-initialisation was successful
!                        == FAILURE - an error occurred, or
!                                   - the structure internal allocation counter
!                                     is not equal to one (1) upon exiting this
!                                     function. This value is incremented and
!                                     decremented for every structure allocation
!                                     and deallocation respectively.
!                     UNITS:      N/A
!                     TYPE:       INTEGER
!                     DIMENSION:  Scalar
!
! COMMENTS:
!       Note the INTENT on the output ODAS argument is IN OUT rather than
!       just OUT. This is necessary because the argument may be defined upon
!       input. To prevent memory leaks, the IN OUT INTENT is a must.
!
!------------------------------------------------------------------------------

  FUNCTION Allocate_ODAS( n_Predictors, &  ! Input
                          n_Absorbers , &  ! Input
                          n_Channels  , &  ! Input
                          n_Alphas    , &  ! Input
                          n_Coeffs    , &  ! Input
                          ODAS        , &  ! Output
                          RCS_Id      , &  ! Revision control
                          Message_Log ) &  ! Error messaging
                        RESULT( Error_Status )
    ! Arguments
    INTEGER               , INTENT(IN)     :: n_Predictors
    INTEGER               , INTENT(IN)     :: n_Absorbers
    INTEGER               , INTENT(IN)     :: n_Channels
    INTEGER               , INTENT(IN)     :: n_Alphas
    INTEGER               , INTENT(IN)     :: n_Coeffs
    TYPE(ODAS_type)       , INTENT(IN OUT) :: ODAS
    CHARACTER(*), OPTIONAL, INTENT(OUT)    :: RCS_Id
    CHARACTER(*), OPTIONAL, INTENT(IN)     :: Message_Log
    ! Function result
    INTEGER :: Error_Status
    ! Local parameters
    CHARACTER(*), PARAMETER :: ROUTINE_NAME = 'Allocate_ODAS'
    ! Local variables
    CHARACTER(ML) :: Message
    INTEGER :: Allocate_Status

    ! Set up
    ! ------
    Error_Status = SUCCESS
    IF ( PRESENT( RCS_Id ) ) RCS_Id = "unknown"

    ! Check dimension input
    IF ( n_Predictors < 1 .OR. &
         n_Absorbers  < 1 .OR. &
         n_Channels   < 1 .OR. &  
         n_Alphas     < 1 .OR. &
         n_Coeffs     < 1    ) THEN
      Error_Status = FAILURE
      CALL Display_Message( ROUTINE_NAME, &
                            'Input ODAS dimensions must all be > 0.', &
                            Error_Status, &
                            Message_Log=Message_Log )
      RETURN
    END IF

    ! Check if ANY pointers are already associated.
    ! If they are, deallocate them but leave scalars.
    IF ( Associated_ODAS( ODAS, ANY_Test=SET ) ) THEN
      Error_Status = Destroy_ODAS( ODAS, &
                                   No_Clear=SET, &
                                   Message_Log=Message_Log )
      IF ( Error_Status /= SUCCESS ) THEN
        CALL Display_Message( ROUTINE_NAME,    &
                              'Error deallocating ODAS prior to reallocation.', &
                              Error_Status,    &
                              Message_Log=Message_Log )
        RETURN
      END IF
    END IF

    ! Allocate the data arrays
    ! ------------------------
    ALLOCATE( ODAS%Sensor_Channel( n_Channels ), &
              ODAS%Absorber_ID( n_Absorbers ), &
              ODAS%Max_Order( n_Absorbers ), &
              ODAS%Alpha( n_Alphas, n_Absorbers ), &
              ODAS%Order( n_Absorbers, n_Channels ), &
              ODAS%Pre_Index( 0:n_Predictors, n_Absorbers, n_Channels ), &
              ODAS%Pos_Index( n_Absorbers, n_Channels ), &
              ODAS%C( n_Coeffs ), &
              STAT=Allocate_Status )
    IF ( Allocate_Status /= 0 ) THEN
      Error_Status = FAILURE
      WRITE( Message,'("Error allocating ODAS data arrays. STAT = ",i0)' ) &
                     Allocate_Status
      CALL Display_Message( ROUTINE_NAME, &
                            TRIM(Message), &
                            Error_Status, &
                            Message_Log=Message_Log )
      RETURN
    END IF

    ! Assign the dimensions and initialise arrays
    ODAS%n_Predictors = n_Predictors
    ODAS%n_Absorbers  = n_Absorbers
    ODAS%n_Channels   = n_Channels
    ODAS%n_Alphas     = n_Alphas
    ODAS%n_Coeffs     = n_Coeffs

    ODAS%Sensor_Channel    = 0
    ODAS%Absorber_ID       = IP_INVALID
    ODAS%Max_Order         = IP_INVALID
    ODAS%Alpha             = FP_INVALID
    ODAS%Order             = IP_INVALID
    ODAS%Pre_Index         = IP_INVALID
    ODAS%Pos_Index         = IP_INVALID
    ODAS%C                 = FP_INVALID


    ! Increment and test allocation counter
    ! -------------------------------------
    ODAS%n_Allocates = ODAS%n_Allocates + 1
    IF ( ODAS%n_Allocates /= 1 ) THEN
      Error_Status = FAILURE
      WRITE( Message,'("Allocation counter /= 1, Value = ",i0)' ) &
                     ODAS%n_Allocates
      CALL Display_Message( ROUTINE_NAME, &
                            TRIM(Message), &
                            Error_Status, &
                            Message_Log=Message_Log )
      RETURN
    END IF

  END FUNCTION Allocate_ODAS

!------------------------------------------------------------------------------
!
! NAME:
!       Assign_ODAS
!
! PURPOSE:
!       Function to copy valid ODAS structures.
!
! CALLING SEQUENCE:
!       Error_Status = Assign_ODAS( ODAS_in                , &  ! Input
!                                   ODAS_out               , &  ! Output
!                                   RCS_Id     =RCS_Id     , &  ! Revision control
!                                   Message_Log=Message_Log  )  ! Error messaging
!
! INPUT ARGUMENTS:
!       ODAS_in:       ODAS structure which is to be copied.
!                      UNITS:      N/A
!                      TYPE:       ODAS_type
!                      DIMENSION:  Scalar
!                      ATTRIBUTES: INTENT(IN)
!
! OUTPUT ARGUMENTS:
!       ODAS_out:      Copy of the input structure, ODAS_in.
!                      UNITS:      N/A
!                      TYPE:       ODAS_type
!                      DIMENSION:  Scalar
!                      ATTRIBUTES: INTENT(IN OUT)
!
! OPTIONAL INPUT ARGUMENTS:
!       Message_Log:   Character string specifying a filename in which any
!                      messages will be logged. If not specified, or if an
!                      error occurs opening the log file, the default action
!                      is to output messages to standard output.
!                      UNITS:      N/A
!                      TYPE:       CHARACTER(*)
!                      DIMENSION:  Scalar
!                      ATTRIBUTES: OPTIONAL, INTENT(IN)
!
! OPTIONAL OUTPUT ARGUMENTS:
!       RCS_Id:        Character string containing the Revision Control
!                      System Id field for the module.
!                      UNITS:      N/A
!                      TYPE:       CHARACTER(*)
!                      DIMENSION:  Scalar
!                      ATTRIBUTES: OPTIONAL, INTENT(OUT)
!
! FUNCTION RESULT:
!       Error_Status:  The return value is an integer defining the error status.
!                      The error codes are defined in the Message_Handler module.
!                      If == SUCCESS the structure assignment was successful
!                         == FAILURE an error occurred
!                      UNITS:      N/A
!                      TYPE:       INTEGER
!                      DIMENSION:  Scalar
!
! COMMENTS:
!       Note the INTENT on the output ODAS argument is IN OUT rather than
!       just OUT. This is necessary because the argument may be defined upon
!       input. To prevent memory leaks, the IN OUT INTENT is a must.
!
!------------------------------------------------------------------------------

  FUNCTION Assign_ODAS( ODAS_in     , &  ! Input
                        ODAS_out    , &  ! Output
                        RCS_Id      , &  ! Revision control
                        Message_Log ) &  ! Error messaging
                      RESULT( Error_Status )
    ! Arguments
    TYPE(ODAS_type)       , INTENT(IN)     :: ODAS_in
    TYPE(ODAS_type)       , INTENT(IN OUT) :: ODAS_out
    CHARACTER(*), OPTIONAL, INTENT(OUT)    :: RCS_Id
    CHARACTER(*), OPTIONAL, INTENT(IN)     :: Message_Log
    ! Function result
    INTEGER :: Error_Status
    ! Local parameters
    CHARACTER(*), PARAMETER :: ROUTINE_NAME = 'Assign_ODAS'

    ! Set up
    ! ------
    IF ( PRESENT( RCS_Id ) ) RCS_Id = "unknown"

    ! ALL *input* pointers must be associated
    IF ( .NOT. Associated_ODAS( ODAS_In ) ) THEN
      Error_Status = FAILURE
      CALL Display_Message( ROUTINE_NAME,    &
                            'Some or all INPUT ODAS pointer '//&
                            'members are NOT associated.', &
                            Error_Status,    &
                            Message_Log=Message_Log )
      RETURN
    END IF


    ! Allocate the structure
    ! ----------------------
    Error_Status = Allocate_ODAS( ODAS_in%n_Predictors, &
                                  ODAS_in%n_Absorbers , &
                                  ODAS_in%n_Channels  , &
                                  ODAS_in%n_Alphas    , &
                                  ODAS_in%n_Coeffs    , &
                                  ODAS_out, &
                                  Message_Log=Message_Log )
    IF ( Error_Status /= SUCCESS ) THEN
      CALL Display_Message( ROUTINE_NAME,    &
                            'Error allocating output ODAS arrays.', &
                            Error_Status,    &
                            Message_Log=Message_Log )
      RETURN
    END IF


    ! Assign intrinsic data types
    ! ---------------------------
    ODAS_out%Release   = ODAS_in%Release
    ODAS_out%Version   = ODAS_in%Version

    ODAS_out%Sensor_Id         = ODAS_in%Sensor_Id
    ODAS_out%Sensor_Type       = ODAS_in%Sensor_Type
    ODAS_out%WMO_Satellite_ID  = ODAS_in%WMO_Satellite_ID
    ODAS_out%WMO_Sensor_ID     = ODAS_in%WMO_Sensor_ID
    ODAS_out%Sensor_Channel    = ODAS_in%Sensor_Channel
    ODAS_out%Absorber_ID       = ODAS_in%Absorber_ID
    ODAS_out%Max_Order         = ODAS_in%Max_Order
    ODAS_out%Alpha             = ODAS_in%Alpha
    ODAS_out%Order             = ODAS_in%Order
    ODAS_out%Pre_Index         = ODAS_in%Pre_Index
    ODAS_out%Pos_Index         = ODAS_in%Pos_Index
    ODAS_out%C                 = ODAS_in%C

  END FUNCTION Assign_ODAS

!------------------------------------------------------------------------------
!
! NAME:
!       Equal_ODAS
!
! PURPOSE:
!       Function to test if two ODAS structures are equal.
!
! CALLING SEQUENCE:
!       Error_Status = Equal_ODAS( ODAS_LHS               , &  ! Input
!                                  ODAS_RHS               , &  ! Input
!                                  ULP_Scale  =ULP_Scale  , &  ! Optional input
!                                  Check_All  =Check_All  , &  ! Optional input
!                                  RCS_Id     =RCS_Id     , &  ! Revision control
!                                  Message_Log=Message_Log  )  ! Error messaging
!
! INPUT ARGUMENTS:
!       ODAS_LHS:      ODAS structure to be compared; equivalent to the
!                      left-hand side of a lexical comparison, e.g.
!                        IF ( ODAS_LHS == ODAS_RHS ).
!                      UNITS:      N/A
!                      TYPE:       ODAS_type
!                      DIMENSION:  Scalar
!                      ATTRIBUTES: INTENT(IN)
!
!       ODAS_RHS:      ODAS structure to be compared to; equivalent to
!                      right-hand side of a lexical comparison, e.g.
!                        IF ( ODAS_LHS == ODAS_RHS ).
!                      UNITS:      N/A
!                      TYPE:       ODAS_type
!                      DIMENSION:  Scalar
!                      ATTRIBUTES: INTENT(IN)
!
! OPTIONAL INPUT ARGUMENTS:
!       ULP_Scale:     Unit of data precision used to scale the floating
!                      point comparison. ULP stands for "Unit in the Last Place,"
!                      the smallest possible increment or decrement that can be
!                      made using a machine's floating point arithmetic.
!                      Value must be positive - if a negative value is supplied,
!                      the absolute value is used. If not specified, the default
!                      value is 1.
!                      UNITS:      N/A
!                      TYPE:       INTEGER
!                      DIMENSION:  Scalar
!                      ATTRIBUTES: OPTIONAL, INTENT(IN)
!
!       Check_All:     Set this argument to check ALL the *floating point*
!                      channel data of the ODAS structures. The default
!                      action is return with a FAILURE status as soon as
!                      any difference is found. This optional argument can
!                      be used to get a listing of ALL the differences
!                      between data in ODAS structures.
!                      If == 0, Return with FAILURE status as soon as
!                               ANY difference is found  *DEFAULT*
!                         == 1, Set FAILURE status if ANY difference is
!                               found, but continue to check ALL data.
!                      Note: Setting this argument has no effect if, for
!                            example, the structure dimensions are different,
!                            or the sensor ids/channels are different, or the
!                            absorber ids are different, etc. 
!                      UNITS:      N/A
!                      TYPE:       INTEGER
!                      DIMENSION:  Scalar
!                      ATTRIBUTES: OPTIONAL, INTENT(IN)
!
!       Message_Log:   Character string specifying a filename in which any
!                      messages will be logged. If not specified, or if an
!                      error occurs opening the log file, the default action
!                      is to output messages to standard output.
!                      UNITS:      N/A
!                      TYPE:       CHARACTER(*)
!                      DIMENSION:  Scalar
!                      ATTRIBUTES: OPTIONAL, INTENT(IN)
!
! OPTIONAL OUTPUT ARGUMENTS:
!       RCS_Id:        Character string containing the Revision Control
!                      System Id field for the module.
!                      UNITS:      N/A
!                      TYPE:       CHARACTER(*)
!                      DIMENSION:  Scalar
!                      ATTRIBUTES: OPTIONAL, INTENT(OUT)
!
! FUNCTION RESULT:
!       Error_Status:  The return value is an integer defining the error status.
!                      The error codes are defined in the Message_Handler module.
!                      If == SUCCESS the structures were equal
!                         == FAILURE - an error occurred, or
!                                    - the structures were different.
!                      UNITS:      N/A
!                      TYPE:       INTEGER
!                      DIMENSION:  Scalar
!
! COMMENTS:
!       Congruency of the structure data is a prerequisite of equality.
!       That is, the *order* of the data is important. For example, if
!       two structures contain the same absorber information, but in a
!       different order, the structures are not considered equal. 
! 
!------------------------------------------------------------------------------

  FUNCTION Equal_ODAS( ODAS_LHS   , &  ! Input
                       ODAS_RHS   , &  ! Input
                       ULP_Scale  , &  ! Optional input
                       Check_All  , &  ! Optional input
                       RCS_Id     , &  ! Revision control
                       Message_Log) &  ! Error messaging
                     RESULT( Error_Status )
    ! Arguments
    TYPE(ODAS_type)       , INTENT(IN)  :: ODAS_LHS
    TYPE(ODAS_type)       , INTENT(IN)  :: ODAS_RHS
    INTEGER,      OPTIONAL, INTENT(IN)  :: ULP_Scale
    INTEGER,      OPTIONAL, INTENT(IN)  :: Check_All
    CHARACTER(*), OPTIONAL, INTENT(OUT) :: RCS_Id
    CHARACTER(*), OPTIONAL, INTENT(IN)  :: Message_Log
    ! Function result
    INTEGER :: Error_Status
    ! Local parameters
    CHARACTER(*), PARAMETER :: ROUTINE_NAME = 'Equal_ODAS'
    ! Local variables
    CHARACTER(ML) :: Message
    INTEGER :: ULP
    LOGICAL :: Check_Once
    INTEGER(LONG) :: i, j, l, ip

    ! Set up
    ! ------
    Error_Status = SUCCESS
    IF ( PRESENT( RCS_Id ) ) RCS_Id = "unknown"

    ! Default precision is a single unit in last place
    ULP = 1
    ! ... unless the ULP_Scale argument is set and positive
    IF ( PRESENT( ULP_Scale ) ) THEN
      IF ( ULP_Scale > 0 ) ULP = ULP_Scale
    END IF

    ! Default action is to return on ANY difference...
    Check_Once = .TRUE.
    ! ...unless the Check_All argument is set
    IF ( PRESENT( Check_All ) ) THEN
      IF ( Check_All == 1 ) Check_Once = .FALSE.
    END IF

    ! Check the structure association status
    IF ( .NOT. Associated_ODAS( ODAS_LHS ) ) THEN
      Error_Status = FAILURE
      CALL Display_Message( ROUTINE_NAME, &
                            'Some or all INPUT ODAS_LHS pointer '//&
                            'members are NOT associated.', &
                            Error_Status, &
                            Message_Log=Message_Log )
      RETURN
    END IF
    IF ( .NOT. Associated_ODAS( ODAS_RHS ) ) THEN
      Error_Status = FAILURE
      CALL Display_Message( ROUTINE_NAME, &
                            'Some or all INPUT ODAS_RHS pointer '//&
                            'members are NOT associated.', &
                            Error_Status, &
                            Message_Log=Message_Log )
      RETURN
    END IF


    ! Check structure Release/Version
    ! -------------------------------
    IF ( ( ODAS_LHS%Release /= ODAS_RHS%Release ) .OR. &
         ( ODAS_LHS%Version /= ODAS_RHS%Version )      ) THEN
      Error_Status = FAILURE
      WRITE( Message, '( "Release/Version numbers are different : ", &
                        &i2, ".", i2.2, " vs. ", i2, ".", i2.2 )' ) &
                      ODAS_LHS%Release, ODAS_LHS%Version, &
                      ODAS_RHS%Release, ODAS_RHS%Version
      CALL Display_Message( ROUTINE_NAME, &
                            TRIM(Message), &
                            Error_Status, &
                            Message_Log=Message_Log )
      IF ( Check_Once ) RETURN
    END IF


    ! Check dimensions
    ! ----------------
    IF ( ODAS_LHS%n_Predictors /= ODAS_RHS%n_Predictors .OR. &
         ODAS_LHS%n_Absorbers  /= ODAS_RHS%n_Absorbers  .OR. &
         ODAS_LHS%n_Channels   /= ODAS_RHS%n_Channels   .OR. &
         ODAS_LHS%n_Alphas     /= ODAS_RHS%n_Alphas     .OR. &
         ODAS_LHS%n_Coeffs     /= ODAS_RHS%n_Coeffs    ) THEN
      Error_Status = FAILURE
      CALL Display_Message( ROUTINE_NAME, &
                            'Structure dimensions are different', &
                            Error_Status, &
                            Message_Log=Message_Log )
      RETURN
    END IF

    ! Compare the values
    ! ------------------
    ! The Sensor_ID
    IF ( ODAS_LHS%Sensor_Id /= ODAS_RHS%Sensor_Id ) THEN
      Error_Status = FAILURE
      WRITE( Message, '( "Sensor_ID values are different, ", &
                        &a, " vs. ", a )' ) &
                      TRIM( ODAS_LHS%Sensor_Id), &
                      TRIM( ODAS_RHS%Sensor_Id)
      CALL Display_Message( ROUTINE_NAME, &
                            TRIM(Message), &
                            Error_Status, &
                            Message_Log=Message_Log )
      IF ( Check_Once ) RETURN
    END IF
    
    ! The Sensor_Type
    IF ( ODAS_LHS%Sensor_Type /= ODAS_RHS%Sensor_Type ) THEN
      WRITE( Message,'("Sensor types are different, ", &
                       &i0,"(",a,") vs. ", i0,"(",a,")")' ) &
                      ODAS_LHS%Sensor_Type, &
                      TRIM(SENSOR_TYPE_NAME(ODAS_LHS%Sensor_Type)), &
                      ODAS_RHS%Sensor_Type, &
                      TRIM(SENSOR_TYPE_NAME(ODAS_RHS%Sensor_Type))
      CALL Display_Message( ROUTINE_NAME, &
                            TRIM(Message), &
                            Error_Status, &
                            Message_Log=Message_Log )
      IF ( Check_Once ) RETURN
    END IF

    ! The WMO Satellite ID
    IF ( ODAS_LHS%WMO_Satellite_ID /= ODAS_RHS%WMO_Satellite_ID ) THEN
      Error_Status = FAILURE
      WRITE( Message,'("WMO_Satellite_ID values are different, ",i0,&
                      &" vs. ",i0 )' ) &
                      ODAS_LHS%WMO_Satellite_ID, &
                      ODAS_RHS%WMO_Satellite_ID
      CALL Display_Message( ROUTINE_NAME, &
                            TRIM(Message), &
                            Error_Status, &
                            Message_Log=Message_Log )
      IF ( Check_Once ) RETURN
    END IF

    ! The WMO Sensor ID
    IF ( ODAS_LHS%WMO_Sensor_ID /= ODAS_RHS%WMO_Sensor_ID ) THEN
      Error_Status = FAILURE
      WRITE( Message,'("WMO_Sensor_ID values are different, ",i0,&
                      &" vs. ",i0)' ) &
                      ODAS_LHS%WMO_Sensor_ID, &
                      ODAS_RHS%WMO_Sensor_ID
      CALL Display_Message( ROUTINE_NAME, &
                            TRIM(Message), &
                            Error_Status, &
                            Message_Log=Message_Log )
      IF ( Check_Once ) RETURN
    END IF

    ! The Sensor_Channel
    DO l = 1, ODAS_RHS%n_Channels
      IF ( ODAS_LHS%Sensor_Channel(l) /= ODAS_RHS%Sensor_Channel(l) ) THEN
        Error_Status = FAILURE
        WRITE( Message,'("Sensor_Channel values are different, ",i0,&
                        &" vs. ",i0,", for channel index # ",i0)' ) &
                        ODAS_LHS%Sensor_Channel(l), &
                        ODAS_RHS%Sensor_Channel(l), &
                        l
        CALL Display_Message( ROUTINE_NAME, &
                              TRIM(Message), &
                              Error_Status, &
                              Message_Log=Message_Log )
        IF ( Check_Once ) RETURN
      END IF
    END DO

    ! The Absorber_ID
    DO j = 1, ODAS_RHS%n_Absorbers
      IF ( ODAS_LHS%Absorber_ID(j) /= ODAS_RHS%Absorber_ID(j) ) THEN
        Error_Status = FAILURE
        WRITE( Message,'("Absorber_ID values are different, ",i0,&
                        &" vs. ",i0,", for absorber index # ",i0)' ) &
                        ODAS_LHS%Absorber_ID(j), &
                        ODAS_RHS%Absorber_ID(j), &
                        j
        CALL Display_Message( ROUTINE_NAME, &
                              TRIM(Message), &
                              Error_Status, &
                              Message_Log=Message_Log )
        IF ( Check_Once ) RETURN
      END IF
    END DO

    ! The Max Order array
    DO j = 1, ODAS_RHS%n_Absorbers                                             
      IF ( ODAS_LHS%Max_Order(j) /= ODAS_RHS%Max_Order(j) ) THEN                   
        Error_Status = FAILURE                                                  
        WRITE( Message,'("Order values are different, ",i0,&                    
                        &" vs. ",i0,", for index (",i0,")")' ) &    
                        ODAS_LHS%Max_Order(j), &                         
                        ODAS_RHS%Max_Order(j), &                         
                        j                                                  
        CALL Display_Message( ROUTINE_NAME, &                                   
                              TRIM(Message), &                                  
                              Error_Status, &                                   
                              Message_Log=Message_Log )                         
        IF ( Check_Once ) RETURN                                                
      END IF                                                                    
    END DO                                                                     

    ! The Alpha value
    DO j = 1, ODAS_RHS%n_Absorbers
      DO i = 1, ODAS_RHS%n_Alphas
        IF ( .NOT. ( Compare_Float( ODAS_LHS%Alpha(i,j), &
                                    ODAS_RHS%Alpha(i,j), &
                                    ULP = ULP                  ) ) ) THEN
          Error_Status = FAILURE
          WRITE( Message,'("Alpha values are different, ",es22.15,&
                          &" vs. ",es22.15,", for alpha index # ",i0,&
                          &" and absorber index #",i0 )' ) &
                          ODAS_LHS%Alpha(i,j), &
                          ODAS_RHS%Alpha(i,j), &
                          i,j
          CALL Display_Message( ROUTINE_NAME, &
                                TRIM(Message), &
                                Error_Status, &
                                Message_Log=Message_Log )
          IF ( Check_Once ) RETURN
        END IF
      END DO
    END DO

    ! The Order array
    DO l = 1, ODAS_RHS%n_Channels
      DO j = 1, ODAS_RHS%n_Absorbers
        IF ( ODAS_LHS%Order(j,l) /= ODAS_RHS%Order(j,l) ) THEN      
          Error_Status = FAILURE                                                
          WRITE( Message,'("Order values are different, ",i0,&                  
                          &" vs. ",i0,", for index (",i0,1x,i0,")")' ) &  
                          ODAS_LHS%Order(j,l), &                       
                          ODAS_RHS%Order(j,l), &                       
                          j,l                                                
          CALL Display_Message( ROUTINE_NAME, &                                 
                                TRIM(Message), &                                
                                Error_Status, &                                 
                                Message_Log=Message_Log )                       
          IF ( Check_Once ) RETURN                                              
        END IF                                                                  
      END DO
    END DO

    ! The Pre_Index
    DO l = 1, ODAS_RHS%n_Channels
      DO j = 1, ODAS_RHS%n_Absorbers
        DO ip = 0, ODAS_RHS%n_Predictors
          IF ( ODAS_LHS%Pre_Index(ip,j,l) /= ODAS_RHS%Pre_Index(ip,j,l) ) THEN
            Error_Status = FAILURE
            WRITE( Message,'("Predictor_Index values are different, ",i0,&
                            &" vs. ",i0,", for index (",i0,1x,i0,1x,i0,")")' ) &
                            ODAS_LHS%Pre_Index(ip,j,l), &
                            ODAS_RHS%Pre_Index(ip,j,l), &
                            ip,j,l
            CALL Display_Message( ROUTINE_NAME, &
                                  TRIM(Message), &
                                  Error_Status, &
                                  Message_Log=Message_Log )
            IF ( Check_Once ) RETURN
          END IF
        END DO
      END DO
    END DO

    ! The Pos_Index
    DO l = 1, ODAS_RHS%n_Channels
      DO j = 1, ODAS_RHS%n_Absorbers
        IF ( ODAS_LHS%Pos_Index(j,l) /= ODAS_RHS%Pos_Index(j,l) ) THEN    
          Error_Status = FAILURE                                          
          WRITE( Message,'("Predictor_Index values are different, ",i0,&  
                          &" vs. ",i0,", for index (",i0,1x,i0,")")' ) &  
                          ODAS_LHS%Pos_Index(j,l), &                      
                          ODAS_RHS%Pos_Index(j,l), &                      
                          j,l                                             
          CALL Display_Message( ROUTINE_NAME, &                           
                                TRIM(Message), &                          
                                Error_Status, &                           
                                Message_Log=Message_Log )                 
          IF ( Check_Once ) RETURN                                        
        END IF                                                            
      END DO
    END DO

    ! The Coefficients
    DO i = 1, ODAS_RHS%n_Coeffs
      IF ( ODAS_LHS%C(i) /= ODAS_RHS%C(i) ) THEN                        
        Error_Status = FAILURE                                                          
        WRITE( Message,'("C values are different, ",i0,&                                
                        &" vs. ",i0,", for index (",i0,")")' ) &      
                        ODAS_LHS%C(i), &                                        
                        ODAS_RHS%C(i), &                                        
                        i                                                    
        CALL Display_Message( ROUTINE_NAME, &                                           
                              TRIM(Message), &                                          
                              Error_Status, &                                           
                              Message_Log=Message_Log )                                 
        IF ( Check_Once ) RETURN                                                        
      END IF                                                                            
    END DO

  END FUNCTION Equal_ODAS

!----------------------------------------------------------------------------------
!
! NAME:
!       CheckRelease_ODAS
!
! PURPOSE:
!       Function to check the ODAS Release value.
!
! CALLING SEQUENCE:
!       Error_Status = CheckRelease_ODASe( ODAS                   , &  ! Input
!                                          RCS_Id     = RCS_Id    , &  ! Revision control
!                                          Message_Log=Message_Log  )  ! Error messaging
!
! INPUT ARGUMENTS:
!       ODAS:          ODAS structure for which the Release member
!                      is to be checked.
!                      UNITS:      N/A
!                      TYPE:       ODAS_type
!                      DIMENSION:  Scalar
!                      ATTRIBUTES: INTENT(OUT)
!
! OPTIONAL INPUT ARGUMENTS:
!       Message_Log:   Character string specifying a filename in which any
!                      messages will be logged. If not specified, or if an
!                      error occurs opening the log file, the default action
!                      is to output messages to standard output.
!                      UNITS:      N/A
!                      TYPE:       CHARACTER(*)
!                      DIMENSION:  Scalar
!                      ATTRIBUTES: OPTIONAL, INTENT(IN)
! OPTIONAL OUTPUT ARGUMENTS:
!       RCS_Id:        Character string containing the Revision Control
!                      System Id field for the module.
!                      UNITS:      N/A
!                      TYPE:       CHARACTER(*)
!                      DIMENSION:  Scalar
!                      ATTRIBUTES: OPTIONAL, INTENT(OUT)
!
! FUNCTION RESULT:
!       Error_Status:  The return value is an integer defining the error status.
!                      The error codes are defined in the Message_Handler module.
!                      If == SUCCESS the structure Release value is valid.
!                         == FAILURE the structure Release value is NOT valid
!                                    and either a data file file or software
!                                    update is required.
!                      UNITS:      N/A
!                      TYPE:       INTEGER
!                      DIMENSION:  Scalar
!
!----------------------------------------------------------------------------------

  FUNCTION CheckRelease_ODAS( ODAS       , &  ! Input
                              RCS_Id     , &  ! Revision control
                              Message_Log) &  ! Error messaging
                            RESULT( Error_Status )
    ! Arguments
    TYPE(ODAS_type)       , INTENT(IN)  :: ODAS
    CHARACTER(*), OPTIONAL, INTENT(OUT) :: RCS_Id
    CHARACTER(*), OPTIONAL, INTENT(IN)  :: Message_Log
    ! Function result
    INTEGER :: Error_Status
    ! Local parameters
    CHARACTER(*), PARAMETER :: ROUTINE_NAME = 'CheckRelease_ODAS'
    ! Local variables
    CHARACTER(ML) :: Message

    ! Set up
    ! ------
    Error_Status = SUCCESS
    IF ( PRESENT( RCS_Id ) ) RCS_Id = "unknown"


    ! Check the release
    ! -----------------
    ! Check that release is not too old
    IF ( ODAS%Release < ODAS_RELEASE ) THEN
      Error_Status = FAILURE
      WRITE( Message, '( "An ODAS data update is needed. ", &
                        &"ODAS release is ", i2, &
                        &". Valid release is ",i2,"." )' ) &
                      ODAS%Release, ODAS_RELEASE
      CALL Display_Message( ROUTINE_NAME, &
                            TRIM(Message), &
                            Error_Status, &
                            Message_Log=Message_Log )
      RETURN
    END IF

    ! Check that release is not too new
    IF ( ODAS%Release > ODAS_RELEASE ) THEN
      Error_Status = FAILURE
      WRITE( Message, '( "An ODAS software update is needed. ", &
                        &"ODAS release is ", i2, &
                        &". Valid release is ",i2,"." )' ) &
                      ODAS%Release, ODAS_RELEASE
      CALL Display_Message( ROUTINE_NAME, &
                            TRIM(Message), &
                            Error_Status, &
                            Message_Log=Message_Log )
      RETURN
    END IF

  END FUNCTION CheckRelease_ODAS


!----------------------------------------------------------------------------------
!
! NAME:
!       CheckAlgorithm_ODAS
!
! PURPOSE:
!       Function to check the ODAS Algorithm value.
!
! CALLING SEQUENCE:
!       Error_Status = CheckAlgorithm_ODAS( ODAS                   , &  ! Input
!                                           RCS_Id     = RCS_Id    , &  ! Revision control
!                                           Message_Log=Message_Log  )  ! Error messaging
!
! INPUT ARGUMENTS:
!       ODAS:          ODAS structure for which the Algorithm member
!                      is to be checked.
!                      UNITS:      N/A
!                      TYPE:       ODAS_type
!                      DIMENSION:  Scalar
!                      ATTRIBUTES: INTENT(OUT)
!
! OPTIONAL INPUT ARGUMENTS:
!       Message_Log:   Character string specifying a filename in which any
!                      messages will be logged. If not specified, or if an
!                      error occurs opening the log file, the default action
!                      is to output messages to standard output.
!                      UNITS:      N/A
!                      TYPE:       CHARACTER(*)
!                      DIMENSION:  Scalar
!                      ATTRIBUTES: OPTIONAL, INTENT(IN)
! OPTIONAL OUTPUT ARGUMENTS:
!       RCS_Id:        Character string containing the Revision Control
!                      System Id field for the module.
!                      UNITS:      N/A
!                      TYPE:       CHARACTER(*)
!                      DIMENSION:  Scalar
!                      ATTRIBUTES: OPTIONAL, INTENT(OUT)
!
! FUNCTION RESULT:
!       Error_Status:  The return value is an integer defining the error status.
!                      The error codes are defined in the Message_Handler module.
!                      If == SUCCESS the structure Algorithm value is valid.
!                         == FAILURE the structure Algorithm value is NOT valid.
!                      UNITS:      N/A
!                      TYPE:       INTEGER
!                      DIMENSION:  Scalar
!
!----------------------------------------------------------------------------------

  FUNCTION CheckAlgorithm_ODAS( ODAS       , &  ! Input
                                RCS_Id     , &  ! Revision control
                                Message_Log) &  ! Error messaging
                              RESULT( Error_Status )
    ! Arguments
    TYPE(ODAS_type)       , INTENT(IN)  :: ODAS
    CHARACTER(*), OPTIONAL, INTENT(OUT) :: RCS_Id
    CHARACTER(*), OPTIONAL, INTENT(IN)  :: Message_Log
    ! Function result
    INTEGER :: Error_Status
    ! Local parameters
    CHARACTER(*), PARAMETER :: ROUTINE_NAME = 'CheckAlgorithm_ODAS'

    ! Set up
    ! ------
    Error_Status = SUCCESS
    IF ( PRESENT(RCS_Id) ) RCS_Id = "unknown"


    ! Check the algorithm ID
    ! ----------------------
    IF ( ODAS%Algorithm /= ODAS_ALGORITHM ) THEN
      Error_Status = FAILURE
      CALL Display_Message( ROUTINE_NAME, &
                            'The ODAS Algorithm ID check failed. '//&
                            'The data structure is not an ODAS structure', &
                            Error_Status, &
                            Message_Log=Message_Log )
      RETURN
    END IF

  END FUNCTION CheckAlgorithm_ODAS


!------------------------------------------------------------------------------
!
! NAME:
!       Info_ODAS
!
! PURPOSE:
!       Subroutine to return a string containing version and dimension
!       information about the ODAS data structure.
!
! CALLING SEQUENCE:
!       CALL Info_ODAS( ODAS         , &  ! Input
!                       Info         , &  ! Output
!                       RCS_Id=RCS_Id  )  ! Revision control
!
! INPUT ARGUMENTS:
!       ODAS:          Filled ODAS structure.
!                      UNITS:      N/A
!                      TYPE:       ODAS_type
!                      DIMENSION:  Scalar
!                      ATTRIBUTES: INTENT(IN)
!
! OUTPUT ARGUMENTS:
!       Info:          String containing version and dimension information
!                      about the passed ODAS data structure.
!                      UNITS:      N/A
!                      TYPE:       CHARACTER(*)
!                      DIMENSION:  Scalar
!                      ATTRIBUTES: INTENT(OUT)
!
! OPTIONAL OUTPUT ARGUMENTS:
!       RCS_Id:        Character string containing the Revision Control
!                      System Id field for the module.
!                      UNITS:      N/A
!                      TYPE:       CHARACTER(*)
!                      DIMENSION:  Scalar
!                      ATTRIBUTES: OPTIONAL, INTENT(OUT)
!
!------------------------------------------------------------------------------

  SUBROUTINE Info_ODAS( ODAS  , &  ! Input
                        Info  , &  ! Output
                        RCS_Id  )  ! Revision control
    ! Arguments
    TYPE(ODAS_type)       , INTENT(IN)  :: ODAS
    CHARACTER(*),           INTENT(OUT) :: Info
    CHARACTER(*), OPTIONAL, INTENT(OUT) :: RCS_Id
    ! Local variables
    CHARACTER(2000) :: LongString

    ! Set up
    ! ------
    IF ( PRESENT( RCS_Id ) ) RCS_Id = "unknown"

    ! Write the required data to the local string
    ! -------------------------------------------
    WRITE( LongString,'( a,3x,"ODAS RELEASE.VERSION: ",i2,".",i2.2,2x,&
                      &"N_PREDICTORS=",i2,2x,&
                      &"N_ABSORBERS=",i2,2x,&
                      &"N_CHANNELS=",i0,2x, &
                      &"N_Alphas=",i2,2x, &
                      &"N_Coeffs=",i0)' ) &
                      ACHAR(CARRIAGE_RETURN)//ACHAR(LINEFEED), &
                      ODAS%Release, ODAS%Version, &
                      ODAS%n_Predictors, &
                      ODAS%n_Absorbers, &
                      ODAS%n_Channels, &
                      ODAS%n_Alphas, &
                      ODAS%n_Coeffs

    ! Trim the output based on the
    ! dummy argument string length
    ! ----------------------------
    Info = LongString(1:MIN( LEN(Info), LEN_TRIM(LongString) ))

  END SUBROUTINE Info_ODAS


!##################################################################################
!##################################################################################
!##                                                                              ##
!##                          ## PRIVATE MODULE ROUTINES ##                       ##
!##                                                                              ##
!##################################################################################
!##################################################################################

!----------------------------------------------------------------------------------
!
! NAME:
!       Clear_ODAS
!
! PURPOSE:
!       Subroutine to clear the scalar members of a ODAS structure.
!
! CALLING SEQUENCE:
!       CALL Clear_ODAS( ODAS ) ! Output
!
! OUTPUT ARGUMENTS:
!       ODAS:    ODAS structure for which the scalar members have
!                    been cleared.
!                    UNITS:      N/A
!                    TYPE:       ODAS_type
!                    DIMENSION:  Scalar
!                    ATTRIBUTES: INTENT(IN OUT)
!
! COMMENTS:
!       Note the INTENT on the output ODAS argument is IN OUT rather than
!       just OUT. This is necessary because the argument may be defined upon
!       input. To prevent memory leaks, the IN OUT INTENT is a must.
!
!----------------------------------------------------------------------------------

  SUBROUTINE Clear_ODAS( ODAS )
    TYPE(ODAS_type), INTENT(IN OUT) :: ODAS
    ODAS%Release   = ODAS_RELEASE
    ODAS%Version   = ODAS_VERSION
    ODAS%Algorithm = ODAS_ALGORITHM
    ODAS%Sensor_Id        = ' '
    ODAS%Sensor_Type      = INVALID_SENSOR
    ODAS%WMO_Satellite_ID = INVALID_WMO_SATELLITE_ID
    ODAS%WMO_Sensor_ID    = INVALID_WMO_SENSOR_ID
  END SUBROUTINE Clear_ODAS

END MODULE ODAS_Define<|MERGE_RESOLUTION|>--- conflicted
+++ resolved
@@ -67,11 +67,6 @@
   ! -----------------
   ! Module parameters
   ! -----------------
-<<<<<<< HEAD
-  ! RCS Id for the module
-  CHARACTER(*), PARAMETER :: MODULE_RCS_ID = &
-=======
->>>>>>> 9569c6af
   ! ODAS invalid values
   INTEGER,      PARAMETER :: IP_INVALID = -1
   REAL(Double), PARAMETER :: FP_INVALID = -1.0_Double
