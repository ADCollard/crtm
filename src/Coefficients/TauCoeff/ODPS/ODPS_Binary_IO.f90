!
! ODPS_Binary_IO
!
! Module containing routines to read and write Binary format
! ODPS files.
!
!
! CREATION HISTORY:
!       Written by:     Paul van Delst, CIMSS/SSEC 02-Jan-2003
!                       paul.vandelst@ssec.wisc.edu
!       Modified by:    Yong Han, 10-July-2008
!                       Adapted the original code to work for ODPS
!                       algorithm
!

MODULE ODPS_Binary_IO

  ! ------------------
  ! Environment set up
  ! ------------------
  ! Module use
  USE Type_Kinds         , ONLY: Long
  USE Message_Handler    , ONLY: SUCCESS, FAILURE, WARNING, INFORMATION, Display_Message
  USE File_Utility       , ONLY: File_Open, File_Exists
  USE Binary_File_Utility, ONLY: Open_Binary_File
  USE ODPS_Define        , ONLY: ODPS_Type            , &
                                 Associated_ODPS      , &
                                 Allocate_ODPS        , &
                                 Allocate_ODPS_OPTRAN , &
                                 Destroy_ODPS         , &
                                 CheckRelease_ODPS    , &
                                 CheckAlgorithm_ODPS  , &
                                 Info_ODPS
  ! Disable implicit typing
  IMPLICIT NONE


  ! ------------
  ! Visibilities
  ! ------------
  ! Everything private by default
  PRIVATE
  ! Structure procedures
  PUBLIC :: Inquire_ODPS_Binary
  PUBLIC :: Read_ODPS_Binary
  PUBLIC :: Write_ODPS_Binary
  PUBLIC :: Read_ODPS_Data
  PUBLIC :: Write_ODPS_Data


  ! -----------------
  ! Module parameters
  ! -----------------
<<<<<<< HEAD
  CHARACTER(*), PARAMETER :: MODULE_RCS_ID = &
=======
>>>>>>> 9569c6af
  ! Keyword set value
  INTEGER, PARAMETER :: SET = 1
  ! Message character length
  INTEGER, PARAMETER :: ML = 512


CONTAINS


!################################################################################
!################################################################################
!##                                                                            ##
!##                         ## PUBLIC MODULE ROUTINES ##                       ##
!##                                                                            ##
!################################################################################
!################################################################################

!------------------------------------------------------------------------------
!
! NAME:
!       Inquire_ODPS_Binary
!
! PURPOSE:
!       Function to inquire a Binary format ODPS file.
!
! CALLING SEQUENCE:
!       Error_Status = Inquire_ODPS_Binary( Filename                           , &  ! Input
!                                           n_Layers         = n_Layers        , &  ! Optional output
!                                           n_Components     = n_Components    , &  ! Optional output
!                                           n_Absorbers      = n_Absorbers     , &  ! Optional output
!                                           n_Channels       = n_Channels      , &  ! Optional output
!                                           n_Coeffs         = n_Coeffs        , &  ! Optional output
!                                           n_OCoeffs        = n_OCoeffs       , &  ! Optional output
!                                           Release          = Release         , &  ! Optional Output
!                                           Version          = Version         , &  ! Optional Output
!                                           Sensor_Id        = Sensor_Id       , &  ! Optional output
!                                           WMO_Satellite_Id = WMO_Satellite_Id, &  ! Optional output
!                                           WMO_Sensor_Id    = WMO_Sensor_Id   , &  ! Optional output
!                                           RCS_Id           = RCS_Id          , &  ! Revision control
!                                           Message_Log      = Message_Log       )  ! Error messaging
!
! INPUT ARGUMENTS:
!       Filename:           Character string specifying the name of the binary
!                           ODPS data file to inquire.
!                           UNITS:      N/A
!                           TYPE:       CHARACTER(*)
!                           DIMENSION:  Scalar
!                           ATTRIBUTES: INTENT(IN)
!
! OPTIONAL INPUT ARGUMENTS:
!       Message_Log:        Character string specifying a filename in which any
!                           Messages will be logged. If not specified, or if an
!                           error occurs opening the log file, the default action
!                           is to output Messages to standard output.
!                           UNITS:      N/A
!                           TYPE:       CHARACTER(*)
!                           DIMENSION:  Scalar
!                           ATTRIBUTES: INTENT(IN), OPTIONAL
!
! OPTIONAL OUTPUT ARGUMENTS:
!       n_Layers:           The number of profile layers
!                           UNITS:      N/A
!                           TYPE:       INTEGER
!                           DIMENSION:  Scalar
!                           ATTRIBUTES: INTENT(OUT), OPTIONAL
!
!       n_Components:       The number of transmittance components (i.g. dry & wlo)
!                           UNITS:      N/A
!                           TYPE:       INTEGER
!                           DIMENSION:  Scalar
!                           ATTRIBUTES: INTENT(OUT), OPTIONAL
!
!       n_Absorbers:        The number of absorbers dimension (i.g H2O & O3).
!                           UNITS:      N/A
!                           TYPE:       INTEGER
!                           DIMENSION:  Scalar
!                           ATTRIBUTES: INTENT(OUT), OPTIONAL
!
!       n_Channels:         The number of channels dimension of the ODPS data.
!                           UNITS:      N/A
!                           TYPE:       INTEGER
!                           DIMENSION:  Scalar
!                           ATTRIBUTES: INTENT(OUT), OPTIONAL
!
!       n_Coeffs:           The total number of tau coefficients.
!                           Note, the Coeff data are now stored in a one-dimensional 
!                           array
!                           UNITS:      N/A
!                           TYPE:       INTEGER
!                           DIMENSION:  Scalar
!                           ATTRIBUTES: INTENT(OUT), OPTIONAL
!
!       n_OCoeffs:          The total number of OPTRAN tau coefficients.
!                           Note, the Coeff data are now stored in a one-dimensional 
!                           array
!                           UNITS:      N/A
!                           TYPE:       INTEGER
!                           DIMENSION:  Scalar
!                           ATTRIBUTES: INTENT(OUT), OPTIONAL
!
!       Release:            The ODPS data/file release number. Used to check
!                           for data/software mismatch.
!                           UNITS:      N/A
!                           TYPE:       INTEGER
!                           DIMENSION:  Scalar
!                           ATTRIBUTES: INTENT(OUT), OPTIONAL
!
!       Version:            The ODPS data/file version number. Used for
!                           purposes only in identifying the dataset for
!                           a particular release.
!                           UNITS:      N/A
!                           TYPE:       INTEGER
!                           DIMENSION:  Scalar
!                           ATTRIBUTES: INTENT(OUT), OPTIONAL
!
!       Sensor_Id:          Character string sensor/platform identifier.
!                           UNITS:      N/A
!                           TYPE:       CHARACTER(*)
!                           DIMENSION:  Scalar
!                           ATTRIBUTES: INTENT(OUT), OPTIONAL
!
!       WMO_Satellite_Id:   The WMO code used to identify satellite platforms.
!                           UNITS:      N/A
!                           TYPE:       INTEGER
!                           DIMENSION:  Scalar
!                           ATTRIBUTES: INTENT(OUT), OPTIONAL
!
!       WMO_Sensor_Id:      The WMO code used to identify sensors.
!                           UNITS:      N/A
!                           TYPE:       INTEGER
!                           DIMENSION:  Scalar
!                           ATTRIBUTES: INTENT(OUT), OPTIONAL
!
!       RCS_Id:             Character string containing the Revision Control
!                           System Id field for the module.
!                           UNITS:      N/A
!                           TYPE:       CHARACTER(*)
!                           DIMENSION:  Scalar
!                           ATTRIBUTES: INTENT(OUT), OPTIONAL
!
! FUNCTION RESULT:
!       Error_Status: The return value is an integer defining the error status.
!                     The error codes are defined in the Message_Handler module.
!                     If == SUCCESS the Binary file inquiry was successful
!                        == FAILURE an unrecoverable error occurred.
!                     UNITS:      N/A
!                     TYPE:       INTEGER
!                     DIMENSION:  Scalar
!
!------------------------------------------------------------------------------

  FUNCTION Inquire_ODPS_Binary( Filename        , &  ! Input
                                n_Layers        , &  ! Optional output
                                n_Components    , &  ! Optional output
                                n_Absorbers     , &  ! Optional output
                                n_Channels      , &  ! Optional output
                                n_Coeffs        , &  ! Optional output
                                n_OCoeffs       , &  ! Optional output
                                Release         , &  ! Optional Output
                                Version         , &  ! Optional Output
                                Sensor_Id       , &  ! Optional Output
                                WMO_Satellite_Id, &  ! Optional Output
                                WMO_Sensor_Id   , &  ! Optional Output
                                RCS_Id          , &  ! Revision control
                                Message_Log     ) &  ! Error messaging
                              RESULT( Error_Status )
    ! Arguments
    CHARACTER(*),           INTENT(IN)  :: Filename
    INTEGER     , OPTIONAL, INTENT(OUT) :: n_Layers
    INTEGER     , OPTIONAL, INTENT(OUT) :: n_Components
    INTEGER     , OPTIONAL, INTENT(OUT) :: n_Absorbers
    INTEGER     , OPTIONAL, INTENT(OUT) :: n_Channels
    INTEGER     , OPTIONAL, INTENT(OUT) :: n_Coeffs
    INTEGER     , OPTIONAL, INTENT(OUT) :: n_OCoeffs
    INTEGER     , OPTIONAL, INTENT(OUT) :: Release
    INTEGER     , OPTIONAL, INTENT(OUT) :: Version
    CHARACTER(*), OPTIONAL, INTENT(OUT) :: Sensor_Id       
    INTEGER     , OPTIONAL, INTENT(OUT) :: WMO_Satellite_Id
    INTEGER     , OPTIONAL, INTENT(OUT) :: WMO_Sensor_Id   
    CHARACTER(*), OPTIONAL, INTENT(OUT) :: RCS_Id
    CHARACTER(*), OPTIONAL, INTENT(IN)  :: Message_Log
    ! Function result
    INTEGER :: Error_Status
    ! Function parameters
    CHARACTER(*), PARAMETER :: ROUTINE_NAME = 'Inquire_ODPS_Binary'
    ! Function variables
    CHARACTER(ML) :: Message
    INTEGER :: IO_Status
    INTEGER :: FileID
    TYPE(ODPS_type) :: ODPS  

 
    ! Set up
    ! ------
    Error_Status = SUCCESS
    IF ( PRESENT( RCS_Id ) ) RCS_Id = "unknown"

    ! Check that the file exists
    IF ( .NOT. File_Exists( TRIM(Filename) ) ) THEN
      Message = 'File '//TRIM(Filename)//' not found.'
      CALL Inquire_Cleanup(); RETURN
    END IF


    ! Open the file
    ! -------------
    Error_Status = Open_Binary_File( Filename, FileID )
    IF ( Error_Status /= SUCCESS ) THEN
      Message = 'Error opening ODPS Binary file '//TRIM(Filename)
      CALL Inquire_Cleanup(); RETURN
    END IF


    ! Read the Release and Version information
    ! ----------------------------------------
    READ( FileID, IOSTAT=IO_Status ) ODPS%Release, ODPS%Version
    IF ( IO_Status /= 0 ) THEN
      WRITE( Message,'("Error reading Release/Version values from ",a,&
                      &". IOSTAT = ",i0)' ) &
                      TRIM(Filename), IO_Status
      CALL Inquire_Cleanup(Close_File=SET); RETURN
    END IF


    ! Read the Alorithm ID
    ! --------------------
    READ( FileID, IOSTAT=IO_Status ) ODPS%Algorithm
    IF ( IO_Status /= 0 ) THEN
      WRITE( Message,'("Error reading Algorithm ID from ",a,&
                      &". IOSTAT = ",i0)' ) &
                      TRIM(Filename), IO_Status
      CALL Inquire_Cleanup(Close_File=SET); RETURN
    END IF


    ! Read the data dimensions
    ! ------------------------
    READ( FileID, IOSTAT=IO_Status ) ODPS%n_Layers    , &
                                     ODPS%n_Components, &
                                     ODPS%n_Absorbers , &
                                     ODPS%n_Channels  , &
                                     ODPS%n_Coeffs    , &
                                     ODPS%n_OPIndex   , &
                                     ODPS%n_OCoeffs
    IF ( IO_Status /= 0 ) THEN
      WRITE( Message,'("Error reading dimension values from ",a,&
                      &". IOSTAT = ",i0)' ) &
                      TRIM(Filename), IO_Status
      CALL Inquire_Cleanup(Close_File=SET); RETURN
    END IF


    ! Read the sensor ids
    ! -------------------
    READ( FileID, IOSTAT=IO_Status ) ODPS%Sensor_Id       , &
                                     ODPS%WMO_Satellite_Id, &
                                     ODPS%WMO_Sensor_Id    
    IF ( IO_Status /= 0 ) THEN
      WRITE( Message, '("Error reading sensor information from ",a,&
                       &". IOSTAT = ",i0)' ) &
                      TRIM(Filename), IO_Status
      CALL Inquire_Cleanup(Close_File=SET); RETURN
    END IF

    
    ! Close the file
    ! --------------
    CLOSE( FileID, IOSTAT=IO_Status )
    IF ( IO_Status /= 0 ) THEN
      WRITE( Message,'("Error closing ",a,". IOSTAT = ",i0)' ) &
                    TRIM(Filename), IO_Status
      CALL Inquire_Cleanup(); RETURN
    END IF


    ! Assign the return arguments
    ! ---------------------------
    ! Dimensions
    IF ( PRESENT(n_Layers    ) ) n_Layers     = ODPS%n_Layers    
    IF ( PRESENT(n_Components) ) n_Components = ODPS%n_Components 
    IF ( PRESENT(n_Absorbers ) ) n_Absorbers  = ODPS%n_Absorbers 
    IF ( PRESENT(n_Channels  ) ) n_Channels   = ODPS%n_Channels
    IF ( PRESENT(n_Coeffs) )     n_Coeffs     = ODPS%n_Coeffs
    IF ( PRESENT(n_OCoeffs) )    n_OCoeffs    = ODPS%n_OCoeffs

    ! Release/Version information
    IF ( PRESENT(Release) ) Release = ODPS%Release
    IF ( PRESENT(Version) ) Version = ODPS%Version

    ! Sensor ids
    IF ( PRESENT(Sensor_Id       ) ) Sensor_Id        = ODPS%Sensor_Id(1:MIN(LEN(Sensor_Id),LEN_TRIM(ODPS%Sensor_Id)))
    IF ( PRESENT(WMO_Satellite_Id) ) WMO_Satellite_Id = ODPS%WMO_Satellite_Id
    IF ( PRESENT(WMO_Sensor_Id   ) ) WMO_Sensor_Id    = ODPS%WMO_Sensor_Id   
    
  CONTAINS
  
    SUBROUTINE Inquire_CleanUp( Close_File )
      INTEGER, OPTIONAL, INTENT(IN) :: Close_File
      CHARACTER(256) :: Close_Message
      ! Close file if necessary
      IF ( PRESENT(Close_File) ) THEN
        IF ( Close_File == SET ) THEN
          CLOSE( FileID, IOSTAT=IO_Status )
          IF ( IO_Status /= 0 ) THEN
            WRITE( Close_Message,'("; Error closing input file during error cleanup. IOSTAT=",i0)') &
                                 IO_Status
            Message = TRIM(Message)//TRIM(Close_Message)
          END IF
        END IF
      END IF
      ! Set error status and print error message
      Error_Status = FAILURE
      CALL Display_Message( ROUTINE_NAME, &
                            TRIM(Message), &
                            Error_Status, &
                            Message_Log=Message_Log )
    END SUBROUTINE Inquire_CleanUp

  END FUNCTION Inquire_ODPS_Binary


!--------------------------------------------------------------------------------
!
! NAME:
!       Read_ODPS_Binary
!
! PURPOSE:
!       Function to read data into an ODPS structure from a Binary format file.
!
! CALLING SEQUENCE:
!       Error_Status = Read_ODPS_Binary( Filename                             , &  ! Input
!                                        ODPS                                 , &  ! Output
!                                        Quiet             = Quiet            , &  ! Optional input
!                                        Process_ID        = Process_ID       , &  ! Optional input
!                                        Output_Process_ID = Output_Process_ID, &  ! Optional input
!                                        RCS_Id            = RCS_Id           , &  ! Revision control
!                                        Message_Log       = Message_Log        )  ! Error messaging
!
! INPUT ARGUMENTS:
!       Filename:           Character string specifying the name of the binary
!                           format ODPS data file to read.
!                           UNITS:      N/A
!                           TYPE:       CHARACTER(*)
!                           DIMENSION:  Scalar
!                           ATTRIBUTES: INTENT(IN)
!
! OUTPUT ARGUMENTS:
!       ODPS:               Structure containing the gas absorption coefficient
!                           data read from the file.
!                           UNITS:      N/A
!                           TYPE:       ODPS_type
!                           DIMENSION:  Scalar
!                           ATTRIBUTES: INTENT(IN OUT)
!
! OPTIONAL INPUT ARGUMENTS:
!       Quiet:              Set this argument to suppress INFORMATION messages
!                           being printed to standard output (or the message
!                           log file if the Message_Log optional argument is
!                           used.) By default, INFORMATION messages are printed.
!                           If QUIET = 0, INFORMATION messages are OUTPUT.
!                              QUIET = 1, INFORMATION messages are SUPPRESSED.
!                           UNITS:      N/A
!                           TYPE:       INTEGER
!                           DIMENSION:  Scalar
!                           ATTRIBUTES: INTENT(IN), OPTIONAL
!
!       Process_ID:         Set this argument to the MPI process ID that this
!                           function call is running under. This value is used
!                           solely for controlling INFORMATIOn message output.
!                           If MPI is not being used, ignore this argument.
!                           This argument is ignored if the Quiet argument is set.
!                           UNITS:      N/A
!                           TYPE:       INTEGER
!                           DIMENSION:  Scalar
!                           ATTRIBUTES: INTENT(IN), OPTIONAL
!
!       Output_Process_ID:  Set this argument to the MPI process ID, specified
!                           via the Process_ID argument, in which all INFORMATION
!                           messages are to be output. If the passed Process_ID
!                           value agrees with this value the INFORMATION messages
!                           are output. If MPI is not being used, ignore this
!                           argument.
!                           This argument is ignored if:
!                             - the optional Process_ID argument is not present.
!                             - the optional Quiet argument is set.
!                           UNITS:      N/A
!                           TYPE:       INTEGER
!                           DIMENSION:  Scalar
!                           ATTRIBUTES: INTENT(IN), OPTIONAL
!
!       Message_Log:        Character string specifying a filename in which any
!                           Messages will be logged. If not specified, or if an
!                           error occurs opening the log file, the default action
!                           is to output Messages to standard output.
!                           UNITS:      N/A
!                           TYPE:       CHARACTER(*)
!                           DIMENSION:  Scalar
!                           ATTRIBUTES: INTENT(IN), OPTIONAL
!
! OPTIONAL OUTPUT ARGUMENTS:
!       RCS_Id:             Character string containing the Revision Control
!                           System Id field for the module.
!                           UNITS:      N/A
!                           TYPE:       CHARACTER(*)
!                           DIMENSION:  Scalar
!                           ATTRIBUTES: INTENT(OUT), OPTIONAL
!
! FUNCTION RESULT:
!       Error_Status:       The return value is an integer defining the error status.
!                           The error codes are defined in the Message_Handler module.
!                           If == SUCCESS the Binary file read was successful
!                              == FAILURE an unrecoverable read error occurred.
!                           UNITS:      N/A
!                           TYPE:       INTEGER
!                           DIMENSION:  Scalar
!
! SIDE EFFECTS:
!       If the ODPS argument is defined upon input, it is redefined (or
!       reinitialised) at output.
!
! COMMENTS:
!       Note the INTENT on the output ODPS argument is IN OUT rather than
!       just OUT. This is necessary because the argument may be defined upon
!       input. To prevent memory leaks, the IN OUT INTENT is a must.
!
!------------------------------------------------------------------------------

  FUNCTION Read_ODPS_Binary( Filename         , &  ! Input
                             ODPS             , &  ! Output
                             Quiet            , &  ! Optional input
                             Process_ID       , &  ! Optional input
                             Output_Process_ID, &  ! Optional input
                             RCS_Id           , &  ! Revision control
                             Message_Log      ) &  ! Error messaging
                           RESULT( Error_Status )
    ! Arguments
    CHARACTER(*)          , INTENT(IN)     :: Filename
    TYPE(ODPS_type)       , INTENT(IN OUT) :: ODPS
    INTEGER     , OPTIONAL, INTENT(IN)     :: Quiet
    INTEGER     , OPTIONAL, INTENT(IN)     :: Process_ID
    INTEGER     , OPTIONAL, INTENT(IN)     :: Output_Process_ID
    CHARACTER(*), OPTIONAL, INTENT(OUT)    :: RCS_Id
    CHARACTER(*), OPTIONAL, INTENT(IN)     :: Message_Log
    ! Function result
    INTEGER :: Error_Status
    ! Function parameters
    CHARACTER(*), PARAMETER :: ROUTINE_NAME = 'Read_ODPS_Binary'
    ! Function variables
    CHARACTER(ML) :: Message
    CHARACTER(ML) :: Process_ID_Tag
    LOGICAL :: Noisy
    INTEGER :: IO_Status
    INTEGER :: FileID

    ! Set up
    ! ------
    Error_Status = SUCCESS
    IF ( PRESENT( RCS_Id ) ) RCS_Id = "unknown"

    ! Check that the file is present
    IF ( .NOT. File_Exists( TRIM(Filename) ) ) THEN
      Message = 'File '//TRIM(Filename)//' not found.'
      Error_Status = FAILURE
      RETURN
    END IF 

    ! Output informational messages....
    Noisy = .TRUE.
    ! ...unless...
    IF ( PRESENT(Quiet) ) THEN
      IF ( Quiet == SET ) Noisy = .FALSE.
    END IF
    IF ( Noisy .AND. PRESENT(Process_ID) .AND. PRESENT(Output_Process_ID) ) THEN
      IF ( Process_ID /= Output_Process_ID ) Noisy = .FALSE.
    END IF

    ! Create a process ID message tag for
    ! WARNING and FAILURE messages
    IF ( PRESENT(Process_ID) ) THEN
      WRITE( Process_ID_Tag,'(";  MPI Process ID: ",i0)' ) Process_ID
    ELSE
      Process_ID_Tag = ' '
    END IF


    ! Open the ODPS file
    ! ------------------
    Error_Status = Open_Binary_File( Filename, FileID )
    IF ( Error_Status /= SUCCESS ) THEN
      Message = 'Error opening '//TRIM(Filename)
      Error_Status = FAILURE
      RETURN
    END IF

    ! Read data and put them in ODAS
    ! --------------------------------------------
    Error_Status =  Read_ODPS_Data( Filename       , & 
                                    FileID         , &   
                                    ODPS           , &   
                                    Process_ID_Tag , &   
                             Message_Log = Message_Log ) 
    IF ( Error_Status /= SUCCESS ) THEN
      Message = 'Error reading data from '//TRIM(Filename)
      Error_Status = FAILURE
      RETURN
    END IF

    ! Close the file
    ! --------------
    CLOSE( FileID, IOSTAT=IO_Status )
    IF ( IO_Status /= 0 ) THEN
      WRITE( Message,'("Error closing ",a," after read. IOSTAT = ",i0)' ) &
                      TRIM(Filename), IO_Status
      CALL Display_Message( ROUTINE_NAME, &
                            TRIM(Message)//TRIM(Process_ID_Tag), &
                            WARNING, &
                            Message_Log=Message_Log )
    END IF

    ! Output an info message
    ! ----------------------
    IF ( Noisy ) THEN
      CALL Info_ODPS( ODPS, Message )
      CALL Display_Message( ROUTINE_NAME, &
                            'FILE: '//TRIM(Filename)//'; '//TRIM(Message), &
                            INFORMATION, &
                            Message_Log = Message_Log )
    END IF


  END FUNCTION Read_ODPS_Binary

  FUNCTION Read_ODPS_Data(   Filename         , &  ! Input
                             FileID           , &  ! Input         
                             ODPS             , &  ! Output
                             Process_ID_Tag   , &  ! Optional input
                             Message_Log      ) &  ! Error messaging
                           RESULT( Error_Status )
    ! Arguments
    CHARACTER(*)          , INTENT(IN)     :: Filename
    INTEGER               , INTENT(IN)     :: FileID
    TYPE(ODPS_type)       , INTENT(IN OUT) :: ODPS
    CHARACTER(*)          , INTENT(IN)     :: Process_ID_Tag
    CHARACTER(*), OPTIONAL, INTENT(IN)     :: Message_Log
    ! Function result
    INTEGER :: Error_Status
    ! Function parameters
    CHARACTER(*), PARAMETER :: ROUTINE_NAME = 'Read_ODPS_Data'
    ! Function variables
    CHARACTER(ML) :: Message
    INTEGER :: IO_Status
    INTEGER(Long) :: Version
    INTEGER(Long) :: Algorithm
    INTEGER(Long) :: n_Layers
    INTEGER(Long) :: n_Components
    INTEGER(Long) :: n_Absorbers
    INTEGER(Long) :: n_Channels
    INTEGER(Long) :: n_Coeffs
    INTEGER(Long) :: n_OPIndex
    INTEGER(Long) :: n_OCoeffs

    ! Read the Release and Version information
    ! ----------------------------------------
    READ( FileID, IOSTAT=IO_Status ) ODPS%Release, Version
    IF ( IO_Status /= 0 ) THEN
      WRITE( Message,'("Error reading Release/Version values from ",a,&
                      &". IOSTAT = ",i0)' ) &
                      TRIM(Filename), IO_Status
      CALL Read_Cleanup(); RETURN
    END IF

    ! Check the release
    Error_Status = CheckRelease_ODPS( ODPS,Message_Log=Message_Log )
    IF ( Error_Status /= SUCCESS ) THEN
      Message = 'ODPS Release check failed for '//TRIM(Filename)
      CALL Read_Cleanup(); RETURN
    END IF


    ! Read the Alorithm ID
    ! --------------------
    READ( FileID, IOSTAT=IO_Status ) Algorithm
    IF ( IO_Status /= 0 ) THEN
      WRITE( Message,'("Error reading Algorithm ID from ",a,&
                      &". IOSTAT = ",i0)' ) &
                      TRIM(Filename), IO_Status
      CALL Read_Cleanup(); RETURN
    END IF

    ! Check the algorithm id
    Error_Status = CheckAlgorithm_ODPS( ODPS,Message_Log=Message_Log )
    IF ( Error_Status /= SUCCESS ) THEN
      Message = 'ODPS Algorithm check failed for '//TRIM(Filename)
      CALL Read_Cleanup(); RETURN
    END IF


    ! Read the data dimensions
    ! ------------------------
    READ( FileID, IOSTAT=IO_Status ) n_Layers    , &
                                     n_Components, &
                                     n_Absorbers , &
                                     n_Channels  , &
                                     n_Coeffs    , &
                                     n_OPIndex   , &
                                     n_OCoeffs
    IF ( IO_Status /= 0 ) THEN
      WRITE( Message,'("Error reading dimension values from ",a,&
                      &". IOSTAT = ",i0)' ) &
                      TRIM(Filename), IO_Status
      CALL Read_Cleanup(); RETURN
    END IF

    ! Allocate the output structure
    ! -----------------------------
    Error_Status = Allocate_ODPS( n_Layers    , &
                                  n_Components, &
                                  n_Absorbers , &
                                  n_Channels  , &
                                  n_Coeffs    , &
                                  ODPS        , &
                                  Message_Log=Message_Log)
    IF ( Error_Status /= SUCCESS ) THEN
      Message = 'ODPS allocation failed'
      CALL Read_Cleanup(); RETURN
    END IF
    
    ! Assign the version number (which may be different)
    ODPS%Version = Version


    ! Read the TC Group ID
    ! -------------------------------
    READ( FileID, IOSTAT=IO_Status ) ODPS%Group_Index
    IF ( IO_Status /= 0 ) THEN
      WRITE( Message,'("Error reading Group ID from ",a,&
                      &". IOSTAT = ",i0)' ) &
                      TRIM(Filename), IO_Status
      CALL Read_Cleanup(); RETURN
    END IF

    ! Read the sensor info
    ! --------------------
    READ( FileID, IOSTAT=IO_Status ) ODPS%Sensor_Id       , &
                                     ODPS%WMO_Satellite_Id, &
                                     ODPS%WMO_Sensor_Id   , &
                                     ODPS%Sensor_Type
    IF ( IO_Status /= 0 ) THEN
      WRITE( Message,'("Error reading sensor information from ",a,&
                      &". IOSTAT = ",i0)' ) &
                      TRIM(Filename), IO_Status
      CALL Read_Cleanup(); RETURN
    END IF


    ! Read the sensor channel numbers
    ! -------------------------------
    READ( FileID, IOSTAT=IO_Status ) ODPS%Sensor_Channel
    IF ( IO_Status /= 0 ) THEN
      WRITE( Message,'("Error reading sensor channel data from ",a,&
                      &". IOSTAT = ",i0)' ) &
                      TRIM(Filename), IO_Status
      CALL Read_Cleanup(); RETURN
    END IF

    ! Read the transmittance component ID 
    ! ----------------------------------------------
    READ( FileID, IOSTAT=IO_Status ) ODPS%Component_ID
    IF ( IO_Status /= 0 ) THEN
      WRITE( Message,'("Error reading tansmittance component ID from ",a,&
                      &". IOSTAT = ",i0)' ) &
                      TRIM(Filename), IO_Status
      CALL Read_Cleanup(); RETURN
    END IF

    ! Read the absorber ID 
    ! ----------------------------------------------
    READ( FileID, IOSTAT=IO_Status ) ODPS%Absorber_ID
    IF ( IO_Status /= 0 ) THEN
      WRITE( Message,'("Error reading absorber ID from ",a,&
                      &". IOSTAT = ",i0)' ) &
                      TRIM(Filename), IO_Status
      CALL Read_Cleanup(); RETURN
    END IF

    ! Read the reference profiles 
    ! ----------------------------------------------
    READ( FileID, IOSTAT=IO_Status ) ODPS%Ref_Level_Pressure, &
                                     ODPS%Ref_Pressure,       &
                                     ODPS%Ref_Temperature,    & 
                                     ODPS%Ref_Absorber,       &
                                     ODPS%Min_Absorber,       &
                                     ODPS%Max_Absorber
    IF ( IO_Status /= 0 ) THEN
      WRITE( Message,'("Error reading reference profiles from ",a,&
                      &". IOSTAT = ",i0)' ) &
                      TRIM(Filename), IO_Status
      CALL Read_Cleanup(); RETURN
    END IF

    ! Read the n_Predictors and Pos_Index data
    ! ----------------------------------------------------
    READ( FileID, IOSTAT=IO_Status ) ODPS%n_Predictors, &
                                     ODPS%Pos_Index
    IF ( IO_Status /= 0 ) THEN
      WRITE( Message,'("Error reading n_Predictors and Pos_Index data from ",a,&
                      &". IOSTAT = ",i0)' ) &
                      TRIM(Filename), IO_Status
      CALL Read_Cleanup(); RETURN
    END IF


    ! Read the regression coefficients
    ! --------------------------------
    IF( ODPS%n_Coeffs > 0 )THEN
      READ( FileID, IOSTAT=IO_Status ) ODPS%C
      IF ( IO_Status /= 0 ) THEN
        WRITE( Message,'("Error reading regression coefficients from ",a,&
                        &". IOSTAT = ",i0)' ) &
                        TRIM(Filename), IO_Status
        CALL Read_Cleanup(); RETURN
      END IF
    END IF

    IF( n_OCoeffs > 0 )THEN

      Error_Status = Allocate_ODPS_OPTRAN( n_OCoeffs    , &
                                           ODPS         , &
                                    Message_Log=Message_Log)
      IF ( Error_Status /= SUCCESS ) THEN
        Message = 'ODPS OPTRAN array allocation failed'
        CALL Read_Cleanup(); RETURN
      END IF

      READ( FileID, IOSTAT=IO_Status )  ODPS%OSignificance, &
                                        ODPS%Order,      &
                                        ODPS%OP_Index,   &
                                        ODPS%OPos_Index, &
                                        ODPS%OC, &
                                        ODPS%Alpha, ODPS%Alpha_C1, ODPS%Alpha_C2, &
                                        ODPS%OComponent_Index
      IF ( IO_Status /= 0 ) THEN
        WRITE( Message,'("Error reading ODPS OPTRAN data to ",a,&
                        &". IOSTAT = ",i0)' ) &
                        TRIM(Filename), IO_Status
        CALL Read_Cleanup(); RETURN
      END IF
    END IF

  CONTAINS
  
    SUBROUTINE Read_CleanUp()
      CHARACTER(ML) :: Close_Message
      INTEGER :: Destroy_Status
      ! Close file if necessary
      IF ( File_Exists( Filename ) ) THEN
        IF ( File_Open( Filename ) ) THEN
          CLOSE( FileID, IOSTAT=IO_Status )
          IF ( IO_Status /= 0 ) THEN
            WRITE( Close_Message,'("; Error closing ",a," during error cleanup. IOSTAT=",i0)') &
                                 TRIM(Filename), IO_Status
            Message = TRIM(Message)//TRIM(Close_Message)
          END IF
        END IF
      END IF
      ! Destroy the structure
      Destroy_Status = Destroy_ODPS( ODPS, Message_Log=Message_Log )
      IF ( Destroy_Status /= SUCCESS ) &
        Message = TRIM(Message)//'; Error destroying ODPS structure during error cleanup.'
      ! Set error status and print error message
      Error_Status = FAILURE
      CALL Display_Message( ROUTINE_NAME, &
                            TRIM(Message)//TRIM(Process_ID_Tag), &
                            Error_Status, &
                            Message_Log=Message_Log )
    END SUBROUTINE Read_CleanUp

  END FUNCTION Read_ODPS_Data

!--------------------------------------------------------------------------------
!
! NAME:
!       Write_ODPS_Binary
!
! PURPOSE:
!       Function to write an ODPS structure to a Binary format file.
!
! CALLING SEQUENCE:
!       Error_Status = Write_ODPS_Binary( Filename                 , &  ! Input
!                                         ODPS                     , &  ! Input
!                                         Quiet       = Quiet      , &  ! Optional input
!                                         RCS_Id      = RCS_Id     , &  ! Revision control
!                                         Message_Log = Message_Log  )  ! Error messaging
!
! INPUT ARGUMENTS:
!       Filename:     Character string specifying the name of an output
!                     ODPS format data file.
!                     UNITS:      N/A
!                     TYPE:       CHARACTER(*)
!                     DIMENSION:  Scalar
!                     ATTRIBUTES: INTENT(IN)
!
!       ODPS:         Structure containing the gas absorption coefficient
!                     data to write to the file.
!                     UNITS:      N/A
!                     TYPE:       ODPS_type
!                     DIMENSION:  Scalar
!                     ATTRIBUTES: INTENT(IN)
!
! OPTIONAL INPUT ARGUMENTS:
!       Quiet:        Set this keyword to suppress information Messages being
!                     printed to standard output (or the Message log file if 
!                     the Message_Log optional argument is used.) By default,
!                     information Messages are printed.
!                     If QUIET = 0, information Messages are OUTPUT.
!                        QUIET = 1, information Messages are SUPPRESSED.
!                     UNITS:      N/A
!                     TYPE:       INTEGER
!                     DIMENSION:  Scalar
!                     ATTRIBUTES: INTENT(IN), OPTIONAL
!
!       Message_Log:  Character string specifying a filename in which any
!                     Messages will be logged. If not specified, or if an
!                     error occurs opening the log file, the default action
!                     is to output Messages to standard output.
!                     UNITS:      N/A
!                     TYPE:       CHARACTER(*)
!                     DIMENSION:  Scalar
!                     ATTRIBUTES: INTENT(IN), OPTIONAL
!
! OPTIONAL OUTPUT ARGUMENTS:
!       RCS_Id:       Character string containing the Revision Control
!                     System Id field for the module.
!                     UNITS:      N/A
!                     TYPE:       CHARACTER(*)
!                     DIMENSION:  Scalar
!                     ATTRIBUTES: INTENT(OUT), OPTIONAL
!
! FUNCTION RESULT:
!       Error_Status: The return value is an integer defining the error status.
!                     The error codes are defined in the Message_Handler module.
!                     If == SUCCESS the Binary file write was successful
!                        == FAILURE - the input ODPS structure contains
!                                     unassociated pointer members, or
!                                   - a unrecoverable write error occurred.
!                     UNITS:      N/A
!                     TYPE:       INTEGER
!                     DIMENSION:  Scalar
!
! SIDE EFFECTS:
!       - If the output file already exists, it is overwritten.
!       - If an error occurs, the output file is deleted.
!
!--------------------------------------------------------------------------------

  FUNCTION Write_ODPS_Binary( Filename   , &  ! Input
                              ODPS       , &  ! Input
                              Quiet      , &  ! Optional input
                              RCS_Id     , &  ! Revision control
                              Message_Log) &  ! Error messaging
                            RESULT( Error_Status )
    ! Arguments
    CHARACTER(*)          , INTENT(IN)  :: Filename
    TYPE(ODPS_type)       , INTENT(IN)  :: ODPS
    INTEGER     , OPTIONAL, INTENT(IN)  :: Quiet
    CHARACTER(*), OPTIONAL, INTENT(OUT) :: RCS_Id
    CHARACTER(*), OPTIONAL, INTENT(IN)  :: Message_Log
    ! Function result
    INTEGER :: Error_Status
    ! Function parameters
    CHARACTER(*), PARAMETER :: ROUTINE_NAME = 'Write_ODPS_Binary'
    ! Function variables
    CHARACTER(ML) :: Message
    LOGICAL :: Noisy
    INTEGER :: IO_Status
    INTEGER :: FileID

    ! Set up
    ! ------
    Error_Status = SUCCESS
    IF ( PRESENT( RCS_Id ) ) RCS_Id = "unknown"

    ! Open the ODPS data file
    ! -----------------------
    Error_Status = Open_Binary_File( Filename, FileID, For_Output=.TRUE. )
    IF ( Error_Status /= SUCCESS ) THEN
      Message = 'Error opening '//TRIM( Filename )
      Error_Status = FAILURE
      RETURN
    END IF

    ! Output informational messages....
    Noisy = .TRUE.
    ! ....unless the QUIET keyword is set.
    IF ( PRESENT( Quiet ) ) THEN
      IF ( Quiet == 1 ) Noisy = .FALSE.
    END IF

    Error_Status = Write_ODPS_Data( Filename,  &
                                    FileID,    &
                                    ODPS,      &
                                    Message_Log=Message_Log )
                                    
    IF ( Error_Status /= SUCCESS ) THEN
      Message = 'Error writing data to '//TRIM( Filename )
      Error_Status = FAILURE
      RETURN
    END IF


    ! Close the file
    ! --------------
    CLOSE( FileID, IOSTAT=IO_Status )
    IF ( IO_Status /= 0 ) THEN
      WRITE( Message,'("Error closing ",a," after write. IOSTAT = ",i0)' ) &
                      TRIM(Filename), IO_Status
      CALL Display_Message( ROUTINE_NAME, &
                            TRIM(Message), &
                            WARNING, &
                            Message_Log=Message_Log )
    END IF


    ! Output an info message
    ! ----------------------
    IF ( Noisy ) THEN
      CALL Info_ODPS( ODPS, Message )
      CALL Display_Message( ROUTINE_NAME, &
                            'FILE: '//TRIM(Filename)//'; '//TRIM(Message), &
                            INFORMATION, &
                            Message_Log = Message_Log )
    END IF

  END FUNCTION Write_ODPS_Binary

  FUNCTION Write_ODPS_Data( Filename   , &
                            FileID     , &  
                            ODPS       , &            
                            Message_Log) & 
                            RESULT( Error_Status )
    CHARACTER(*)          , INTENT(IN)  :: Filename
    INTEGER               , INTENT(IN)  :: FileID
    TYPE(ODPS_type)       , INTENT(IN)  :: ODPS
    CHARACTER(*), OPTIONAL, INTENT(IN)  :: Message_Log
    
    CHARACTER(*), PARAMETER :: ROUTINE_NAME = 'Write_ODPS_Data'
    ! Function result
    INTEGER :: Error_Status
    ! Function variables
    CHARACTER(ML) :: Message
    INTEGER       :: IO_Status

    ! Check structure association status
    IF ( .NOT. Associated_ODPS( ODPS ) ) THEN
      Message = 'Some or all INPUT ODPS pointer members are NOT associated.'
      CALL Write_Cleanup(); RETURN
    END IF
    
    ! Check the release
    Error_Status = CheckRelease_ODPS( ODPS, Message_Log=Message_Log)
    IF ( Error_Status /= SUCCESS ) THEN
      Message = 'ODPS structure Release check failed.'
      CALL Write_Cleanup(); RETURN
    END IF

    ! Check the algorithm id
    Error_Status = CheckAlgorithm_ODPS( ODPS, Message_Log=Message_Log )
    IF ( Error_Status /= SUCCESS ) THEN
      Message = 'ODPS Algorithm check failed'
      CALL Write_Cleanup(); RETURN
    END IF


    ! Check the ODPS structure dimensions
    IF ( ODPS%n_Layers     < 1 .OR. &
         ODPS%n_Components < 1 .OR. &
         ODPS%n_Absorbers  < 1 .OR. &
         ODPS%n_Channels   < 1 .OR. &
         ODPS%n_Coeffs     < 0 .OR. &
         ODPS%n_OPIndex    < 1 .OR. &
         ODPS%n_OCoeffs    < 0      ) THEN
       Message = "One or more ODPS dimension variables have incorrect values"
      CALL Write_Cleanup(); RETURN
    END IF


    ! Write the Release and Version information
    ! -----------------------------------------
    WRITE( FileID, IOSTAT=IO_Status ) ODPS%Release, ODPS%Version
    IF ( IO_Status /= 0 ) THEN
      WRITE( Message,'("Error writing Release/Version values to ",a,&
                      &". IOSTAT = ",i0)' ) &
                      TRIM(Filename), IO_Status
      CALL Write_Cleanup(); RETURN
    END IF


    ! Write the Alorithm ID
    ! ---------------------
    WRITE( FileID, IOSTAT=IO_Status ) ODPS%Algorithm
    IF ( IO_Status /= 0 ) THEN
      WRITE( Message,'("Error writing Algorithm ID to ",a,&
                      &". IOSTAT = ",i0)' ) &
                      TRIM(Filename), IO_Status
      CALL Write_Cleanup(); RETURN
    END IF


    ! Write the data dimensions
    ! -------------------------
    WRITE( FileID, IOSTAT=IO_Status ) ODPS%n_Layers    , &
                                      ODPS%n_Components, &
                                      ODPS%n_Absorbers , &
                                      ODPS%n_Channels  , &
                                      ODPS%n_Coeffs    , &
                                      ODPS%n_OPIndex   , &
                                      ODPS%n_OCoeffs
    IF ( IO_Status /= 0 ) THEN
      WRITE( Message,'("Error writing dimension values to ",a,&
                      &". IOSTAT = ",i0)' ) &
                      TRIM(Filename), IO_Status
      CALL Write_Cleanup(); RETURN
    END IF

    ! Write the TC Group ID 
    ! -----------------------------------------------
    WRITE( FileID, IOSTAT=IO_Status ) ODPS%Group_Index
    IF ( IO_Status /= 0 ) THEN
      WRITE( Message,'("Error writing Group ID to ",a,&
                      &". IOSTAT = ",i0)' ) &
                      TRIM(Filename), IO_Status
      CALL Write_Cleanup(); RETURN
    END IF

    ! Write the sensor info
    ! ---------------------
    WRITE( FileID, IOSTAT=IO_Status ) ODPS%Sensor_Id       , &
                                      ODPS%WMO_Satellite_Id, &
                                      ODPS%WMO_Sensor_Id   , &
                                      ODPS%Sensor_Type
    IF ( IO_Status /= 0 ) THEN
      WRITE( Message,'("Error writing sensor information to ",a,&
                      &". IOSTAT = ",i0)' ) &
                      TRIM(Filename), IO_Status
      CALL Write_Cleanup(); RETURN
    END IF


    ! Write the sensor channel numbers
    ! --------------------------------
    WRITE( FileID, IOSTAT=IO_Status ) ODPS%Sensor_Channel
    IF ( IO_Status /= 0 ) THEN
      WRITE( Message,'("Error writing sensor channel data to ",a,&
                      &". IOSTAT = ",i0)' ) &
                      TRIM(Filename), IO_Status
      CALL Write_Cleanup(); RETURN
    END IF


    ! Write the Component ID 
    ! -----------------------------------------------
    WRITE( FileID, IOSTAT=IO_Status ) ODPS%Component_ID
    IF ( IO_Status /= 0 ) THEN
      WRITE( Message,'("Error writing component ID to ",a,&
                      &". IOSTAT = ",i0)' ) &
                      TRIM(Filename), IO_Status
      CALL Write_Cleanup(); RETURN
    END IF

    ! Write the absorber ID 
    ! -----------------------------------------------
    WRITE( FileID, IOSTAT=IO_Status ) ODPS%Absorber_ID
    IF ( IO_Status /= 0 ) THEN
      WRITE( Message,'("Error writing absorber ID to ",a,&
                      &". IOSTAT = ",i0)' ) &
                      TRIM(Filename), IO_Status
      CALL Write_Cleanup(); RETURN
    END IF

    ! Write reference profile data
    ! -----------------------------------------------------
    WRITE( FileID, IOSTAT=IO_Status ) ODPS%Ref_Level_Pressure, &
                                      ODPS%Ref_Pressure,       &
                                      ODPS%Ref_Temperature,    &
                                      ODPS%Ref_Absorber,       &
                                      ODPS%Min_Absorber,       &
                                      ODPS%Max_Absorber

    IF ( IO_Status /= 0 ) THEN
      WRITE( Message,'("Error writing reference profile data to ",a,&
                      &". IOSTAT = ",i0)' ) &
                      TRIM(Filename), IO_Status
      CALL Write_Cleanup(); RETURN
    END IF

    ! Write the n_Predictors and Pos_Index data
    ! -----------------------------------------------------
    WRITE( FileID, IOSTAT=IO_Status ) ODPS%n_Predictors, &
                                      ODPS%Pos_Index
    IF ( IO_Status /= 0 ) THEN
      WRITE( Message,'("Error writing n_Predictors and Pos_Index data to ",a,&
                      &". IOSTAT = ",i0)' ) &
                      TRIM(Filename), IO_Status
      CALL Write_Cleanup(); RETURN
    END IF


    ! Write the regression coefficients
    ! ---------------------------------
    IF( ODPS%n_Coeffs > 0 )THEN
      WRITE( FileID, IOSTAT=IO_Status ) ODPS%C
      IF ( IO_Status /= 0 ) THEN
        WRITE( Message,'("Error writing regression coefficients to ",a,&
                        &". IOSTAT = ",i0)' ) &
                        TRIM(Filename), IO_Status
        CALL Write_Cleanup(); RETURN
      END IF
    END IF

    IF( ODPS%n_OCoeffs > 0 )THEN
      WRITE( FileID, IOSTAT=IO_Status ) ODPS%OSignificance, &
                                        ODPS%Order,      &
                                        ODPS%OP_Index,   &
                                        ODPS%OPos_Index, &
                                        ODPS%OC, &
                                        ODPS%Alpha, ODPS%Alpha_C1, ODPS%Alpha_C2, &
                                        ODPS%OComponent_Index
      IF ( IO_Status /= 0 ) THEN
        WRITE( Message,'("Error writing ODPS OPTRAN data to ",a,&
                        &". IOSTAT = ",i0)' ) &
                        TRIM(Filename), IO_Status
        CALL Write_Cleanup(); RETURN
      END IF
    END IF

  CONTAINS
  
    SUBROUTINE Write_CleanUp()
      CHARACTER(ML) :: Close_Message
      ! Close file if necessary
      IF ( File_Exists( Filename ) ) THEN
        IF ( File_Open( Filename ) ) THEN
          CLOSE( FileID, IOSTAT=IO_Status, STATUS='DELETE' )
          IF ( IO_Status /= 0 ) THEN
            WRITE( Close_Message,'("; Error deleting ",a," during error cleanup. IOSTAT=",i0)') &
                                 TRIM(Filename), IO_Status
            Message = TRIM(Message)//TRIM(Close_Message)
          END IF
        END IF
      END IF
      ! Set error status and print error message
      Error_Status = FAILURE
      CALL Display_Message( ROUTINE_NAME, &
                            TRIM(Message), &
                            Error_Status, &
                            Message_Log=Message_Log )
    END SUBROUTINE Write_CleanUp

  END FUNCTION Write_ODPS_Data

END MODULE ODPS_Binary_IO<|MERGE_RESOLUTION|>--- conflicted
+++ resolved
@@ -51,10 +51,6 @@
   ! -----------------
   ! Module parameters
   ! -----------------
-<<<<<<< HEAD
-  CHARACTER(*), PARAMETER :: MODULE_RCS_ID = &
-=======
->>>>>>> 9569c6af
   ! Keyword set value
   INTEGER, PARAMETER :: SET = 1
   ! Message character length
