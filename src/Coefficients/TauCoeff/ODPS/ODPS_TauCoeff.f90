!
! ODPS_TauCoeff
!
! Module containing the shared absorption coefficients (TauCoeff)
! and their load/destruction routines for the Optical Depth Pressure 
! Space (ODPS). 
!
! PUBLIC DATA:
!       TC:  Data structure array containing the transmittance model
!            coefficient data for the requested sensors.
!
! SIDE EFFECTS:
!       Routines in this module modify the contents of the public
!       data structure TC.
!
! CREATION HISTORY:
!       Written by:     Paul van Delst, CIMSS/SSEC 12-Jun-2000
!                       paul.vandelst@ssec.wisc.edu
!
!       Modifed by:     Yong Han, NESDIS/STAR 10-July-2008
!                       yong.han@noaa.gov
!
MODULE ODPS_TauCoeff

  ! -----------------
  ! Environment setup
  ! -----------------
  ! Module use
  USE Message_Handler   , ONLY: SUCCESS, FAILURE, WARNING, Display_Message
  USE ODPS_Define       , ONLY: ODPS_TauCoeff_type    => ODPS_type, &          
                                ODPS_Destroy_TauCoeff => Destroy_ODPS        
  USE ODPS_Binary_IO    , ONLY: Read_TauCoeff_Binary  => Read_ODPS_Binary

  ! Disable all implicit typing
  IMPLICIT NONE


  ! ------------
  ! Visibilities
  ! ------------
  ! Everything private by default
  PRIVATE
  ! The shared data
  PUBLIC :: TC
  ! Public routines in this module
  PUBLIC :: Load_TauCoeff
  PUBLIC :: Destroy_TauCoeff


<<<<<<< HEAD
  ! -----------------
  ! Module parameters
  ! -----------------
  CHARACTER(*),  PARAMETER, PRIVATE :: MODULE_RCS_ID = &


=======
>>>>>>> 9569c6af
  ! --------------------------------------
  ! The shared data for the gas absorption
  ! (AtmAbsorption) model
  ! --------------------------------------
  TYPE(ODPS_TauCoeff_type), SAVE, ALLOCATABLE, TARGET :: TC(:)


CONTAINS


!------------------------------------------------------------------------------
!
! NAME:
!       Load_TauCoeff
!
! PURPOSE:
!       Function to load the TauCoeff transmittance coefficient data into
!       the shared data structure.
!
! CALLING SEQUENCE:
!       Error_Status = Load_TauCoeff( Sensor_ID        =Sensor_ID,         &  ! Optional input
!                                     File_Path        =File_Path,         &  ! Optional input      
!                                     Quiet            =Quiet,             &  ! Optional input      
!                                     Process_ID       =Process_ID,        &  ! Optional input      
!                                     Output_Process_ID=Output_Process_ID, &  ! Optional input      
!                                     Message_Log      =Message_Log        )  ! Error messaging     
!
! OPTIONAL INPUT ARGUMENTS:
!       Sensor_ID:          List of the sensor IDs (e.g. hirs3_n17, amsua_n18,
!                           ssmis_f16, etc) with which the CRTM is to be
!                           initialised. These Sensor ID are used to construct
!                           the sensor specific TauCoeff filenames containing
!                           the necessary coefficient data, i.e.
!                             <Sensor_ID>.TauCoeff.bin
!                           If this argument is not specified, the default
!                           TauCoeff filename is
!                             TauCoeff.bin
!                           UNITS:      N/A
!                           TYPE:       CHARACTER(*)
!                           DIMENSION:  Rank-1
!                           ATTRIBUTES: INTENT(IN)
!
!       File_Path:          Character string specifying a file path for the
!                           input data files. If not specified, the current
!                           directory is the default.
!                           UNITS:      N/A
!                           TYPE:       CHARACTER(*)
!                           DIMENSION:  Scalar
!                           ATTRIBUTES: INTENT(IN), OPTIONAL
!
!       Quiet:              Set this argument to suppress INFORMATION messages
!                           being printed to standard output (or the message
!                           log file if the Message_Log optional argument is
!                           used.) By default, INFORMATION messages are printed.
!                           If QUIET = 0, INFORMATION messages are OUTPUT.
!                              QUIET = 1, INFORMATION messages are SUPPRESSED.
!                           UNITS:      N/A
!                           TYPE:       INTEGER
!                           DIMENSION:  Scalar
!                           ATTRIBUTES: INTENT(IN), OPTIONAL
!
!       Process_ID:         Set this argument to the MPI process ID that this
!                           function call is running under. This value is used
!                           solely for controlling INFORMATIOn message output.
!                           If MPI is not being used, ignore this argument.
!                           This argument is ignored if the Quiet argument is set.
!                           UNITS:      N/A
!                           TYPE:       INTEGER
!                           DIMENSION:  Scalar
!                           ATTRIBUTES: INTENT(IN), OPTIONAL
!
!       Output_Process_ID:  Set this argument to the MPI process ID in which
!                           all INFORMATION messages are to be output. If
!                           the passed Process_ID value agrees with this value
!                           the INFORMATION messages are output. 
!                           This argument is ignored if the Quiet argument
!                           is set.
!                           UNITS:      N/A
!                           TYPE:       INTEGER
!                           DIMENSION:  Scalar
!                           ATTRIBUTES: INTENT(IN), OPTIONAL
!
!       Message_Log:        Character string specifying a filename in which
!                           any messages will be logged. If not specified,
!                           or if an error occurs opening the log file, the
!                           default action is to output messages to standard
!                           output.
!                           UNITS:      N/A
!                           TYPE:       CHARACTER(*)
!                           DIMENSION:  Scalar
!                           ATTRIBUTES: INTENT(IN), OPTIONAL
!
! FUNCTION RESULT:
!       Error_Status:       The return value is an integer defining the error
!                           status. The error codes are defined in the
!                           Message_Handler module.
!                           If == SUCCESS the TauCoeff data load was successful
!                              == FAILURE an unrecoverable error occurred.
!                              == WARNING the number of channels read in differs
!                                         from that stored in the CRTM_Parameters
!                                         module.
!                           UNITS:      N/A
!                           TYPE:       INTEGER
!                           DIMENSION:  Scalar
!
! SIDE EFFECTS:
!       This function modifies the contents of the public data structures
!       in this module.
!
!------------------------------------------------------------------------------

  FUNCTION Load_TauCoeff( Sensor_ID        , &  ! Input
                          File_Path        , &  ! Optional input      
                          Quiet            , &  ! Optional input      
                          Process_ID       , &  ! Optional input      
                          Output_Process_ID, &  ! Optional input      
                          Message_Log      ) &  ! Error messaging     
                        RESULT( Error_Status )                        
    ! Arguments
    CHARACTER(*), DIMENSION(:), OPTIONAL, INTENT(IN) :: Sensor_ID
    CHARACTER(*),               OPTIONAL, INTENT(IN) :: File_Path
    INTEGER,                    OPTIONAL, INTENT(IN) :: Quiet
    INTEGER,                    OPTIONAL, INTENT(IN) :: Process_ID
    INTEGER,                    OPTIONAL, INTENT(IN) :: Output_Process_ID
    CHARACTER(*),               OPTIONAL, INTENT(IN) :: Message_Log
    ! Function result
    INTEGER :: Error_Status
    ! Local parameters
    CHARACTER(*), PARAMETER :: ROUTINE_NAME = 'Load_TauCoeff'
    ! Local variables
    CHARACTER(256) :: Message
    CHARACTER(256) :: Process_ID_Tag
    CHARACTER(256) :: TauCoeff_File
    INTEGER :: Allocate_Status
    INTEGER :: n, n_Sensors

    ! Set up
    Error_Status = SUCCESS
    ! Create a process ID message tag for
    ! WARNING and FAILURE messages
    IF ( PRESENT(Process_ID) ) THEN
      WRITE( Process_ID_Tag, '(";  MPI Process ID: ",i0)' ) Process_ID
    ELSE
      Process_ID_Tag = ' '
    END IF

    ! Determine the number of sensors and construct their filenames
    IF ( PRESENT(Sensor_ID) ) THEN
      ! Construct filenames for specified sensors
      n_Sensors = SIZE(Sensor_ID)
    ELSE
      ! No sensors specified. Use default filename.
      n_Sensors=1
    END IF
        
    ! Allocate the TauCoeff shared data structure array
    ALLOCATE(TC(n_Sensors), STAT=Allocate_Status)
    IF( Allocate_Status /= 0 )THEN
      WRITE(Message,'("TauCoeff structure array allocation failed. STAT=",i0)') Allocate_Status
      Error_Status = FAILURE
      CALL Display_Message( ROUTINE_NAME, &
                            TRIM(Message)//TRIM(Process_ID_Tag), & 
                            Error_Status, &
                            Message_Log = Message_Log )
      RETURN
    END IF
    
    ! Read the TauCoeff data files
    DO n = 1, n_Sensors
    
      IF ( PRESENT(Sensor_ID) ) THEN
          TauCoeff_File = TRIM(ADJUSTL(Sensor_ID(n)))//'.TauCoeff.bin'
      ELSE
        ! No sensors specified. Use default filename.
        TauCoeff_File = 'TauCoeff.bin'
      END IF
    
      ! Add the file path
      IF ( PRESENT(File_Path) ) THEN
        TauCoeff_File = TRIM(ADJUSTL(File_Path))//TRIM(TauCoeff_File)
      END IF
      
      Error_Status = Read_TauCoeff_Binary( TRIM(TauCoeff_File)             , &  ! Input
                                           TC(n)                              , &  ! Output
                                           Quiet            =Quiet            , &
                                           Process_ID       =Process_ID       , &
                                           Output_Process_ID=Output_Process_ID, &
                                           Message_Log      =Message_Log        )
      IF ( Error_Status /= SUCCESS ) THEN
        WRITE(Message,'("Error reading TauCoeff file #",i0,", ",a)') &
                      n, TRIM(TauCoeff_File)
        CALL Display_Message( ROUTINE_NAME, &
                              TRIM(Message)//TRIM(Process_ID_Tag), &
                              Error_Status, &
                              Message_Log=Message_Log )
        RETURN
      END IF
    END DO

  END FUNCTION Load_TauCoeff 


!------------------------------------------------------------------------------
!
! NAME:
!       Destroy_TauCoeff
!
! PURPOSE:
!       Function to deallocate the public shared data structure containing
!       the CRTM TauCoeff transmittance coefficient data.
!
! CALLING SEQUENCE:
!       Error_Status = Destroy_TauCoeff( Process_ID  = Process_ID, &  ! Optional input
!                                        Message_Log = Message_Log )  ! Error messaging
!
! OPTIONAL INPUT ARGUMENTS:
!       Process_ID:       Set this argument to the MPI process ID that this
!                         function call is running under. This value is used
!                         solely for controlling message output. If MPI is not
!                         being used, ignore this argument.
!                         UNITS:      N/A
!                         TYPE:       INTEGER
!                         DIMENSION:  Scalar
!                         ATTRIBUTES: INTENT(IN), OPTIONAL
!
!       Message_Log:      Character string specifying a filename in which any
!                         messages will be logged. If not specified, or if an
!                         error occurs opening the log file, the default action
!                         is to output messages to the screen.
!                         UNITS:      N/A
!                         TYPE:       CHARACTER(*)
!                         DIMENSION:  Scalar
!                         ATTRIBUTES: INTENT(IN), OPTIONAL
!
! FUNCTION RESULT:
!       Error_Status:     The return value is an integer defining the error
!                         status. The error codes are defined in the
!                         Message_Handler module.
!                         If == SUCCESS the deallocation of the public TC data
!                                       structure was successful
!                            == FAILURE an unrecoverable error occurred.
!                         UNITS:      N/A
!                         TYPE:       INTEGER
!                         DIMENSION:  Scalar
!
!
! SIDE EFFECTS:
!       This function modifies the contents of the public data structures
!       in this module.
!
!------------------------------------------------------------------------------

  FUNCTION Destroy_TauCoeff( Process_ID,   &  ! Optional input
                             Message_Log ) &  ! Error messaging     
                           RESULT( Error_Status )                   
    ! Arguments
    INTEGER,      OPTIONAL, INTENT(IN)  :: Process_ID
    CHARACTER(*), OPTIONAL, INTENT(IN)  :: Message_Log
    ! Function result
    INTEGER :: Error_Status
    ! Local parameters
    CHARACTER(*), PARAMETER :: ROUTINE_NAME = 'CRTM_Destroy_TauCoeff'
    ! Local variables
    CHARACTER(256) :: Message
    CHARACTER(256) :: Process_ID_Tag
    INTEGER :: n, Destroy_Status, Allocate_Status
    
    ! Set up
    Error_Status = SUCCESS
    ! Create a process ID message tag for
    ! WARNING and FAILURE messages
    IF ( PRESENT( Process_ID ) ) THEN
      WRITE( Process_ID_Tag, '(";  MPI Process ID: ",i0)' ) Process_ID
    ELSE
      Process_ID_Tag = ' '
    END IF

    ! Destroy the structure array elements
    DO n = 1, SIZE(TC)
      Destroy_Status = ODPS_Destroy_TauCoeff( TC(n), &
                                              Message_Log=Message_Log )
      IF ( Destroy_Status /= SUCCESS ) THEN
        Error_Status = FAILURE
        WRITE(Message,'("Error destroying TauCoeff structure array element #",i0)') n
        CALL Display_Message( ROUTINE_NAME, &
                              TRIM(Message)//TRIM(Process_ID_Tag), &
                              Error_Status, &
                              Message_Log=Message_Log )
        ! No return here. Continue deallocating
      END IF
    END DO

    ! Deallocate the structure array
    DEALLOCATE(TC, STAT=Allocate_Status)
    IF( Allocate_Status /= 0 )THEN
      WRITE(Message,'("RTTOV TC structure deallocation failed. STAT=",i0)') Allocate_Status
      Error_Status = FAILURE
      CALL Display_Message( ROUTINE_NAME, &
                            TRIM(Message)//TRIM(Process_ID_Tag), &
                            Error_Status, &
                            Message_Log=Message_Log)
      
      ! Again, no return.
    END IF

  END FUNCTION Destroy_TauCoeff

END MODULE ODPS_TauCoeff<|MERGE_RESOLUTION|>--- conflicted
+++ resolved
@@ -47,15 +47,6 @@
   PUBLIC :: Destroy_TauCoeff
 
 
-<<<<<<< HEAD
-  ! -----------------
-  ! Module parameters
-  ! -----------------
-  CHARACTER(*),  PARAMETER, PRIVATE :: MODULE_RCS_ID = &
-
-
-=======
->>>>>>> 9569c6af
   ! --------------------------------------
   ! The shared data for the gas absorption
   ! (AtmAbsorption) model
