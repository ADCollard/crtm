!
! CRTM_Tangent_Linear_Module
!
! Module containing the CRTM tangent-linear model function.
!
!
! CREATION HISTORY:
!       Written by:     Paul van Delst, 27-Jan-2005
!                       paul.vandelst@noaa.gov
!

MODULE CRTM_Tangent_Linear_Module


  ! ------------
  ! Module usage
  ! ------------
  USE Type_Kinds,                 ONLY: fp
  USE Message_Handler,            ONLY: SUCCESS, FAILURE, WARNING, Display_Message
  USE CRTM_Parameters,            ONLY: SET,NOT_SET,ZERO,ONE, &
                                        MAX_N_LAYERS        , &
                                        MAX_N_PHASE_ELEMENTS, &
                                        MAX_N_LEGENDRE_TERMS, &
                                        MAX_N_STOKES        , &
                                        MAX_N_ANGLES        , &
                                        MAX_N_AZIMUTH_FOURIER, &
                                        MAX_SOURCE_ZENITH_ANGLE, &
                                        MAX_N_STREAMS, &
                                        SCATTERING_ALBEDO_THRESHOLD
  USE CRTM_SpcCoeff,              ONLY: SC, &
                                        SpcCoeff_IsVisibleSensor, &
                                        SpcCoeff_IsMicrowaveSensor
  USE CRTM_Atmosphere_Define,     ONLY: CRTM_Atmosphere_type, &
                                        CRTM_Atmosphere_Destroy, &
                                        CRTM_Atmosphere_IsValid, &
                                        CRTM_Get_PressureLevelIdx
  USE CRTM_Surface_Define,        ONLY: CRTM_Surface_type, &
                                        CRTM_Surface_IsValid
  USE CRTM_Geometry_Define,       ONLY: CRTM_Geometry_type, &
                                        CRTM_Geometry_IsValid
  USE CRTM_ChannelInfo_Define,    ONLY: CRTM_ChannelInfo_type, &
                                        CRTM_ChannelInfo_n_Channels
  USE CRTM_RTSolution_Define,     ONLY: CRTM_RTSolution_type   , &
                                        CRTM_RTSolution_Destroy, &
                                        CRTM_RTSolution_Zero
  USE CRTM_Options_Define,        ONLY: CRTM_Options_type, &
                                        CRTM_Options_IsValid
  USE CRTM_Atmosphere,            ONLY: CRTM_Atmosphere_AddLayers      , &
                                        CRTM_Atmosphere_AddLayers_TL   , &
                                        CRTM_Atmosphere_IsFractional   , &
                                        CRTM_Atmosphere_Coverage       , &
                                        CRTM_Atmosphere_ClearSkyCopy   , &
                                        CRTM_Atmosphere_ClearSkyCopy_TL
  USE CRTM_GeometryInfo_Define,   ONLY: CRTM_GeometryInfo_type, &
                                        CRTM_GeometryInfo_SetValue, &
                                        CRTM_GeometryInfo_GetValue
  USE CRTM_GeometryInfo,          ONLY: CRTM_GeometryInfo_Compute
  USE CRTM_Predictor_Define,      ONLY: CRTM_Predictor_type      , &
                                        CRTM_Predictor_Associated, &
                                        CRTM_Predictor_Destroy   , &
                                        CRTM_Predictor_Create
  USE CRTM_Predictor,             ONLY: CRTM_PVar_type => iVar_type, &
                                        CRTM_Compute_Predictors    , &
                                        CRTM_Compute_Predictors_TL
  USE CRTM_AtmAbsorption,         ONLY: CRTM_AAvar_type => iVar_type, &
                                        CRTM_Compute_AtmAbsorption  , &
                                        CRTM_Compute_AtmAbsorption_TL
  USE CRTM_AtmOptics_Define,      ONLY: CRTM_AtmOptics_type      , &
                                        CRTM_AtmOptics_Associated, &
                                        CRTM_AtmOptics_Create    , &
                                        CRTM_AtmOptics_Destroy   , &
                                        CRTM_AtmOptics_Zero
  USE CRTM_AerosolScatter,        ONLY: CRTM_Compute_AerosolScatter   , &
                                        CRTM_Compute_AerosolScatter_TL
  USE CRTM_CloudScatter,          ONLY: CRTM_Compute_CloudScatter   , &
                                        CRTM_Compute_CloudScatter_TL
  USE CRTM_AtmOptics,             ONLY: CRTM_Include_Scattering, &
                                        CRTM_Compute_Transmittance     , &
                                        CRTM_Compute_Transmittance_TL  , &
                                        CRTM_AtmOptics_Combine         , &
                                        CRTM_AtmOptics_Combine_TL      , &
                                        CRTM_AtmOptics_NoScatterCopy   , &
                                        CRTM_AtmOptics_NoScatterCopy_TL
  USE CRTM_SfcOptics_Define,      ONLY: CRTM_SfcOptics_type      , &
                                        CRTM_SfcOptics_Associated, &
                                        CRTM_SfcOptics_Create    , &
                                        CRTM_SfcOptics_Destroy
  USE CRTM_SfcOptics,             ONLY: CRTM_Compute_SurfaceT   , &
                                        CRTM_Compute_SurfaceT_TL
  USE CRTM_RTSolution,            ONLY: CRTM_Compute_nStreams     , &
                                        CRTM_Compute_RTSolution   , &
                                        CRTM_Compute_RTSolution_TL
  USE CRTM_AntennaCorrection,     ONLY: CRTM_Compute_AntCorr, &
                                        CRTM_Compute_AntCorr_TL
  USE CRTM_MoleculeScatter,       ONLY: CRTM_Compute_MoleculeScatter, &
                                        CRTM_Compute_MoleculeScatter_TL
  USE CRTM_AncillaryInput_Define, ONLY: CRTM_AncillaryInput_type
  USE CRTM_CloudCoeff,            ONLY: CRTM_CloudCoeff_IsLoaded
  USE CRTM_AerosolCoeff,          ONLY: CRTM_AerosolCoeff_IsLoaded
  USE CRTM_NLTECorrection,        ONLY: NLTE_Predictor_type       , &
                                        NLTE_Predictor_IsActive   , &
                                        Compute_NLTE_Predictor    , &
                                        Compute_NLTE_Predictor_TL , &
                                        Compute_NLTE_Correction   , &
                                        Compute_NLTE_Correction_TL
  USE ACCoeff_Define,             ONLY: ACCoeff_Associated
  USE NLTECoeff_Define,           ONLY: NLTECoeff_Associated
  USE CRTM_Planck_Functions,      ONLY: CRTM_Planck_Temperature   , &
                                        CRTM_Planck_Temperature_TL
  USE CRTM_CloudCover_Define,     ONLY: CRTM_CloudCover_type

  ! Internal variable definition modules
  ! ...AtmOptics
  USE AOvar_Define, ONLY: AOvar_type, &
                          AOvar_Associated, &
                          AOvar_Destroy   , &
                          AOvar_Create
  ! ...CloudScatter
  USE CSvar_Define, ONLY: CSvar_type, &
                          CSvar_Associated, &
                          CSvar_Destroy   , &
                          CSvar_Create
  ! ...AerosolScatter
  USE ASvar_Define, ONLY: ASvar_type, &
                          ASvar_Associated, &
                          ASvar_Destroy   , &
                          ASvar_Create
  ! ...Radiative transfer
  USE RTV_Define,   ONLY: RTV_type, &
                          RTV_Associated, &
                          RTV_Destroy   , &
                          RTV_Create


  ! -----------------------
  ! Disable implicit typing
  ! -----------------------
  IMPLICIT NONE


  ! ------------
  ! Visibilities
  ! ------------
  ! Everything private by default
  PRIVATE
  ! Public procedures
  PUBLIC :: CRTM_Tangent_Linear
<<<<<<< HEAD
  PUBLIC :: CRTM_Tangent_Linear_Version


  ! -----------------
  ! Module parameters
  ! -----------------
  ! Version Id for the module
  CHARACTER(*), PARAMETER :: MODULE_VERSION_ID = &
=======
>>>>>>> 9569c6af


CONTAINS


!--------------------------------------------------------------------------------
!:sdoc+:
!
! NAME:
!       CRTM_Tangent_Linear
!
! PURPOSE:
!       Function that calculates tangent-linear top-of-atmosphere (TOA)
!       radiances and brightness temperatures for an input atmospheric
!       profile or profile set and user specified satellites/channels.
!
! CALLING SEQUENCE:
!       Error_Status = CRTM_Tangent_Linear( Atmosphere       , &
!                                           Surface          , &
!                                           Atmosphere_TL    , &
!                                           Surface_TL       , &
!                                           Geometry         , &
!                                           ChannelInfo      , &
!                                           RTSolution       , &
!                                           RTSolution_TL    , &
!                                           Options = Options  )
!
! INPUTS:
!       Atmosphere:     Structure containing the Atmosphere data.
!                       UNITS:      N/A
!                       TYPE:       CRTM_Atmosphere_type
!                       DIMENSION:  Rank-1 (n_Profiles)
!                       ATTRIBUTES: INTENT(IN)
!
!       Surface:        Structure containing the Surface data.
!                       UNITS:      N/A
!                       TYPE:       CRTM_Surface_type
!                       DIMENSION:  Same as input Atmosphere structure
!                       ATTRIBUTES: INTENT(IN)
!
!       Atmosphere_TL:  Structure containing the tangent-linear Atmosphere data.
!                       UNITS:      N/A
!                       TYPE:       CRTM_Atmosphere_type
!                       DIMENSION:  Same as input Atmosphere structure
!                       ATTRIBUTES: INTENT(IN)
!
!       Surface_TL:     Structure containing the tangent-linear Surface data.
!                       UNITS:      N/A
!                       TYPE:       CRTM_Surface_type
!                       DIMENSION:  Same as input Atmosphere structure
!                       ATTRIBUTES: INTENT(IN)
!
!       Geometry:       Structure containing the view geometry
!                       information.
!                       UNITS:      N/A
!                       TYPE:       CRTM_Geometry_type
!                       DIMENSION:  Same as input Atmosphere structure
!                       ATTRIBUTES: INTENT(IN)
!
!       ChannelInfo:    Structure returned from the CRTM_Init() function
!                       that contains the satellite/sensor channel index
!                       information.
!                       UNITS:      N/A
!                       TYPE:       CRTM_ChannelInfo_type
!                       DIMENSION:  Rank-1 (n_Sensors)
!                       ATTRIBUTES: INTENT(IN)
!
! OUTPUTS:
!       RTSolution:     Structure containing the solution to the RT equation
!                       for the given inputs.
!                       UNITS:      N/A
!                       TYPE:       CRTM_RTSolution_type
!                       DIMENSION:  Rank-2 (n_Channels x n_Profiles)
!                       ATTRIBUTES: INTENT(IN OUT)
!
!       RTSolution_TL:  Structure containing the solution to the tangent-
!                       linear RT equation for the given inputs.
!                       UNITS:      N/A
!                       TYPE:       CRTM_RTSolution_type
!                       DIMENSION:  Rank-2 (n_Channels x n_Profiles)
!                       ATTRIBUTES: INTENT(IN OUT)
!
! OPTIONAL INPUTS:
!       Options:        Options structure containing the optional forward model
!                       arguments for the CRTM.
!                       UNITS:      N/A
!                       TYPE:       CRTM_Options_type
!                       DIMENSION:  Same as input Atmosphere structure
!                       ATTRIBUTES: INTENT(IN), OPTIONAL
!
! FUNCTION RESULT:
!       Error_Status:   The return value is an integer defining the error status.
!                       The error codes are defined in the Message_Handler module.
!                       If == SUCCESS the computation was sucessful
!                          == FAILURE an unrecoverable error occurred
!                       UNITS:      N/A
!                       TYPE:       INTEGER
!                       DIMENSION:  Scalar
!
! COMMENTS:
!       - The Options optional input structure arguments contain
!         spectral information (e.g. emissivity) that must have the same
!         spectral dimensionality (the "L" dimension) as the output
!         RTSolution structures.
!
!:sdoc-:
!--------------------------------------------------------------------------------

  FUNCTION CRTM_Tangent_Linear( &
    Atmosphere   , &  ! FWD Input, M
    Surface      , &  ! FWD Input, M
    Atmosphere_TL, &  ! TL  Input, M
    Surface_TL   , &  ! TL  Input, M
    Geometry     , &  ! Input, M
    ChannelInfo  , &  ! Input, n_Sensors
    RTSolution   , &  ! FWD Output, L x M
    RTSolution_TL, &  ! TL  Output, L x M
    Options      ) &  ! Optional FWD input, M
  RESULT( Error_Status )
    ! Arguments
    TYPE(CRTM_Atmosphere_type)       , INTENT(IN)     :: Atmosphere(:)      ! M
    TYPE(CRTM_Surface_type)          , INTENT(IN)     :: Surface(:)         ! M
    TYPE(CRTM_Atmosphere_type)       , INTENT(IN)     :: Atmosphere_TL(:)   ! M
    TYPE(CRTM_Surface_type)          , INTENT(IN)     :: Surface_TL(:)      ! M
    TYPE(CRTM_Geometry_type)         , INTENT(IN)     :: Geometry(:)        ! M
    TYPE(CRTM_ChannelInfo_type)      , INTENT(IN)     :: ChannelInfo(:)     ! n_Sensors
    TYPE(CRTM_RTSolution_type)       , INTENT(IN OUT) :: RTSolution(:,:)    ! L x M
    TYPE(CRTM_RTSolution_type)       , INTENT(IN OUT) :: RTSolution_TL(:,:) ! L x M
    TYPE(CRTM_Options_type), OPTIONAL, INTENT(IN)     :: Options(:)         ! M
    ! Function result
    INTEGER :: Error_Status
    ! Local parameters
    CHARACTER(*), PARAMETER :: ROUTINE_NAME = 'CRTM_Tangent_Linear'
    ! Local variables
    CHARACTER(256) :: Message
    LOGICAL :: Options_Present
    LOGICAL :: compute_antenna_correction
    LOGICAL :: Atmosphere_Invalid, Surface_Invalid, Geometry_Invalid, Options_Invalid
    INTEGER :: Status_FWD, Status_TL
    INTEGER :: iFOV
    INTEGER :: n, n_Sensors,  SensorIndex
    INTEGER :: l, n_Channels, ChannelIndex
    INTEGER :: m, n_Profiles
    INTEGER :: ln
    INTEGER :: n_Full_Streams, mth_Azi
    INTEGER :: cloud_coverage_flag
    REAL(fp) :: Source_ZA
    REAL(fp) :: Wavenumber
    REAL(fp) :: transmittance, transmittance_TL
    REAL(fp) :: transmittance_clear, transmittance_clear_TL
    REAL(fp) :: r_cloudy
    ! Local ancillary input structure
    TYPE(CRTM_AncillaryInput_type) :: AncillaryInput
    ! Local options structure for default and use values
    TYPE(CRTM_Options_type) :: Default_Options, Opt
    ! Local atmosphere structure for extra layering
    TYPE(CRTM_Atmosphere_type) :: Atm, Atm_TL
    ! Clear sky structures
    TYPE(CRTM_Atmosphere_type) :: Atm_Clear       , Atm_Clear_TL
    TYPE(CRTM_AtmOptics_type)  :: AtmOptics_Clear , AtmOptics_Clear_TL
    TYPE(CRTM_SfcOptics_type)  :: SfcOptics_Clear , SfcOptics_Clear_TL
    TYPE(CRTM_RTSolution_type) :: RTSolution_Clear, RTSolution_Clear_TL
    TYPE(RTV_type)             :: RTV_Clear
    ! Component variables
    TYPE(CRTM_GeometryInfo_type) :: GeometryInfo
    TYPE(CRTM_Predictor_type)    :: Predictor, Predictor_TL
    TYPE(CRTM_AtmOptics_type)    :: AtmOptics, AtmOptics_TL
    TYPE(CRTM_SfcOptics_type)    :: SfcOptics, SfcOptics_TL
    ! Component variable internals
    TYPE(CRTM_PVar_type)  :: PVar   ! Predictor
    TYPE(CRTM_AAvar_type) :: AAvar  ! AtmAbsorption
    TYPE(CSvar_type)      :: CSvar  ! CloudScatter
    TYPE(ASvar_type)      :: ASvar  ! AerosolScatter
    TYPE(AOvar_type)      :: AOvar  ! AtmOptics
    TYPE(RTV_type)        :: RTV    ! RTSolution
    ! NLTE correction term predictors
    TYPE(NLTE_Predictor_type) :: NLTE_Predictor, NLTE_Predictor_TL
    ! Cloud cover object
    TYPE(CRTM_CloudCover_type) :: CloudCover, CloudCover_TL


    ! ------
    ! SET UP
    ! ------
    Error_Status = SUCCESS


    ! If no sensors or channels, simply return
    n_Sensors  = SIZE(ChannelInfo)
    n_Channels = SUM(CRTM_ChannelInfo_n_Channels(ChannelInfo))
    IF ( n_Sensors == 0 .OR. n_Channels == 0 ) RETURN


    ! Check output arrays
    IF ( SIZE(RTSolution,   DIM=1) < n_Channels .OR. &
         SIZE(RTSolution_TL,DIM=1) < n_Channels      ) THEN
      Error_Status = FAILURE
      WRITE( Message,'("Output RTSolution structure arrays too small (",i0," and ",i0,&
             &") to hold results for the number of requested channels (",i0,")")') &
             SIZE(RTSolution,DIM=1), SIZE(RTSolution_TL,DIM=1), n_Channels
      CALL Display_Message( ROUTINE_NAME, Message, Error_Status )
      RETURN
    END IF


    ! Check the number of profiles
    ! ...Number of atmospheric profiles.
    n_Profiles = SIZE(Atmosphere)
    ! ...Check the profile dimensionality of the other mandatory arguments
    IF ( SIZE(Surface)             /= n_Profiles .OR. &
         SIZE(Atmosphere_TL)       /= n_Profiles .OR. &
         SIZE(Surface_TL)          /= n_Profiles .OR. &
         SIZE(Geometry)            /= n_Profiles .OR. &
         SIZE(RTSolution,   DIM=2) /= n_Profiles .OR. &
         SIZE(RTSolution_TL,DIM=2) /= n_Profiles      ) THEN
      Error_Status = FAILURE
      Message = 'Inconsistent profile dimensionality for input arguments.'
      CALL Display_Message( ROUTINE_NAME, Message, Error_Status )
      RETURN
    END IF
    ! ...Check the profile dimensionality of the other optional arguments
    Options_Present = .FALSE.
    IF ( PRESENT(Options) ) THEN
      Options_Present = .TRUE.
      IF ( SIZE(Options) /= n_Profiles ) THEN
        Error_Status = FAILURE
        Message = 'Inconsistent profile dimensionality for Options optional input argument.'
        CALL Display_Message( ROUTINE_NAME, Message, Error_Status )
        RETURN
      END IF
    END IF


    ! Reinitialise the output RTSolution
    CALL CRTM_RTSolution_Zero(RTSolution)


    ! Allocate the profile independent surface optics local structure
    CALL CRTM_SfcOptics_Create( SfcOptics   , MAX_N_ANGLES, MAX_N_STOKES )
    CALL CRTM_SfcOptics_Create( SfcOptics_TL, MAX_N_ANGLES, MAX_N_STOKES )
    IF ( (.NOT. CRTM_SfcOptics_Associated(SfcOptics   )) .OR. &
         (.NOT. CRTM_SfcOptics_Associated(SfcOptics_TL)) ) THEN
      Error_Status = FAILURE
      Message = 'Error allocating SfcOptics data structures'
      CALL Display_Message( ROUTINE_NAME, Message, Error_Status )
      RETURN
    END IF


    ! ------------
    ! PROFILE LOOP
    ! ------------
    Profile_Loop: DO m = 1, n_Profiles


      ! Check the cloud and aerosol coeff. data for cases with clouds and aerosol
      IF( Atmosphere(m)%n_Clouds > 0 .AND. .NOT. CRTM_CloudCoeff_IsLoaded() )THEN
         Error_Status = FAILURE
         WRITE( Message,'("The CloudCoeff data must be loaded (with CRTM_Init routine) ", &
                &"for the cloudy case profile #",i0)' ) m
         CALL Display_Message( ROUTINE_NAME, Message, Error_Status )
         RETURN
      END IF
      IF( Atmosphere(m)%n_Aerosols > 0 .AND. .NOT. CRTM_AerosolCoeff_IsLoaded() )THEN
         Error_Status = FAILURE
         WRITE( Message,'("The AerosolCoeff data must be loaded (with CRTM_Init routine) ", &
                &"for the aerosol case profile #",i0)' ) m
         CALL Display_Message( ROUTINE_NAME, Message, Error_Status )
         RETURN
      END IF


      ! Check the optional Options structure argument
      Opt = Default_Options
      IF ( Options_Present ) THEN
        Opt = Options(m)
        ! Copy over ancillary input
        AncillaryInput%SSU    = Options(m)%SSU
        AncillaryInput%Zeeman = Options(m)%Zeeman
      END IF
      ! ...Assign the option specific SfcOptics input
      SfcOptics%Use_New_MWSSEM    = .NOT. Opt%Use_Old_MWSSEM
      SfcOptics_TL%Use_New_MWSSEM = .NOT. Opt%Use_Old_MWSSEM

      ! Check whether to skip this profile
      IF ( Opt%Skip_Profile ) CYCLE Profile_Loop

      ! Check the input data if required
      IF ( Opt%Check_Input ) THEN
        ! ...Mandatory inputs
        Atmosphere_Invalid = .NOT. CRTM_Atmosphere_IsValid( Atmosphere(m) )
        Surface_Invalid    = .NOT. CRTM_Surface_IsValid( Surface(m) )
        Geometry_Invalid   = .NOT. CRTM_Geometry_IsValid( Geometry(m) )
        IF ( Atmosphere_Invalid .OR. Surface_Invalid .OR. Geometry_Invalid ) THEN
          Error_Status = FAILURE
          WRITE( Message,'("Input data check failed for profile #",i0)' ) m
          CALL Display_Message( ROUTINE_NAME, Message, Error_Status )
          RETURN
        END IF
        ! ...Optional input
        IF ( Options_Present ) THEN
          Options_Invalid = .NOT. CRTM_Options_IsValid( Options(m) )
          IF ( Options_Invalid ) THEN
            Error_Status = FAILURE
            WRITE( Message,'("Options data check failed for profile #",i0)' ) m
            CALL Display_Message( ROUTINE_NAME, Message, Error_Status )
            RETURN
          END IF
          ! Are the channel dimensions consistent if emissivity is passed?
          IF ( Options(m)%Use_Emissivity ) THEN
            IF ( Options(m)%n_Channels < n_Channels ) THEN
              Error_Status = FAILURE
              WRITE( Message,'( "Input Options channel dimension (", i0, ") is less ", &
                     &"than the number of requested channels (",i0, ")" )' ) &
                     Options(m)%n_Channels, n_Channels
              CALL Display_Message( ROUTINE_NAME, Message, Error_Status )
              RETURN
            END IF
          END IF
          ! Check value for user-defined n_Streams
          IF ( Options(m)%Use_N_Streams ) THEN
            IF ( Options(m)%n_Streams <= 0 .OR. MOD(Options(m)%n_Streams,2) /= 0 .OR. &
                 Options(m)%n_Streams > MAX_N_STREAMS ) THEN
                Error_Status = FAILURE
                WRITE( Message,'( "Input Options n_Streams (", i0, ") is invalid" )' ) &
                       Options(m)%n_Streams
                CALL Display_Message( ROUTINE_NAME, Message, Error_Status )
                RETURN
            END IF
          END IF
        END IF
      END IF


      ! Process geometry
      ! ...Compute derived geometry
      CALL CRTM_GeometryInfo_SetValue( GeometryInfo, Geometry=Geometry(m) )
      CALL CRTM_GeometryInfo_Compute( GeometryInfo )
      ! ...Retrieve components into local variable
      CALL CRTM_GeometryInfo_GetValue( &
             GeometryInfo, &
             iFOV = iFOV, &
             Source_Zenith_Angle = Source_ZA )


      ! Add extra layers to current atmosphere profile
      ! if necessary to handle upper atmosphere
      Error_Status = CRTM_Atmosphere_AddLayers( Atmosphere(m), Atm )
      IF ( Error_Status /= SUCCESS ) THEN
        Error_Status = FAILURE
        WRITE( Message,'("Error adding FWD extra layers to profile #",i0)' ) m
        CALL Display_Message( ROUTINE_NAME, Message, Error_Status )
        RETURN
      END IF
      Error_Status = CRTM_Atmosphere_AddLayers_TL( Atmosphere(m), Atmosphere_TL(m), Atm_TL )
      IF ( Error_Status /= SUCCESS ) THEN
        Error_Status = FAILURE
        WRITE( Message,'("Error adding TL extra layers to profile #",i0)' ) m
        CALL Display_Message( ROUTINE_NAME, Message, Error_Status )
        RETURN
      END IF
      ! ...Check the total number of Atm layers
      IF ( Atm%n_Layers > MAX_N_LAYERS .OR. Atm_TL%n_Layers > MAX_N_LAYERS) THEN
        Error_Status = FAILURE
        WRITE( Message,'("Added layers [",i0,"] cause total [",i0,"] to exceed the ",&
               &"maximum allowed [",i0,"] for profile #",i0)' ) &
               Atm%n_Added_Layers, Atm%n_Layers, MAX_N_LAYERS, m
        CALL Display_Message( ROUTINE_NAME, Message, Error_Status )
        RETURN
      END IF


      ! Prepre the atmospheric optics structures
      ! ...Allocate the AtmOptics structures based on Atm extension
      CALL CRTM_AtmOptics_Create( AtmOptics, &
                                  Atm%n_Layers        , &
                                  MAX_N_LEGENDRE_TERMS, &
                                  MAX_N_PHASE_ELEMENTS  )
      CALL CRTM_AtmOptics_Create( AtmOptics_TL, &
                                  Atm%n_Layers        , &
                                  MAX_N_LEGENDRE_TERMS, &
                                  MAX_N_PHASE_ELEMENTS  )
      IF ( (.NOT. CRTM_AtmOptics_Associated( Atmoptics )) .OR. &
           (.NOT. CRTM_AtmOptics_Associated( Atmoptics_TL )) ) THEN
        Error_Status = FAILURE
        WRITE( Message,'("Error allocating AtmOptics data structures for profile #",i0)' ) m
        CALL Display_Message( ROUTINE_NAME, Message, Error_Status )
        RETURN
      END IF
      ! ...Set the scattering switch
      AtmOptics%Include_Scattering    = Opt%Include_Scattering
      AtmOptics_TL%Include_Scattering = Opt%Include_Scattering
      ! ...Allocate the atmospheric optics internal structure
      CALL AOvar_Create( AOvar, Atm%n_Layers )


      ! Allocate the scattering internal variables if necessary
      ! ...Cloud
      IF ( Atm%n_Clouds > 0 ) THEN
        CALL CSvar_Create( CSvar, &
                           MAX_N_LEGENDRE_TERMS, &
                           MAX_N_PHASE_ELEMENTS, &
                           Atm%n_Layers        , &
                           Atm%n_Clouds          )
      END IF
      ! ...Aerosol
      IF ( Atm%n_Aerosols > 0 ) THEN
        CALL ASvar_Create( ASvar, &
                           MAX_N_LEGENDRE_TERMS, &
                           MAX_N_PHASE_ELEMENTS, &
                           Atm%n_Layers        , &
                           Atm%n_Aerosols        )
      END IF


      ! Determine the type of cloud coverage
      cloud_coverage_flag = CRTM_Atmosphere_Coverage( atm )


      ! Setup for fractional cloud coverage
      IF ( CRTM_Atmosphere_IsFractional(cloud_coverage_flag) ) THEN
      
        ! Compute cloudcover
        Status_FWD = CloudCover%Compute_CloudCover(atm, Overlap = opt%Overlap_Id)
        Status_TL  = CloudCover_TL%Compute_CloudCover_TL(CloudCover, atm, atm_TL)
        IF ( Status_FWD /= SUCCESS .OR. Status_TL /= SUCCESS ) THEN
          Error_Status = FAILURE
          WRITE( Message,'("Error computing cloud cover for profile #",i0)' ) m
          CALL Display_Message( ROUTINE_NAME, Message, Error_Status )
          RETURN
        END IF

        ! Allocate all the CLEAR sky structures for fractional cloud coverage
        ! ...Clear sky atmosphere
        Status_FWD = CRTM_Atmosphere_ClearSkyCopy(Atm, Atm_Clear)
        Status_TL  = CRTM_Atmosphere_ClearSkyCopy_TL(Atm, Atm_TL, Atm_Clear_TL)
        IF ( Status_FWD /= SUCCESS .OR. Status_TL /= SUCCESS ) THEN
          Error_status = FAILURE
          WRITE( Message,'("Error copying CLEAR SKY Atmopshere structures for profile #",i0)' ) m
          CALL Display_Message( ROUTINE_NAME, Message, Error_Status )
          RETURN
        END IF
        ! ...Clear sky SfcOptics
        CALL CRTM_SfcOptics_Create( SfcOptics_Clear   , MAX_N_ANGLES, MAX_N_STOKES )
        CALL CRTM_SfcOptics_Create( SfcOptics_Clear_TL, MAX_N_ANGLES, MAX_N_STOKES )
        IF ( (.NOT. CRTM_SfcOptics_Associated(SfcOptics_Clear)) .OR. &
             (.NOT. CRTM_SfcOptics_Associated(SfcOptics_Clear_TL))) THEN
          Error_Status = FAILURE
          WRITE( Message,'("Error allocating CLEAR SKY SfcOptics data structures for profile #",i0)' ) m
          CALL Display_Message( ROUTINE_NAME, Message, Error_Status )
          RETURN
        END IF
        ! ...Copy over surface optics input
        SfcOptics_Clear%Use_New_MWSSEM    = .NOT. Opt%Use_Old_MWSSEM
        SfcOptics_Clear_TL%Use_New_MWSSEM = .NOT. Opt%Use_Old_MWSSEM
        ! ...CLEAR SKY average surface skin temperature for multi-surface types
        CALL CRTM_Compute_SurfaceT( Surface(m), SfcOptics_Clear )
        CALL CRTM_Compute_SurfaceT_TL( Surface(m), Surface_TL(m), SfcOptics_Clear_TL )
      END IF


      ! Average surface skin temperature for multi-surface types
      CALL CRTM_Compute_SurfaceT( Surface(m), SfcOptics )
      CALL CRTM_Compute_SurfaceT_TL( Surface(m), Surface_TL(m), SfcOptics_TL )


      ! -----------
      ! SENSOR LOOP
      ! -----------
      ! Initialise channel counter for sensor(n)/channel(l) count
      ln = 0

      Sensor_Loop: DO n = 1, n_Sensors


        ! Shorter name
        SensorIndex = ChannelInfo(n)%Sensor_Index


        ! Check if antenna correction to be applied for current sensor
        compute_antenna_correction = ( Opt%Use_Antenna_Correction               .AND. &
                                       ACCoeff_Associated( SC(SensorIndex)%AC ) .AND. &
                                       iFOV /= 0 )


        ! Compute predictors for AtmAbsorption calcs
        ! ...Allocate the predictor structures
        CALL CRTM_Predictor_Create( &
               Predictor   , &
               atm%n_Layers, &
               SensorIndex , &
               SaveFWV = 1   )
        CALL CRTM_Predictor_Create( &
               Predictor_TL, &
               atm%n_Layers, &
               SensorIndex   )
        IF ( (.NOT. CRTM_Predictor_Associated(Predictor)) .OR. &
             (.NOT. CRTM_Predictor_Associated(Predictor_TL)) ) THEN
          Error_Status=FAILURE
          WRITE( Message,'("Error allocating predictor structures for profile #",i0, &
                 &" and ",a," sensor.")' ) m, SC(SensorIndex)%Sensor_Id
          CALL Display_Message( ROUTINE_NAME, Message, Error_Status )
          RETURN
        END IF
        ! ...And now fill them
        CALL CRTM_Compute_Predictors( SensorIndex   , &  ! Input
                                      Atm           , &  ! Input
                                      GeometryInfo  , &  ! Input
                                      AncillaryInput, &  ! Input
                                      Predictor     , &  ! Output
                                      PVar            )  ! Internal variable output
        CALL CRTM_Compute_Predictors_TL( SensorIndex   , &  ! Input
                                         Atm           , &  ! Input
                                         Predictor     , &  ! Input
                                         Atm_TL        , &  ! Input
                                         AncillaryInput, &  ! Input
                                         Predictor_TL  , &  ! Output
                                         PVar            )  ! Internal variable input


        ! Allocate the RTV structure if necessary
        IF( ( Atm%n_Clouds   > 0 .OR. &
              Atm%n_Aerosols > 0 .OR. &
              SpcCoeff_IsVisibleSensor(SC(SensorIndex)) ) .AND. &
            AtmOptics%Include_Scattering ) THEN
          CALL RTV_Create( RTV, MAX_N_ANGLES, MAX_N_LEGENDRE_TERMS, Atm%n_Layers )
          IF ( .NOT. RTV_Associated(RTV) ) THEN
            Error_Status=FAILURE
            WRITE( Message,'("Error allocating RTV structure for profile #",i0, &
                   &" and ",a," sensor.")' ) m, TRIM(SC(SensorIndex)%Sensor_Id)
            CALL Display_Message( ROUTINE_NAME, Message, Error_Status )
            RETURN
          END IF
          ! Assign algorithm selector
          RTV%RT_Algorithm_Id = Opt%RT_Algorithm_Id
        END IF


        ! Compute NLTE correction predictors
        IF ( Opt%Apply_NLTE_Correction ) THEN
          CALL Compute_NLTE_Predictor( &
                 SC(SensorIndex)%NC, &  ! Input
                 Atm               , &  ! Input
                 GeometryInfo      , &  ! Input
                 NLTE_Predictor      )  ! Output
          CALL Compute_NLTE_Predictor_TL( &
                 NLTE_Predictor   , &  ! FWD Input
                 Atm_TL           , &  ! TL  Input
                 NLTE_Predictor_TL  )  ! TL  Output
        END IF


        ! ------------
        ! CHANNEL LOOP
        ! ------------
        Channel_Loop: DO l = 1, ChannelInfo(n)%n_Channels

          ! Channel setup
          ! ...Skip channel if requested
          IF ( .NOT. ChannelInfo(n)%Process_Channel(l) ) CYCLE Channel_Loop
          ! ...Shorter name
          ChannelIndex = ChannelInfo(n)%Channel_Index(l)
          ! ...Increment the processed channel counter
          ln = ln + 1
          ! ...Assign sensor+channel information to output
          RTSolution(ln,m)%Sensor_Id        = ChannelInfo(n)%Sensor_Id
          RTSolution(ln,m)%WMO_Satellite_Id = ChannelInfo(n)%WMO_Satellite_Id
          RTSolution(ln,m)%WMO_Sensor_Id    = ChannelInfo(n)%WMO_Sensor_Id
          RTSolution(ln,m)%Sensor_Channel   = ChannelInfo(n)%Sensor_Channel(l)
          RTSolution_TL(ln,m)%Sensor_Id        = RTSolution(ln,m)%Sensor_Id
          RTSolution_TL(ln,m)%WMO_Satellite_Id = RTSolution(ln,m)%WMO_Satellite_Id
          RTSolution_TL(ln,m)%WMO_Sensor_Id    = RTSolution(ln,m)%WMO_Sensor_Id
          RTSolution_TL(ln,m)%Sensor_Channel   = RTSolution(ln,m)%Sensor_Channel


          ! Initialisations
          CALL CRTM_AtmOptics_Zero( AtmOptics )
          CALL CRTM_AtmOptics_Zero( AtmOptics_TL )
          CALL CRTM_AtmOptics_Zero( AtmOptics_Clear )
          CALL CRTM_AtmOptics_Zero( AtmOptics_Clear_TL )
          CALL CRTM_RTSolution_Zero( RTSolution_Clear )
          CALL CRTM_RTSolution_Zero( RTSolution_Clear_TL )


          ! Determine the number of streams (n_Full_Streams) in up+downward directions
          IF ( Opt%Use_N_Streams ) THEN
            n_Full_Streams = Opt%n_Streams
            RTSolution(ln,m)%n_Full_Streams = n_Full_Streams + 2
            RTSolution(ln,m)%Scattering_Flag = .TRUE.
          ELSE
            n_Full_Streams = CRTM_Compute_nStreams( Atm             , &  ! Input
                                                    SensorIndex     , &  ! Input
                                                    ChannelIndex    , &  ! Input
                                                    RTSolution(ln,m)  )  ! Output
          END IF
          ! ...Transfer stream count to scattering structures
          AtmOptics%n_Legendre_Terms    = n_Full_Streams
          AtmOptics_TL%n_Legendre_Terms = n_Full_Streams


          ! Compute the gas absorption
          CALL CRTM_Compute_AtmAbsorption( SensorIndex   , &  ! Input
                                           ChannelIndex  , &  ! Input
                                           AncillaryInput, &  ! Input
                                           Predictor     , &  ! Input
                                           AtmOptics     , &  ! Output
                                           AAvar           )  ! Internal variable output
          CALL CRTM_Compute_AtmAbsorption_TL( SensorIndex     , &  ! Input
                                              ChannelIndex    , &  ! Input
                                              Predictor       , &  ! Input
                                              Predictor_TL    , &  ! Input
                                              AtmOptics_TL    , &  ! Output
                                              AAvar             )  ! Internal variable input


          ! Compute the molecular scattering properties
          ! ...Solar radiation
          IF( SC(SensorIndex)%Solar_Irradiance(ChannelIndex) > ZERO .AND. &
              Source_ZA < MAX_SOURCE_ZENITH_ANGLE) THEN
             RTV%Solar_Flag_true = .TRUE.
          END IF
          ! ...Visible channel with solar radiation
          IF( SpcCoeff_IsVisibleSensor( SC(SensorIndex) ) .AND. RTV%Solar_Flag_true ) THEN
            RTV%Visible_Flag_true = .true.
            ! Rayleigh phase function has 0, 1, 2 components.
            IF( AtmOptics%n_Legendre_Terms < 4 ) THEN
              AtmOptics%n_Legendre_Terms = 4
              AtmOptics_TL%n_Legendre_Terms = AtmOptics%n_Legendre_Terms
              RTSolution(ln,m)%Scattering_FLAG = .TRUE.
              RTSolution(ln,m)%n_Full_Streams = AtmOptics%n_Legendre_Terms + 2
            END IF
            RTV%n_Azi = MIN( AtmOptics%n_Legendre_Terms - 1, MAX_N_AZIMUTH_FOURIER )
            ! Get molecular scattering and extinction
            Wavenumber = SC(SensorIndex)%Wavenumber(ChannelIndex)
            Status_FWD = CRTM_Compute_MoleculeScatter( &
                             Wavenumber, &
                             Atm       , &
                             AtmOptics   )
            Status_TL  = CRTM_Compute_MoleculeScatter_TL( &
                             Wavenumber  , &
                             Atm_TL      , &
                             AtmOptics_TL  )
            IF ( Status_FWD /= SUCCESS .OR. Status_TL /= SUCCESS) THEN
              Error_Status = FAILURE
              WRITE( Message,'("Error computing MoleculeScatter for ",a,&
                     &", channel ",i0,", profile #",i0)') &
                     TRIM(ChannelInfo(n)%Sensor_ID), &
                     ChannelInfo(n)%Sensor_Channel(l), &
                     m
              CALL Display_Message( ROUTINE_NAME, Message, Error_Status )
              RETURN
            END IF
          ELSE
            RTV%Visible_Flag_true = .FALSE.
            RTV%n_Azi = 0
            IF ( CRTM_Atmosphere_IsFractional(cloud_coverage_flag) ) THEN
              RTV_Clear%Visible_Flag_true = .FALSE.
              RTV_Clear%n_Azi = 0
            END IF
          END IF


          ! Copy the clear-sky AtmOptics
          IF ( CRTM_Atmosphere_IsFractional(cloud_coverage_flag) ) THEN
            Status_FWD = CRTM_AtmOptics_NoScatterCopy(    AtmOptics, AtmOptics_Clear )
            Status_TL  = CRTM_AtmOptics_NoScatterCopy_TL( AtmOptics, AtmOptics_TL, AtmOptics_Clear_TL )
            IF ( Status_FWD /= SUCCESS .OR. Status_TL /= SUCCESS ) THEN
              Error_Status = FAILURE
              WRITE( Message,'("Error copying CLEAR SKY AtmOptics for ",a,&
                     &", channel ",i0,", profile #",i0)' ) &
                     TRIM(ChannelInfo(n)%Sensor_ID), ChannelInfo(n)%Sensor_Channel(l), m
              CALL Display_Message( ROUTINE_NAME, Message, Error_Status )
              RETURN
            END IF
          END IF


          ! Compute the cloud particle absorption/scattering properties
          IF( Atm%n_Clouds > 0 ) THEN
            Status_FWD = CRTM_Compute_CloudScatter( Atm         , &  ! Input
                                                    SensorIndex , &  ! Input
                                                    ChannelIndex, &  ! Input
                                                    AtmOptics   , &  ! Output
                                                    CSvar         )  ! Internal variable output
            Status_TL = CRTM_Compute_CloudScatter_TL( Atm         , &  ! FWD Input
                                                      AtmOptics   , &  ! FWD Input
                                                      Atm_TL      , &  ! TL  Input
                                                      SensorIndex , &  ! Input
                                                      ChannelIndex, &  ! Input
                                                      AtmOptics_TL, &  ! TL  Output
                                                      CSvar         )  ! Internal variable input
            IF ( Status_FWD /= SUCCESS .OR. Status_TL /= SUCCESS) THEN
              Error_Status = FAILURE
              WRITE( Message,'("Error computing CloudScatter for ",a,&
                     &", channel ",i0,", profile #",i0)' ) &
                     TRIM(ChannelInfo(n)%Sensor_ID), ChannelInfo(n)%Sensor_Channel(l), m
              CALL Display_Message( ROUTINE_NAME, Message, Error_Status )
              RETURN
            END IF
          END IF


          ! Compute the aerosol absorption/scattering properties
          IF ( Atm%n_Aerosols > 0 ) THEN
            Status_FWD = CRTM_Compute_AerosolScatter( Atm         , &  ! Input
                                                      SensorIndex , &  ! Input
                                                      ChannelIndex, &  ! Input
                                                      AtmOptics   , &  ! In/Output
                                                      ASvar         )  ! Internal variable output
            Status_TL  = CRTM_Compute_AerosolScatter_TL( Atm         , &  ! FWD Input
                                                         AtmOptics   , &  ! FWD Input
                                                         Atm_TL      , &  ! TL  Input
                                                         SensorIndex , &  ! Input
                                                         ChannelIndex, &  ! Input
                                                         AtmOptics_TL, &  ! TL  Output
                                                         ASvar         )  ! Internal variable input
            IF ( Status_FWD /= SUCCESS .OR. Status_TL /= SUCCESS) THEN
              Error_Status = FAILURE
              WRITE( Message,'("Error computing AerosolScatter for ",a,&
                     &", channel ",i0,", profile #",i0)' ) &
                     TRIM(ChannelInfo(n)%Sensor_ID), ChannelInfo(n)%Sensor_Channel(l), m
              CALL Display_Message( ROUTINE_NAME, Message, Error_Status )
              RETURN
            END IF
          END IF


          ! Compute the combined atmospheric optical properties
          IF( AtmOptics%Include_Scattering ) THEN
            CALL CRTM_AtmOptics_Combine( AtmOptics, AOvar )
            CALL CRTM_AtmOptics_Combine_TL( AtmOptics, AtmOptics_TL, AOvar )
          END IF
          ! ...Save vertically integrated scattering optical depth for output
          RTSolution(ln,m)%SOD    = AtmOptics%Scattering_Optical_Depth
          RTSolution_TL(ln,m)%SOD = AtmOptics_TL%Scattering_Optical_Depth


          ! Compute the all-sky atmospheric transmittance
          ! for use in FASTEM-X reflection correction
          CALL CRTM_Compute_Transmittance(AtmOptics,transmittance)
          SfcOptics%Transmittance    = transmittance
          CALL CRTM_Compute_Transmittance_TL(AtmOptics,AtmOptics_TL,transmittance_TL)
          SfcOptics_TL%Transmittance = transmittance_TL
          ! ...Clear sky for fractional cloud cover
          IF ( CRTM_Atmosphere_IsFractional(cloud_coverage_flag) ) THEN
            CALL CRTM_Compute_Transmittance(AtmOptics_Clear,transmittance_clear)
            SfcOptics_Clear%Transmittance = transmittance_clear
            CALL CRTM_Compute_Transmittance_TL(AtmOptics_Clear,AtmOptics_Clear_TL,transmittance_clear_TL)
            SfcOptics_Clear_TL%Transmittance = transmittance_clear_TL
          END IF


          ! Fill the SfcOptics structure for the optional emissivity input case.
          SfcOptics%Compute       = .TRUE.
          SfcOptics_Clear%Compute = .TRUE.
          IF ( Opt%Use_Emissivity ) THEN
            ! ...Cloudy/all-sky case
            SfcOptics%Compute = .FALSE.
            SfcOptics%Emissivity(1,1)       = Opt%Emissivity(ln)
            SfcOptics%Reflectivity(1,1,1,1) = ONE - Opt%Emissivity(ln)
            IF ( Opt%Use_Direct_Reflectivity ) THEN
              SfcOptics%Direct_Reflectivity(1,1) = Opt%Direct_Reflectivity(ln)
            ELSE
              SfcOptics%Direct_Reflectivity(1,1) = SfcOptics%Reflectivity(1,1,1,1)
            END IF
            ! ...Repeat for fractional clear-sky case
            IF ( CRTM_Atmosphere_IsFractional(cloud_coverage_flag) ) THEN
              SfcOptics_Clear%Compute = .FALSE.
              SfcOptics_Clear%Emissivity(1,1)       = Opt%Emissivity(ln)
              SfcOptics_Clear%Reflectivity(1,1,1,1) = ONE - Opt%Emissivity(ln)
              IF ( Opt%Use_Direct_Reflectivity ) THEN
                SfcOptics_Clear%Direct_Reflectivity(1,1) = Opt%Direct_Reflectivity(ln)
              ELSE
                SfcOptics_Clear%Direct_Reflectivity(1,1) = SfcOptics%Reflectivity(1,1,1,1)
              END IF
            END IF
          END IF


          ! Fourier component loop for azimuth angles (VIS).
          ! mth_Azi = 0 is for an azimuth-averaged value (IR, MW)
          ! ...Initialise radiance
          RTSolution(ln,m)%Radiance = ZERO
          RTSolution_TL(ln,m)%Radiance = ZERO
          ! ...Fourier expansion over azimuth angle
          Azimuth_Fourier_Loop: DO mth_Azi = 0, RTV%n_Azi

            ! Set dependent component counters
            RTV%mth_Azi = mth_Azi
            SfcOptics%mth_Azi = mth_Azi

            ! Solve the radiative transfer problem
            ! ...Forward model
            Error_Status = CRTM_Compute_RTSolution( &
                             Atm             , &  ! Input
                             Surface(m)      , &  ! Input
                             AtmOptics       , &  ! Input
                             SfcOptics       , &  ! Input
                             GeometryInfo    , &  ! Input
                             SensorIndex     , &  ! Input
                             ChannelIndex    , &  ! Input
                             RTSolution(ln,m), &  ! Output
                             RTV               )  ! Internal variable output
            IF ( Error_Status /= SUCCESS ) THEN
              WRITE( Message,'( "Error computing RTSolution for ", a, &
                     &", channel ", i0,", profile #",i0)' ) &
                     TRIM(ChannelInfo(n)%Sensor_ID), ChannelInfo(n)%Sensor_Channel(l), m
              CALL Display_Message( ROUTINE_NAME, Message, Error_Status )
              RETURN
            END IF
            ! ...Tangent-linear model
            Error_Status = CRTM_Compute_RTSolution_TL( &
                             Atm                , &  ! FWD Input
                             Surface(m)         , &  ! FWD Input
                             AtmOptics          , &  ! FWD Input
                             SfcOptics          , &  ! FWD Input
                             RTSolution(ln,m)   , &  ! FWD Input
                             Atm_TL             , &  ! TL  Input
                             Surface_TL(m)      , &  ! TL  Input
                             AtmOptics_TL       , &  ! TL  Input
                             SfcOptics_TL       , &  ! TL  Input
                             GeometryInfo       , &  ! Input
                             SensorIndex        , &  ! Input
                             ChannelIndex       , &  ! Input
                             RTSolution_TL(ln,m), &  ! TL  Output
                             RTV                  )  ! Internal variable input
            IF ( Error_Status /= SUCCESS ) THEN
              WRITE( Message,'( "Error computing RTSolution_TL for ", a, &
                     &", channel ", i0,", profile #",i0)' ) &
                     TRIM(ChannelInfo(n)%Sensor_ID), ChannelInfo(n)%Sensor_Channel(l), m
              CALL Display_Message( ROUTINE_NAME, Message, Error_Status )
              RETURN
            END IF


            ! Do clear-sky calculation for fractionally cloudy atmospheres
            IF ( CRTM_Atmosphere_IsFractional(cloud_coverage_flag) ) THEN
              RTV_Clear%mth_Azi = mth_Azi
              SfcOptics_Clear%mth_Azi = mth_Azi
              ! ...Forward model
              Error_Status = CRTM_Compute_RTSolution( &
                               Atm_Clear       , &  ! Input
                               Surface(m)      , &  ! Input
                               AtmOptics_Clear , &  ! Input
                               SfcOptics_Clear , &  ! Input
                               GeometryInfo    , &  ! Input
                               SensorIndex     , &  ! Input
                               ChannelIndex    , &  ! Input
                               RTSolution_Clear, &  ! Output
                               RTV_Clear         )  ! Internal variable output
              IF ( Error_Status /= SUCCESS ) THEN
                WRITE( Message,'( "Error computing CLEAR SKY RTSolution for ", a, &
                       &", channel ", i0,", profile #",i0)' ) &
                       TRIM(ChannelInfo(n)%Sensor_ID), ChannelInfo(n)%Sensor_Channel(l), m
                CALL Display_Message( ROUTINE_NAME, Message, Error_Status )
                RETURN
              END IF

              ! ...Tangent-linear model
              Error_Status = CRTM_Compute_RTSolution_TL( &
                               Atm_Clear          , &  ! FWD Input
                               Surface(m)         , &  ! FWD Input
                               AtmOptics_Clear    , &  ! FWD Input
                               SfcOptics_Clear    , &  ! FWD Input
                               RTSolution_Clear   , &  ! FWD Input
                               Atm_Clear_TL       , &  ! TL  Input
                               Surface_TL(m)      , &  ! TL  Input
                               AtmOptics_Clear_TL , &  ! TL  Input
                               SfcOptics_Clear_TL , &  ! TL  Input
                               GeometryInfo       , &  ! Input
                               SensorIndex        , &  ! Input
                               ChannelIndex       , &  ! Input
                               RTSolution_Clear_TL, &  ! TL  Output
                               RTV_Clear            )  ! Internal variable input
              IF ( Error_Status /= SUCCESS ) THEN
                WRITE( Message,'( "Error computing CLEAR SKY RTSolution_TL for ", a, &
                       &", channel ", i0,", profile #",i0)' ) &
                       TRIM(ChannelInfo(n)%Sensor_ID), ChannelInfo(n)%Sensor_Channel(l), m
                CALL Display_Message( ROUTINE_NAME, Message, Error_Status )
                RETURN
              END IF
            END IF

          END DO Azimuth_Fourier_Loop


          ! Combine cloudy and clear radiances for fractional cloud coverage
          IF ( CRTM_Atmosphere_IsFractional(cloud_coverage_flag) ) THEN
            ! ...Save the 100% cloudy radince (or just reverse the order of calculation?)
            r_cloudy = RTSolution(ln,m)%Radiance
            ! ...Forward radiance
            RTSolution(ln,m)%Radiance = &
                ((ONE - CloudCover%Total_Cloud_Cover) * RTSolution_Clear%Radiance) + &
                (CloudCover%Total_Cloud_Cover * RTSolution(ln,m)%Radiance)
            ! ...Tangent-linear radince
            RTSolution_TL(ln,m)%Radiance = &
                ((r_cloudy - RTSolution_Clear%Radiance) * CloudCover_TL%Total_Cloud_Cover) + &
                ((ONE - CloudCover%Total_Cloud_Cover)   *  RTSolution_Clear_TL%Radiance  ) + &
                (CloudCover%Total_Cloud_Cover           * RTSolution_TL(ln,m)%Radiance   )
            ! ...Save the cloud cover in the output structures
            RTSolution(ln,m)%Total_Cloud_Cover    =    CloudCover%Total_Cloud_Cover
            RTSolution_TL(ln,m)%Total_Cloud_Cover = CloudCover_TL%Total_Cloud_Cover
          END IF


          ! The radiance post-processing
          CALL Post_Process_RTSolution(RTSolution(ln,m), RTSolution_TL(ln,m))
          
          
          ! Perform clear-sky post-processing
          IF ( CRTM_Atmosphere_IsFractional(cloud_coverage_flag) ) THEN
            CALL Post_Process_RTSolution(RTSolution_Clear, RTSolution_Clear_TL)
            ! ...Save the results in the output structure
            RTSolution(ln,m)%R_Clear     = RTSolution_Clear%Radiance
            RTSolution(ln,m)%Tb_Clear    = RTSolution_Clear%Brightness_Temperature
            RTSolution_TL(ln,m)%R_Clear  = RTSolution_Clear_TL%Radiance
            RTSolution_TL(ln,m)%Tb_Clear = RTSolution_Clear_TL%Brightness_Temperature
          END IF

        END DO Channel_Loop

      END DO Sensor_Loop

    END DO Profile_Loop


    ! Clean up
    CALL CRTM_Predictor_Destroy( Predictor )
    CALL CRTM_Predictor_Destroy( Predictor_TL )
    CALL CRTM_AtmOptics_Destroy( AtmOptics )
    CALL CRTM_AtmOptics_Destroy( AtmOptics_TL )
    CALL CRTM_AtmOptics_Destroy( AtmOptics_Clear )
    CALL CRTM_AtmOptics_Destroy( AtmOptics_Clear_TL )
    CALL CRTM_SfcOptics_Destroy( SfcOptics )
    CALL CRTM_SfcOptics_Destroy( SfcOptics_TL )
    CALL CRTM_SfcOptics_Destroy( SfcOptics_Clear )
    CALL CRTM_SfcOptics_Destroy( SfcOptics_Clear_TL )
    CALL CRTM_Atmosphere_Destroy( Atm )
    CALL CRTM_Atmosphere_Destroy( Atm_TL )
    CALL CRTM_Atmosphere_Destroy( Atm_Clear )
    CALL CRTM_Atmosphere_Destroy( Atm_Clear_TL )
    ! ...Internal variables
    CALL AOvar_Destroy( AOvar )
    CALL CSvar_Destroy( CSvar )
    CALL ASvar_Destroy( ASvar )
    CALL RTV_Destroy( RTV ) 


  CONTAINS


    ! ----------------------------------------------------------------
    ! Local subroutine to post-process the radiance, as it is the same
    ! for all-sky and fractional clear-sky cases.
    !
    !   1. Apply non-LTE correction to radiances
    !   2. Convert radiances to brightness temperatures
    !   3. Apply antenna correction to brightness temperatures
    ! ----------------------------------------------------------------

    SUBROUTINE Post_Process_RTSolution(rts, rts_TL)
      TYPE(CRTM_RTSolution_type), INTENT(IN OUT) :: rts, rts_TL

      ! Compute non-LTE correction to radiance if required
      IF ( Opt%Apply_NLTE_Correction .AND. NLTE_Predictor_IsActive(NLTE_Predictor) ) THEN
        CALL Compute_NLTE_Correction( &
               SC(SensorIndex)%NC, &  ! Input
               ChannelIndex      , &  ! Input
               NLTE_Predictor    , &  ! Input
               rts%Radiance        )  ! In/Output
        CALL Compute_NLTE_Correction_TL( &
               SC(SensorIndex)%NC, &  ! Input
               ChannelIndex      , &  ! Input
               NLTE_Predictor_TL , &  ! Input
               rts_TL%Radiance     )  ! In/Output
      END IF
      ! Convert the radiance to brightness temperature
      CALL CRTM_Planck_Temperature( &
             SensorIndex               , & ! Input
             ChannelIndex              , & ! Input
             rts%Radiance              , & ! Input
             rts%Brightness_Temperature  ) ! Output
      CALL CRTM_Planck_Temperature_TL( &
             SensorIndex                  , & ! Input
             ChannelIndex                 , & ! Input
             rts%Radiance                 , & ! Input
             rts_TL%Radiance              , & ! Input
             rts_TL%Brightness_Temperature  ) ! Output
      ! Compute Antenna correction to brightness temperature if required
      IF ( compute_antenna_correction ) THEN
        CALL CRTM_Compute_AntCorr( &
               GeometryInfo, &  ! Input
               SensorIndex , &  ! Input
               ChannelIndex, &  ! Input
               rts           )  ! Output
        CALL CRTM_Compute_AntCorr_TL( &
               GeometryInfo, &  ! Input
               SensorIndex , &  ! Input
               ChannelIndex, &  ! Input
               rts_TL       )  ! Output
      END IF

    END SUBROUTINE Post_Process_RTSolution
  END FUNCTION CRTM_Tangent_Linear
END MODULE CRTM_Tangent_Linear_Module<|MERGE_RESOLUTION|>--- conflicted
+++ resolved
@@ -145,17 +145,6 @@
   PRIVATE
   ! Public procedures
   PUBLIC :: CRTM_Tangent_Linear
-<<<<<<< HEAD
-  PUBLIC :: CRTM_Tangent_Linear_Version
-
-
-  ! -----------------
-  ! Module parameters
-  ! -----------------
-  ! Version Id for the module
-  CHARACTER(*), PARAMETER :: MODULE_VERSION_ID = &
-=======
->>>>>>> 9569c6af
 
 
 CONTAINS
