!
! NLTE_Parameters
!
! Module defining parameters used in the various NLTE applications.
!
!
! CREATION HISTORY:
!       Written by:     Yong Han, 08-05-2010
!                       yong.han@noaa.gov
!
!       Refactored by:  Paul van Delst, 18-Jan-2011
!                       paul.vandelst@noaa.gov
!

MODULE NLTE_Parameters

  ! -----------------
  ! Environment setup
  ! -----------------
  ! Module use
  USE Type_Kinds, ONLY: fp
  ! Disable implicit typing
  IMPLICIT NONE


  ! ------------
  ! Visibilities
  ! ------------
  ! Everything private by default
  PRIVATE
  ! Public parameters
  PUBLIC :: N_NLTE_LAYERS
  PUBLIC :: N_NLTE_PREDICTORS


  PUBLIC :: N_PLay, Pt
  PUBLIC :: N_ENSEMBLE_TEMPERATURES
  PUBLIC :: MIN_TM_INDEX  
  PUBLIC :: MAX_TM_INDEX  
  PUBLIC :: MEAN_TM_INDEX 
  PUBLIC :: NLTE_WMO_SENSOR_ID
  PUBLIC :: N_NLTE_SENSOR_ID

  ! -----------------
  ! Module parameters
  ! -----------------
<<<<<<< HEAD
  ! Version Id for the module
  CHARACTER(*), PARAMETER :: MODULE_VERSION_ID = &

=======
>>>>>>> 9569c6af
  ! Pressure levels for computing mean temperatures in the two layers
  INTEGER,  PARAMETER :: N_NLTE_LAYERS = 2
  INTEGER,  PARAMETER :: N_PLay = N_NLTE_LAYERS
  REAL(fp), PARAMETER :: Pt(2, N_PLay) = &
                                 RESHAPE( (/ 0.005_fp, 0.2_fp, &
                                             0.2_fp,  52.0_fp /), &
                                           (/2, N_PLay/)) 

  ! Number of predictors including the constant term
  INTEGER, PARAMETER  :: N_NLTE_PREDICTORS = N_NLTE_LAYERS + 1

  ! number of mean temperatures (Min Tm, Max Tm and Mean Tm)
  INTEGER, PARAMETER  :: N_ENSEMBLE_TEMPERATURES = 3
  INTEGER, PARAMETER  :: MIN_TM_INDEX  = 1
  INTEGER, PARAMETER  :: MAX_TM_INDEX  = 2
  INTEGER, PARAMETER  :: MEAN_TM_INDEX = 3

  ! Sensor id's for NLTE "sensitive" sensors
  INTEGER, PARAMETER  :: N_NLTE_SENSOR_ID   = 3
  INTEGER, PARAMETER  :: NLTE_WMO_SENSOR_ID(N_NLTE_SENSOR_ID) = (/&
                                             420, &  ! AIRS
                                             221, &  ! IASI
                                             620 /)  ! CrIS
END MODULE NLTE_Parameters<|MERGE_RESOLUTION|>--- conflicted
+++ resolved
@@ -44,12 +44,6 @@
   ! -----------------
   ! Module parameters
   ! -----------------
-<<<<<<< HEAD
-  ! Version Id for the module
-  CHARACTER(*), PARAMETER :: MODULE_VERSION_ID = &
-
-=======
->>>>>>> 9569c6af
   ! Pressure levels for computing mean temperatures in the two layers
   INTEGER,  PARAMETER :: N_NLTE_LAYERS = 2
   INTEGER,  PARAMETER :: N_PLay = N_NLTE_LAYERS
