!
! RTV_Define
!
! Module containing the intermediate variables for RTSolution module.
!
!
! NOTE: Modified as generic "bucket" for all RT-related algorithm,
!       ADA, AMOM, and SOI.
!       This is initial step in truly separating out the algorithms
!       into their own modules. Currently each algorithm ties into 
!       the same RTV components (not good.)
!       
!
!
! CREATION HISTORY:
!       Written by:     Quanhua Liu,    QSS at JCSDA;    Quanhua.Liu@noaa.gov 
!                       Yong Han,       NOAA/NESDIS;     Yong.Han@noaa.gov
!                       Paul van Delst, paul.vandelst@noaa.gov
!                       08-Jun-2004

MODULE RTV_Define

  ! ------------------
  ! Environment set up
  ! ------------------
  ! Module use statements
  USE Type_Kinds,            ONLY: fp
  USE Message_Handler,       ONLY: SUCCESS, FAILURE, Display_Message
  USE CRTM_Parameters,       ONLY: SET, ZERO, ONE, TWO, PI, &
                                   MAX_N_LAYERS, MAX_N_ANGLES, MAX_N_LEGENDRE_TERMS, &
                                   DEGREES_TO_RADIANS, &
                                   SECANT_DIFFUSIVITY, &
                                   SCATTERING_ALBEDO_THRESHOLD, &
                                   OPTICAL_DEPTH_THRESHOLD, &
                                   RT_ADA
  USE SensorInfo_Parameters, ONLY: INVALID_SENSOR
  USE CRTM_SfcOptics,        ONLY: SOVar_type => iVar_type
  ! Disable all implicit typing
  IMPLICIT NONE


  ! --------------------
  ! Default visibilities
  ! --------------------
  ! Everything private by default
  PRIVATE
  ! Parameters
  PUBLIC :: ANGLE_THRESHOLD
  PUBLIC :: PHASE_THRESHOLD
  PUBLIC :: DELTA_OPTICAL_DEPTH
  PUBLIC :: MAX_ALBEDO
  PUBLIC :: SMALL_OD_FOR_SC
  PUBLIC :: MAX_N_DOUBLING
  PUBLIC :: MAX_N_SOI_ITERATIONS
  ! Datatypes
  PUBLIC :: aircraft_rt_type
  PUBLIC :: RTV_type
  ! Procedures
  PUBLIC :: RTV_Associated
  PUBLIC :: RTV_Destroy
  PUBLIC :: RTV_Create
  
  ! -----------------
  ! Module parameters
  ! -----------------
  ! Version Id for the module
<<<<<<< HEAD
  CHARACTER(*),  PARAMETER :: MODULE_RCS_ID = &
=======
>>>>>>> 9569c6af

  ! Threshold for determing if an additional stream
  ! angle is required for the satellite zenith angle
  REAL(fp), PARAMETER :: ANGLE_THRESHOLD = 1.0e-7_fp

  ! Small positive value used to replace negative
  ! values in the computed phase function
  REAL(fp), PARAMETER :: PHASE_THRESHOLD = 1.0e-7_fp
  
  REAL(fp), PARAMETER :: DELTA_OPTICAL_DEPTH = 1.0e-8_fp
  REAL(fp), PARAMETER :: MAX_ALBEDO = 0.999999_fp
  
  ! Threshold layer optical depth for single scattering
  REAL(fp), PARAMETER :: SMALL_OD_FOR_SC = 1.E-5_fp

  ! The maximum number of doubling processes in the 
  ! the doubling-adding scheme. 
  INTEGER,  PARAMETER :: MAX_N_DOUBLING = 55
  
  ! The maximum number of iterations for the SOI solution method.
  INTEGER,  PARAMETER :: MAX_N_SOI_ITERATIONS = 75
  
  ! ---------------------
  ! Structure definitions
  ! ---------------------
  ! ...Aircraft model structure
  TYPE :: aircraft_rt_type
    ! The switch
    LOGICAL :: rt = .FALSE.
    ! The output level index
    INTEGER :: idx
  END TYPE aircraft_rt_type  

  ! --------------------------------------
  ! Structure definition to hold forward
  ! variables across FWD, TL, and AD calls
  ! --------------------------------------
  TYPE :: RTV_type
  
    ! Type of sensor
    INTEGER :: Sensor_Type = INVALID_SENSOR
    
    ! Type of RT algorithm
    INTEGER :: RT_Algorithm_Id = RT_ADA
    
    ! Dimension information
    INTEGER :: n_Layers         = 0       ! Total number of atmospheric layers
    INTEGER :: n_Added_Layers   = 0       ! Number of layers appended to TOA
    INTEGER :: n_Angles         = 0       ! Number of angles to be considered
    INTEGER :: n_SOI_Iterations = 0       ! Number of SOI iterations
    

    REAL(fp):: COS_SUN = ZERO           ! Cosine of sun zenith angle
    REAL(fp):: Solar_irradiance = ZERO  ! channel solar iiradiance at TOA
    REAL(fp):: Cosmic_Background_Radiance = ZERO ! For background temp=2.7253 
            
    ! Variable to hold the various portions of the
    ! radiance for emissivity retrieval algorithms
    ! Passed to FWD RTSolution structure argument output
    REAL(fp) :: Up_Radiance         = ZERO
    REAL(fp) :: Down_Solar_Radiance = ZERO

    REAL(fp) :: Secant_Down_Angle = 0

    ! Overcast radiance for cloud detection
    REAL(fp), DIMENSION( 0:MAX_N_LAYERS ) :: e_Cloud_Radiance_UP= ZERO
    REAL(fp), DIMENSION( 0:MAX_N_LAYERS ) :: e_Source_UP        = ZERO
    REAL(fp), DIMENSION( 0:MAX_N_LAYERS ) :: e_Level_Trans_UP   = ONE

    ! Emission model variables
    REAL(fp) :: Total_OD  = ZERO
    REAL(fp), DIMENSION(   MAX_N_LAYERS ) :: e_Layer_Trans_UP   = ZERO
    REAL(fp), DIMENSION(   MAX_N_LAYERS ) :: e_Layer_Trans_DOWN = ZERO
    REAL(fp), DIMENSION( 0:MAX_N_LAYERS ) :: e_Level_Rad_UP     = ZERO
    REAL(fp), DIMENSION( 0:MAX_N_LAYERS ) :: e_Level_Rad_DOWN   = ZERO

    ! Planck radiances
    REAL(fp)                               :: Planck_Surface    = ZERO
    REAL(fp), DIMENSION(  0:MAX_N_LAYERS ) :: Planck_Atmosphere = ZERO

    ! Quadrature information
    REAL(fp), DIMENSION( MAX_N_ANGLES ) :: COS_Angle  = ZERO  ! Gaussian quadrature abscissa
    REAL(fp), DIMENSION( MAX_N_ANGLES ) :: COS_Weight = ZERO  ! Gaussian quadrature weights

    ! Logical switches
    LOGICAL :: Diffuse_Surface = .TRUE.
    LOGICAL :: Is_Solar_Channel = .FALSE.
    
    ! Aircraft model RT information
    TYPE(aircraft_rt_type) :: aircraft

    ! Scattering, visible model variables    
    INTEGER :: n_Streams         = 0       ! Number of *hemispheric* stream angles used in RT    
    INTEGER :: mth_Azi                     ! mth fourier component
    INTEGER :: n_Azi                       ! number of fourier components
    LOGICAL :: Solar_Flag_true   = .FALSE.
    LOGICAL :: Visible_Flag_true = .FALSE. 
    LOGICAL :: Scattering_RT     = .FALSE.

    !-----------------------------------
    ! Variables used in the ADA routines
    !-----------------------------------
    ! Flag to indicate the following arrays have all been allocated
    LOGICAL :: Is_Allocated = .FALSE.
     
    ! Phase function variables
    ! Forward and backward scattering phase matrices
    REAL(fp), ALLOCATABLE :: Pff(:,:,:)  ! MAX_N_ANGLES, MAX_N_ANGLES+1, MAX_N_LAYERS
    REAL(fp), ALLOCATABLE :: Pbb(:,:,:)  ! MAX_N_ANGLES, MAX_N_ANGLES+1, MAX_N_LAYERS

    ! Positive and negative cosine angle Legendre phase functions
    REAL(fp), ALLOCATABLE :: Pplus(:,:)  ! 0:MAX_N_LEGENDRE_TERMS, MAX_N_ANGLES
    REAL(fp), ALLOCATABLE :: Pminus(:,:) ! 0:MAX_N_LEGENDRE_TERMS, MAX_N_ANGLES
    REAL(fp), ALLOCATABLE :: Pleg(:,:)   ! 0:MAX_N_LEGENDRE_TERMS, MAX_N_ANGLES+1
    
    ! Original forward and backward scattering phase matrices.
    ! These may be slightly negative and, if so, need to be made
    ! positive and thus adjusted to ensure energy conservation
    REAL(fp), ALLOCATABLE :: Off(:,:,:)  ! MAX_N_ANGLES, MAX_N_ANGLES+1, MAX_N_LAYERS
    REAL(fp), ALLOCATABLE :: Obb(:,:,:)  ! MAX_N_ANGLES, MAX_N_ANGLES+1, MAX_N_LAYERS
    
    ! Normalisation factor and intermediate sum used for original
    ! phase matrix energy conservation.
    REAL(fp), ALLOCATABLE :: n_Factor(:,:)  ! MAX_N_ANGLES, MAX_N_LAYERS
    REAL(fp), ALLOCATABLE :: sum_fac(:,:)   ! 0:MAX_N_ANGLES, MAX_N_LAYERS

    ! Adding-Doubling model variables
    REAL(fp), ALLOCATABLE :: Inv_Gamma(:,:,:)         ! MAX_N_ANGLES, MAX_N_ANGLES, MAX_N_LAYERS
    REAL(fp), ALLOCATABLE :: Inv_GammaT(:,:,:)        ! MAX_N_ANGLES, MAX_N_ANGLES, MAX_N_LAYERS
    REAL(fp), ALLOCATABLE :: Refl_Trans(:,:,:)        ! MAX_N_ANGLES, MAX_N_ANGLES, MAX_N_LAYERS

    REAL(fp), ALLOCATABLE :: s_Layer_Trans(:,:,:)     ! MAX_N_ANGLES, MAX_N_ANGLES, MAX_N_LAYERS
    REAL(fp), ALLOCATABLE :: s_Layer_Refl(:,:,:)      ! MAX_N_ANGLES, MAX_N_ANGLES, MAX_N_LAYERS

    REAL(fp), ALLOCATABLE :: s_Level_Refl_UP(:,:,:)   ! MAX_N_ANGLES, MAX_N_ANGLES, 0:MAX_N_LAYERS
    REAL(fp), ALLOCATABLE :: s_Level_Rad_UP(:,:)      ! MAX_N_ANGLES, 0:MAX_N_LAYERS
     
    REAL(fp), ALLOCATABLE :: s_Layer_Source_UP(:,:)   ! MAX_N_ANGLES, MAX_N_LAYERS
    REAL(fp), ALLOCATABLE :: s_Layer_Source_DOWN(:,:) ! MAX_N_ANGLES, MAX_N_LAYERS


    !------------------------------------
    ! Variables used in the AMOM routines
    !------------------------------------
    ! dimensions, MAX_N_ANGLES, MAX_N_LAYERS
    REAL(fp), ALLOCATABLE :: Thermal_C(:,:)
    REAL(fp), ALLOCATABLE :: EigVa(:,:)
    REAL(fp), ALLOCATABLE :: Exp_x(:,:)
    REAL(fp), ALLOCATABLE :: EigValue(:,:)
    
    ! dimensions, MAX_N_ANGLES, MAX_N_ANGLES, MAX_N_LAYERS
    REAL(fp), ALLOCATABLE :: HH(:,:,:)
    REAL(fp), ALLOCATABLE :: PM(:,:,:)
    REAL(fp), ALLOCATABLE :: PP(:,:,:)
    REAL(fp), ALLOCATABLE :: PPM(:,:,:)
    REAL(fp), ALLOCATABLE :: PPP(:,:,:)
    REAL(fp), ALLOCATABLE :: i_PPM(:,:,:)
    REAL(fp), ALLOCATABLE :: i_PPP(:,:,:)
    REAL(fp), ALLOCATABLE :: EigVe(:,:,:)
    REAL(fp), ALLOCATABLE :: Gm(:,:,:)
    REAL(fp), ALLOCATABLE :: i_Gm(:,:,:)
    REAL(fp), ALLOCATABLE :: Gp(:,:,:)
    REAL(fp), ALLOCATABLE :: EigVeF(:,:,:)
    REAL(fp), ALLOCATABLE :: EigVeVa(:,:,:)
    REAL(fp), ALLOCATABLE :: A1(:,:,:)
    REAL(fp), ALLOCATABLE :: A2(:,:,:)
    REAL(fp), ALLOCATABLE :: A3(:,:,:)
    REAL(fp), ALLOCATABLE :: A4(:,:,:)
    REAL(fp), ALLOCATABLE :: A5(:,:,:)
    REAL(fp), ALLOCATABLE :: A6(:,:,:)
    REAL(fp), ALLOCATABLE :: Gm_A5(:,:,:)
    REAL(fp), ALLOCATABLE :: i_Gm_A5(:,:,:)


    !-----------------------------------
    ! Variables used in the SOI routines
    !-----------------------------------
    INTEGER :: Number_SOI_Iter = 0
    REAL(fp), ALLOCATABLE :: e_Layer_Trans(:,:)           ! MAX_N_ANGLES, MAX_N_LAYERS
    REAL(fp), ALLOCATABLE :: s_Level_IterRad_DOWN(:,:,:)  ! MAX_N_ANGLES, 0:MAX_N_LAYERS, MAX_N_SOI_ITERATIONS
    REAL(fp), ALLOCATABLE :: s_Level_IterRad_UP(:,:,:)    ! MAX_N_ANGLES, 0:MAX_N_LAYERS, MAX_N_SOI_ITERATIONS

    INTEGER , ALLOCATABLE :: Number_Doubling(:)  ! n_Layers
    REAL(fp), ALLOCATABLE :: Delta_Tau(:)        ! n_Layers
    REAL(fp), ALLOCATABLE :: Refl(:,:,:,:)       ! n_Angles, n_Angles, 0:MAX_N_DOUBLING, n_Layers
    REAL(fp), ALLOCATABLE :: Trans(:,:,:,:)      ! n_Angles, n_Angles, 0:MAX_N_DOUBLING, n_Layers
    REAL(fp), ALLOCATABLE :: Inv_BeT(:,:,:,:)    ! n_Angles, n_Angles, 0:MAX_N_DOUBLING, n_Layers
    REAL(fp), ALLOCATABLE :: C1(:,:)             ! n_Angles, n_Layers
    REAL(fp), ALLOCATABLE :: C2(:,:)             ! n_Angles, n_Layers


    ! The surface optics forward variables
    TYPE(SOVar_type) :: SOV

  END TYPE RTV_type


CONTAINS



!################################################################################
!################################################################################
!##                                                                            ##
!##                        ## PRIVATE MODULE ROUTINES ##                       ##
!##                                                                            ##
!################################################################################
!################################################################################

!--------------------------------------------------------------------------------
!:sdoc+:
!
! NAME:
!       RTV_Associated
!
! PURPOSE:
!       Elemental function to test if the allocatable components of an
!       RTV object have been allocated.
!
! CALLING SEQUENCE:
!       Status = RTV_Associated( RTV )
!
! OBJECTS:
!       RTV:     RTV structure which is to have its member's
!                status tested.
!                UNITS:      N/A
!                TYPE:       RTV_type
!                DIMENSION:  Scalar or any rank
!                ATTRIBUTES: INTENT(IN)
!
! FUNCTION RESULT:
!       Status:  The return value is a logical value indicating the
!                status of the RTV members.
!                .TRUE.  - if ANY of the RTV allocatable or
!                          pointer members are in use.
!                .FALSE. - if ALL of the RTV allocatable or
!                          pointer members are not in use.
!                UNITS:      N/A
!                TYPE:       LOGICAL
!                DIMENSION:  Same as input RTV argument
!
!:sdoc-:
!--------------------------------------------------------------------------------

  ELEMENTAL FUNCTION RTV_Associated( RTV ) RESULT( Status )
    ! Arguments
    TYPE(RTV_type), INTENT(IN) :: RTV
    ! Function result
    LOGICAL :: Status

    ! Test the structure members
    Status = RTV%Is_Allocated

  END FUNCTION RTV_Associated


!--------------------------------------------------------------------------------
!:sdoc+:
!
! NAME:
!       RTV_Destroy
! 
! PURPOSE:
!       Elemental subroutine to re-initialize RTV objects.
!
! CALLING SEQUENCE:
!       CALL RTV_Destroy( RTV )
!
! OBJECTS:
!       RTV:          Re-initialized RTV structure.
!                     UNITS:      N/A
!                     TYPE:       RTV_type
!                     DIMENSION:  Scalar OR any rank
!                     ATTRIBUTES: INTENT(OUT)
!
!:sdoc-:
!--------------------------------------------------------------------------------

  ELEMENTAL SUBROUTINE RTV_Destroy( RTV )
    TYPE(RTV_type), INTENT(OUT) :: RTV

    ! Belts and braces
    RTV%Is_Allocated = .FALSE.
    
  END SUBROUTINE RTV_Destroy

  
!--------------------------------------------------------------------------------
!:sdoc+:
!
! NAME:
!       RTV_Create
! 
! PURPOSE:
!       Elemental subroutine to create an instance of the RTV object.
!
! CALLING SEQUENCE:
!       CALL RTV_Create( RTV, &
!                        n_Angles        , &
!                        n_Legendre_Terms, &
!                        n_Layers          )
!
! OBJECTS:
!       RTV:               RTV structure.
!                          UNITS:      N/A
!                          TYPE:       RTV_type
!                          DIMENSION:  Scalar or any rank
!                          ATTRIBUTES: INTENT(OUT)
!
! INPUTS:
!       n_Angles:          Number of 
!                          Must be > 0.
!                          UNITS:      N/A
!                          TYPE:       INTEGER
!                          DIMENSION:  Same as RTV object
!                          ATTRIBUTES: INTENT(IN)
!
!       n_Legendre_Terms:  Number of 
!                          Must be > 0.
!                          UNITS:      N/A
!                          TYPE:       INTEGER
!                          DIMENSION:  Same as RTV object
!                          ATTRIBUTES: INTENT(IN)
!
!       n_Layers:          Number of atmospheric layers.
!                          Must be > 0.
!                          UNITS:      N/A
!                          TYPE:       INTEGER
!                          DIMENSION:  Same as RTV object
!                          ATTRIBUTES: INTENT(IN)
!
!:sdoc-:
!--------------------------------------------------------------------------------

  ELEMENTAL SUBROUTINE RTV_Create( &
    RTV, &
    n_Angles        , &
    n_Legendre_Terms, &
    n_Layers          )
    ! Arguments
    TYPE(RTV_type), INTENT(OUT) :: RTV
    INTEGER       , INTENT(IN)  :: n_Angles        
    INTEGER       , INTENT(IN)  :: n_Legendre_Terms
    INTEGER       , INTENT(IN)  :: n_Layers        
    ! Local variables
    INTEGER :: alloc_stat

    ! Check input
    IF ( n_Angles < 1 .OR. n_Legendre_Terms < 1 .OR. n_Layers < 1 ) RETURN
    
    ! Perform the allocation for phase function variables
    ALLOCATE( RTV%Pff(n_Angles, n_Angles+1, n_Layers) , &
              RTV%Pbb(n_Angles, n_Angles+1, n_Layers) , &
              RTV%Pplus( 0:n_Legendre_Terms, n_Angles), &
              RTV%Pminus(0:n_Legendre_Terms, n_Angles), &
              RTV%Pleg(0:n_Legendre_Terms, n_Angles+1), &
              RTV%Off(n_Angles, n_Angles+1, n_Layers) , &
              RTV%Obb(n_Angles, n_Angles+1, n_Layers) , &
              RTV%n_Factor (n_Angles, n_Layers)       , &
              RTV%sum_fac(0:n_Angles, n_Layers)       , &
              STAT = alloc_stat )
    IF ( alloc_stat /= 0 ) RETURN

    ! Perform the allocation for adding-doubling variables
    ALLOCATE( RTV%Inv_Gamma( n_Angles, n_Angles, n_Layers)       , &
              RTV%Inv_GammaT(n_Angles, n_Angles, n_Layers)       , &
              RTV%Refl_Trans(n_Angles, n_Angles, n_Layers)       , &
              RTV%s_Layer_Trans(n_Angles, n_Angles, n_Layers)    , &
              RTV%s_Layer_Refl( n_Angles, n_Angles, n_Layers)    , &
              RTV%s_Level_Refl_UP(n_Angles, n_Angles, 0:n_Layers), &
              RTV%s_Level_Rad_UP(n_Angles, 0:n_Layers)           , &
              RTV%s_Layer_Source_UP(  n_Angles, n_Layers)        , &
              RTV%s_Layer_Source_DOWN(n_Angles, n_Layers)        , &
              STAT = alloc_stat )
    IF ( alloc_stat /= 0 ) RETURN

    ! Perform the allocation for AMOM variables
    ALLOCATE( RTV%Thermal_C(n_Angles, n_Layers)        , &
              RTV%EigVa(n_Angles, n_Layers)            , &
              RTV%Exp_x(n_Angles, n_Layers)            , &
              RTV%EigValue(n_Angles, n_Layers)         , &
              RTV%HH(n_Angles, n_Angles, n_Layers)     , &
              RTV%PM(n_Angles, n_Angles, n_Layers)     , &
              RTV%PP(n_Angles, n_Angles, n_Layers)     , &
              RTV%PPM(n_Angles, n_Angles, n_Layers)    , &
              RTV%PPP(n_Angles, n_Angles, n_Layers)    , &
              RTV%i_PPM(n_Angles, n_Angles, n_Layers)  , &
              RTV%i_PPP(n_Angles,n_Angles,n_Layers)    , &
              RTV%EigVe(n_Angles, n_Angles, n_Layers)  , &
              RTV%Gm(n_Angles, n_Angles, n_Layers)     , &
              RTV%i_Gm(n_Angles, n_Angles, n_Layers)   , &
              RTV%Gp(n_Angles, n_Angles, n_Layers)     , &
              RTV%EigVeF(n_Angles, n_Angles, n_Layers) , &
              RTV%EigVeVa(n_Angles,n_Angles,n_Layers)  , &
              RTV%A1(n_Angles,n_Angles, n_Layers)      , &
              RTV%A2(n_Angles, n_Angles, n_Layers)     , &
              RTV%A3(n_Angles, n_Angles, n_Layers)     , &
              RTV%A4(n_Angles, n_Angles, n_Layers)     , &
              RTV%A5(n_Angles, n_Angles, n_Layers)     , &
              RTV%A6(n_Angles, n_Angles, n_Layers)     , &
              RTV%Gm_A5(n_Angles, n_Angles, n_Layers)  , &
              RTV%i_Gm_A5(n_Angles, n_Angles, n_Layers), & 
              STAT = alloc_stat )
    IF ( alloc_stat /= 0 ) RETURN

    ! Perform the allocation for SOI variables
    ALLOCATE( RTV%e_Layer_Trans( n_Angles, n_Layers), &
              RTV%s_Level_IterRad_DOWN( n_Angles, 0:n_Layers, MAX_N_SOI_ITERATIONS ), &
              RTV%s_Level_IterRad_UP( n_Angles, 0:n_Layers, MAX_N_SOI_ITERATIONS ), &  
              RTV%Number_Doubling(n_Layers), &
              RTV%Delta_Tau(n_Layers), &      
              RTV%Refl(n_Angles, n_Angles, 0:MAX_N_DOUBLING, n_Layers), &
              RTV%Trans(n_Angles, n_Angles, 0:MAX_N_DOUBLING, n_Layers), &
              RTV%Inv_BeT(n_Angles, n_Angles, 0:MAX_N_DOUBLING, n_Layers), &
              RTV%C1(n_Angles, n_Layers), &
              RTV%C2(n_Angles, n_Layers), &
              STAT = alloc_stat )
    IF ( alloc_stat /= 0 ) RETURN

    ! Set dimensions
    RTV%n_Layers         = n_Layers
    RTV%n_Angles         = n_Angles
    
    RTV%n_SOI_Iterations = 0

    ! Set the allocate flag
    RTV%Is_Allocated = .TRUE.
    
  END SUBROUTINE RTV_Create
  
END MODULE RTV_Define<|MERGE_RESOLUTION|>--- conflicted
+++ resolved
@@ -64,10 +64,6 @@
   ! Module parameters
   ! -----------------
   ! Version Id for the module
-<<<<<<< HEAD
-  CHARACTER(*),  PARAMETER :: MODULE_RCS_ID = &
-=======
->>>>>>> 9569c6af
 
   ! Threshold for determing if an additional stream
   ! angle is required for the satellite zenith angle
