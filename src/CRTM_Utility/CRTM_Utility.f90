!
! CRTM_Utility 
!
! Module containing CRTM numerical utility routines.
!
! NOTE: This utility is specifically for use with RTSolution codes.
!       Adapted from package of MOM 1991, ASYMTX adapted from DISORT.
!
!
! CREATION HISTORY:
!       Written by:     Quanhua Liu,    Quanhua.Liu@noaa.gov
!                       Yong Han,       Yong.Han@noaa.gov
!                       Paul van Delst, paul.vandelst@noaa.g
!                       08-Jun-2004
!

MODULE CRTM_UTILITY 


  ! -----------------
  ! Environment setup
  ! -----------------
  ! Module use
  USE Type_Kinds     , ONLY: fp
  USE Message_Handler, ONLY: Display_Message, SUCCESS, FAILURE, WARNING
  USE CRTM_Parameters, ONLY: ZERO, ONE, TWO, &
                             POINT_25, POINT_5, &
                             PI
  ! Disable implicit typing
  IMPLICIT NONE
  
  
  ! ------------
  ! Visibilities
  ! ------------
  PRIVATE
  PUBLIC :: matinv
  PUBLIC :: DOUBLE_GAUSS_QUADRATURE
  PUBLIC :: Legendre
  PUBLIC :: Legendre_M
  PUBLIC :: ASYMTX,ASYMTX_TL,ASYMTX_AD
  PUBLIC :: ASYMTX2_AD


  ! -------------------
  ! Procedure overloads
  ! -------------------
  INTERFACE Legendre 
    MODULE PROCEDURE Legendre_scalar
    MODULE PROCEDURE Legendre_rank1
  END INTERFACE 


  ! -----------------
  ! Module parameters
  ! -----------------
<<<<<<< HEAD
  ! Version Id for the module 
  CHARACTER(*), PARAMETER :: MODULE_VERSION_ID = & 
=======
>>>>>>> 9569c6af
  ! Numerical small threshold value in Eigensystem
  REAL(fp), PARAMETER :: EIGEN_THRESHOLD = 1.0e-20_fp


CONTAINS


  SUBROUTINE DOUBLE_GAUSS_QUADRATURE(NUM, ABSCISSAS, WEIGHTS)
    ! Generates the abscissas and weights for an even 2*NUM point
    ! Gauss-Legendre quadrature.  Only the NUM positive points are returned.
    IMPLICIT NONE
    INTEGER, INTENT(IN) ::  NUM
    REAL( fp), DIMENSION(:) ::   ABSCISSAS, WEIGHTS
    INTEGER  N, K, I, J, L
    REAL(fp) ::   X, XP, PL, PL1, PL2, DPL
    ! REAL(fp), PARAMETER :: TINY1=3.0E-14_fp
    REAL(fp) :: TINY1
    PARAMETER(TINY1=3.0D-14)
    N = NUM
    K = (N+1)/2
    DO J = 1, K
      X = COS(PI*(J-POINT_25)/(N+POINT_5))
      I = 0
    100  CONTINUE
      PL1 = 1
      PL = X
      DO L = 2, N
        PL2 = PL1
        PL1 = PL
        PL = ( (2*L-1)*X*PL1 - (L-1)*PL2 )/L
      END DO
      DPL = N*(X*PL-PL1)/(X*X-1)
      XP = X
      X = XP - PL/DPL
      I = I+1
      IF (ABS(X-XP).GT.TINY1 .AND. I.LT.10) GO TO 100
        ABSCISSAS(J) = (ONE-X)/TWO
        ABSCISSAS(NUM+1-J) = (ONE+X)/TWO
        WEIGHTS(NUM+1-J) = ONE/((ONE-X*X)*DPL*DPL)
        WEIGHTS(J)       = ONE/((ONE-X*X)*DPL*DPL)
    END DO
    RETURN
  END SUBROUTINE DOUBLE_GAUSS_QUADRATURE
!
!
  FUNCTION matinv(A, Error_Status)
    ! --------------------------------------------------------------------
    ! Compute the inversion of the matrix A
    ! Invert matrix by Gauss method
    ! --------------------------------------------------------------------
    IMPLICIT NONE
    REAL(fp), intent(in),dimension(:,:) :: a
    INTEGER, INTENT( OUT ) :: Error_Status

    INTEGER:: n
    REAL(fp), dimension(size(a,1),size(a,2)) :: b
    REAL(fp ), dimension(size(a,1),size(a,2)) :: matinv 
    REAL(fp), dimension(size(a,1)) :: temp 
    ! Local parameters
    CHARACTER(*), PARAMETER :: ROUTINE_NAME = 'matinv'
    ! - - - Local Variables - - -
    REAL(fp) :: c, d
    INTEGER :: i, j, k, m, imax(1), ipvt(size(a,1))
    ! - - - - - - - - - - - - - -
    Error_Status = SUCCESS     
    b = a
    n=size(a,1)
    matinv=a
    ipvt = (/ (i, i = 1, n) /)
    ! Go into loop- b, the inverse, is initialized equal to a above
    DO k = 1,n
    ! Find the largest value and position of that value
      imax = MAXLOC(ABS(b(k:n,k)))
      m = k-1+imax(1)
    ! sigular matrix check
      IF ( ABS(b(m,k)).LE.(1.E-40_fp) ) THEN
        Error_Status = FAILURE
        CALL Display_Message( ROUTINE_NAME, 'Singular matrix', Error_Status )                                          
        RETURN
      END IF    
    ! get the row beneath the current row if the current row will
    ! not compute
      IF ( m .ne. k ) THEN
        ipvt( (/m,k/) ) = ipvt( (/k,m/) )
        b((/m,k/),:) = b((/k,m/),:)
      END IF
    ! d is a coefficient - brings the pivot value to one and then is applied
    ! to the rest of the row
      d = 1/b(k,k)
      temp = b(:,k)
      DO j = 1, n
         c = b(k,j)*d
         b(:,j) = b(:,j)-temp*c
         b(k,j) = c
      END DO 
      b(:,k) = temp*(-d)
      b(k,k) = d
    END DO
    matinv(:,ipvt) = b
  END FUNCTION matinv
!
!
  SUBROUTINE Legendre_Scalar(MOA,ANG,PL)
    !  calculating Legendre polynomial using recurrence relationship
    IMPLICIT NONE
    INTEGER, INTENT(in) :: MOA
    REAL(fp), intent(in) :: ANG
    REAL(fp), intent(out), dimension(0:MOA):: PL
    INTEGER :: j
    PL(0)=ONE
    PL(1)=ANG
    IF ( MOA.GE.2 ) THEN
      DO J = 1, MOA -1
        PL(J+1)=REAL(2*J+1,fp)/REAL(J+1,fp)*ANG*PL(J) &
          -REAL(J,fp)/REAL(J+1,fp)*PL(J-1)
      END DO
    END IF
    RETURN
  END SUBROUTINE Legendre_Scalar
!
!
   SUBROUTINE Legendre_Rank1(MOA,NU,ANG,PL)
     !  calculating Legendre polynomial using recurrence relationship
     IMPLICIT NONE
     INTEGER, intent(in):: MOA,NU
     REAL(fp), INTENT(in), dimension(NU):: ANG
     REAL(fp), INTENT(out),dimension(0:MOA,NU):: PL
     REAL(fp) :: TE
     INTEGER :: i,j
     DO i = 1,NU
       TE=ANG(i)
       PL(0,i)=ONE
       PL(1,i)=TE
       IF(MOA.GE.2) THEN
         DO J = 1, MOA-1
           PL(J+1,i)=REAL(2*J+1, fp)/REAL(J+1, fp)*TE*PL(J,i) &
           -REAL(J, fp)/REAL(J+1, fp)*PL(J-1,i)
         END DO
       END IF
     END DO
     RETURN
   END SUBROUTINE Legendre_Rank1
!       
!
   SUBROUTINE Legendre_M(MF,N,U,PL)
     IMPLICIT NONE
     REAL(fp), INTENT(IN) :: U
     INTEGER, INTENT(IN) :: N,MF
     REAL(fp), DIMENSION(0:N) :: PL 
     REAL(fp) :: f
     INTEGER:: J
     IF ( MF.GT.N ) THEN
       PL = 0.0_fp
     ELSE
       IF ( MF .EQ. 0 ) THEN
         f = 1.0_fp
         PL(0) = 1.0_fp
       ELSE
         f=sqrt(gamma2(2*MF))/gamma2(MF)/(2**MF)
         PL(MF)=f*sqrt((1.0_fp-U*U)**MF)
       END IF
       IF ( N.GT.MF )  PL(MF+1)=U*sqrt(2*MF+1.0_fp)*PL(MF)
       IF( N.gt.(MF+1) ) THEN
         DO J=MF+1,N-1
           PL(J+1)=(FLOAT(2*J+1)*U*PL(J) &
           -sqrt(FLOAT(J*J-MF*MF))*PL(J-1))/sqrt(float((J+1)**2-MF*MF))
         END DO
       END IF
     END IF     
   END SUBROUTINE Legendre_M
!
!
   FUNCTION gamma2(N)
     ! Compute gamma function value
     IMPLICIT NONE
     INTEGER, INTENT(IN) :: N
     INTEGER :: i
     REAL(fp) :: gamma2
       
     IF ( N.lt.0 ) THEN
       CALL Display_Message('gamma2','Invalid input', WARNING)
       gamma2 = 1.0_fp
     ELSE
       gamma2=1.0_fp
       IF( N.gt.0 ) THEN
         DO i = 1 , N
         gamma2=gamma2*float(i)
         END DO
        END IF
     END IF
   END FUNCTION gamma2
!
!
   SUBROUTINE  ASYMTX( AAD, M, IA, IEVEC, &
                            EVECD, EVALD, IER)

!    =======  D O U B L E    P R E C I S I O N    V E R S I O N  ======

!       Solves eigenfunction problem for real asymmetric matrix
!       for which it is known a priori that the eigenvalues are real.

!       This is an adaptation of a subroutine EIGRF in the IMSL
!       library to use real instead of complex arithmetic, accounting
!       for the known fact that the eigenvalues and eigenvectors in
!       the discrete ordinate solution are real.  Other changes include
!       putting all the called subroutines in-line, deleting the
!       performance index calculation, updating many DO-loops
!       to Fortran77, and in calculating the machine precision
!       TOL instead of specifying it in a data statement.

!       EIGRF is based primarily on EISPACK routines.  The matrix is
!       first balanced using the parlett-reinsch algorithm.  Then
!       the Martin-Wilkinson algorithm is applied.

!       References:
!          Dongarra, J. and C. Moler, EISPACK -- A Package for Solving
!             Matrix Eigenvalue Problems, in Cowell, ed., 1984:
!             Sources and Development of Mathematical Software,
!             Prentice-Hall, Englewood Cliffs, NJ
!         Parlett and Reinsch, 1969: Balancing a Matrix for Calculation
!             of Eigenvalues and Eigenvectors, Num. Math. 13, 293-304
!         Wilkinson, J., 1965: The Algebraic Eigenvalue Problem,
!             Clarendon Press, Oxford

!   I N P U T    V A R I A B L E S:

!        AAD  :  input asymmetric matrix, destroyed after solved
!        M    :  order of  A
!       IA    :  first dimension of  A
!    IEVEC    :  first dimension of  EVECD

!   O U T P U T    V A R I A B L E S:

!       EVECD :  (unnormalized) eigenvectors of  A
!                   ( column J corresponds to EVALD(J) )

!       EVALD :  (unordered) eigenvalues of  A ( dimension at least M )

!       IER   :  if .NE. 0, signals that EVALD(IER) failed to converge;
!                   in that case eigenvalues IER+1,IER+2,...,M  are
!                   correct but eigenvalues 1,...,IER are set to zero.
      IMPLICIT NONE
      LOGICAL            BAD_STATUS
      CHARACTER(len=200) :: MESSAGE

!   S C R A T C H   V A R I A B L E S:

!       WKD    :  WORK AREA ( DIMENSION AT LEAST 2*M )
!+---------------------------------------------------------------------+

!  include file for dimensioning


!!      INCLUDE '../includes/VLIDORT.PARS'

!  input/output arguments

      INTEGER :: M, IA, IEVEC, IER
      INTEGER, PARAMETER :: MAXSTRMSTKS = 30
      REAL( fp), PARAMETER :: C1=0.4375_fp,C2=0.5_fp,C3=0.75_fp,C4=0.95_fp,C5=16.0_fp,C6=256.0_fp
      REAL( fp), DIMENSION(:,:) :: AAD, EVECD
      REAL( fp), DIMENSION(:) :: EVALD
      REAL( fp) :: WKD(4*MAXSTRMSTKS), nor_factor
      

!  local variables (explicit declaration

      LOGICAL           NOCONV, NOTLAS
      INTEGER :: I, J, L, K, KKK, LLL,N, N1, N2, IN, LB, KA, II
!      DOUBLE PRECISION  TOL, DISCRI, SGN, RNORM, W, F, G, H, P, Q, R
      REAL(fp) :: TOL, DISCRI, SGN, RNORM, W, F, G, H, P, Q, R
      REAL(fp) :: REPL, COL, ROW, SCALE, T, X, Z, S, Y, UU, VV
!
      IER = 0
      BAD_STATUS = .FALSE.
      MESSAGE = ' '

!       Here change to bypass D1MACH:
      TOL = 1.0D-12
!        TOL = D1MACH(4)
      IF ( M.LT.1 .OR. IA.LT.M .OR. IEVEC.LT.M ) THEN
        MESSAGE = 'ASYMTX--bad input variable(s)'
        BAD_STATUS = .TRUE.
        RETURN
      ENDIF
!                           ** HANDLE 1X1 AND 2X2 SPECIAL CASES
      IF ( M.EQ.1 )  THEN
         EVALD(1) = AAD(1,1)
         EVECD(1,1) = 1.0D0
         RETURN
      ELSE IF ( M.EQ.2 )  THEN
         DISCRI = ( AAD(1,1) - AAD(2,2) )**2 + 4.0D0*AAD(1,2)*AAD(2,1)
         IF ( DISCRI.LT.ZERO ) THEN
           MESSAGE = 'ASYMTX--COMPLEX EVALS IN 2X2 CASE'
           BAD_STATUS = .TRUE.
           RETURN
         ENDIF
         SGN = ONE
         IF ( AAD(1,1).LT.AAD(2,2) )  SGN = - ONE
         EVALD(1) = 0.5D0*( AAD(1,1) + AAD(2,2) + SGN*SQRT(DISCRI) )
         EVALD(2) = 0.5D0*( AAD(1,1) + AAD(2,2) - SGN*SQRT(DISCRI) )
         EVECD(1,1) = ONE
         EVECD(2,2) = ONE
         IF ( AAD(1,1).EQ.AAD(2,2) .AND. &
               (AAD(2,1).EQ.ZERO.OR.AAD(1,2).EQ.ZERO) ) THEN
            RNORM = ABS(AAD(1,1))+ABS(AAD(1,2))+ &
                      ABS(AAD(2,1))+ABS(AAD(2,2))
            W = TOL * RNORM
            EVECD(2,1) = AAD(2,1) / W
            EVECD(1,2) = - AAD(1,2) / W
         ELSE
            EVECD(2,1) = AAD(2,1) / ( EVALD(1) - AAD(2,2) )
            EVECD(1,2) = AAD(1,2) / ( EVALD(2) - AAD(1,1) )
         ENDIF
         RETURN
      END IF
!                                        ** INITIALIZE OUTPUT VARIABLES
      DO 20 I = 1, M
         EVALD(I) = ZERO
         DO 10 J = 1, M
            EVECD(I,J) = ZERO
10       CONTINUE
         EVECD(I,I) = ONE
20    CONTINUE
!                  ** BALANCE THE INPUT MATRIX AND REDUCE ITS NORM BY
!                  ** DIAGONAL SIMILARITY TRANSFORMATION STORED IN WK;
!                  ** THEN SEARCH FOR ROWS ISOLATING AN EIGENVALUE
!                  ** AND PUSH THEM DOWN
      RNORM = ZERO
      L  = 1
      K  = M

30    KKK = K
         DO 70  J = KKK, 1, -1
            ROW = ZERO
            DO 40 I = 1, K
               IF ( I.NE.J ) ROW = ROW + ABS( AAD(J,I) )
40          CONTINUE
            IF ( ROW.EQ.ZERO ) THEN
               WKD(K) = J
               IF ( J.NE.K ) THEN
                  DO 50 I = 1, K
                     REPL   = AAD(I,J)
                     AAD(I,J) = AAD(I,K)
                     AAD(I,K) = REPL
50                CONTINUE
                  DO 60 I = L, M
                     REPL   = AAD(J,I)
                     AAD(J,I) = AAD(K,I)
                     AAD(K,I) = REPL
60                CONTINUE
               END IF
               K = K - 1
               GO TO 30
            END IF
70       CONTINUE
!                                     ** SEARCH FOR COLUMNS ISOLATING AN
!                                       ** EIGENVALUE AND PUSH THEM LEFT
80    LLL = L
         DO 120 J = LLL, K
            COL = ZERO
            DO 90 I = L, K
               IF ( I.NE.J ) COL = COL + ABS( AAD(I,J) )
90          CONTINUE
            IF ( COL.EQ.ZERO ) THEN
               WKD(L) = J
               IF ( J.NE.L ) THEN
                  DO 100 I = 1, K
                     REPL   = AAD(I,J)
                     AAD(I,J) = AAD(I,L)
                     AAD(I,L) = REPL
100               CONTINUE
                  DO 110 I = L, M
                     REPL   = AAD(J,I)
                     AAD(J,I) = AAD(L,I)
                     AAD(L,I) = REPL
110               CONTINUE
               END IF
               L = L + 1
               GO TO 80
            END IF
120      CONTINUE
!                           ** BALANCE THE SUBMATRIX IN ROWS L THROUGH K
      DO 130 I = L, K
         WKD(I) = ONE
130   CONTINUE

140   NOCONV = .FALSE.
         DO 200 I = L, K
            COL = ZERO
            ROW = ZERO
            DO 150 J = L, K
               IF ( J.NE.I ) THEN
                  COL = COL + ABS( AAD(J,I) )
                  ROW = ROW + ABS( AAD(I,J) )
               END IF
150         CONTINUE
            F = ONE
            G = ROW / C5
            H = COL + ROW
160         IF ( COL.LT.G ) THEN
               F   = F * C5
               COL = COL * C6
               GO TO 160
            END IF
            G = ROW * C5
170         IF ( COL.GE.G ) THEN
               F   = F / C5
               COL = COL / C6
               GO TO 170
            END IF
!                                                         ** NOW BALANCE
            IF ( (COL+ROW)/F .LT. C4*H ) THEN
               WKD(I)  = WKD(I) * F
               NOCONV = .TRUE.
               DO 180 J = L, M
                  AAD(I,J) = AAD(I,J) / F
180            CONTINUE
               DO 190 J = 1, K
                  AAD(J,I) = AAD(J,I) * F
190            CONTINUE
            END IF
200      CONTINUE

      IF ( NOCONV ) GO TO 140
!                                  ** IS -A- ALREADY IN HESSENBERG FORM?
      IF ( K-1 .LT. L+1 ) GO TO 350
!                                   ** TRANSFER -A- TO A HESSENBERG FORM
      DO 290 N = L+1, K-1
         H        = ZERO
         WKD(N+M) = ZERO
         SCALE    = ZERO
!                                                        ** SCALE COLUMN
         DO 210 I = N, K
            SCALE = SCALE + ABS(AAD(I,N-1))
210      CONTINUE
         IF ( SCALE.NE.ZERO ) THEN
            DO 220 I = K, N, -1
               WKD(I+M) = AAD(I,N-1) / SCALE
               H = H + WKD(I+M)**2
220         CONTINUE
            G = - SIGN( SQRT(H), WKD(N+M) )
            H = H - WKD(N+M) * G
            WKD(N+M) = WKD(N+M) - G
!                                                 ** FORM (I-(U*UT)/H)*A
            DO 250 J = N, M
               F = ZERO
               DO 230  I = K, N, -1
                  F = F + WKD(I+M) * AAD(I,J)
230            CONTINUE
               DO 240 I = N, K
                  AAD(I,J) = AAD(I,J) - WKD(I+M) * F / H
240            CONTINUE
250         CONTINUE
!                                    ** FORM (I-(U*UT)/H)*A*(I-(U*UT)/H)
            DO 280 I = 1, K
               F = ZERO
               DO 260  J = K, N, -1
                  F = F + WKD(J+M) * AAD(I,J)
260            CONTINUE
               DO 270 J = N, K
                  AAD(I,J) = AAD(I,J) - WKD(J+M) * F / H
270            CONTINUE
280         CONTINUE
            WKD(N+M)  = SCALE * WKD(N+M)
            AAD(N,N-1) = SCALE * G
         END IF
290   CONTINUE

      DO 340  N = K-2, L, -1
         N1 = N + 1
         N2 = N + 2
         F  = AAD(N1,N)
         IF ( F.NE.ZERO ) THEN
            F  = F * WKD(N1+M)
            DO 300 I = N2, K
               WKD(I+M) = AAD(I,N)
300         CONTINUE
            IF ( N1.LE.K ) THEN
               DO 330 J = 1, M
                  G = ZERO
                  DO 310 I = N1, K
                     G = G + WKD(I+M) * EVECD(I,J)
310               CONTINUE
                  G = G / F
                  DO 320 I = N1, K
                     EVECD(I,J) = EVECD(I,J) + G * WKD(I+M)
320               CONTINUE
330            CONTINUE
            END IF
         END IF
340   CONTINUE

350   CONTINUE
      N = 1
      DO 370 I = 1, M
         DO 360 J = N, M
            RNORM = RNORM + ABS(AAD(I,J))
360      CONTINUE
         N = I
         IF ( I.LT.L .OR. I.GT.K ) EVALD(I) = AAD(I,I)
370   CONTINUE
      N = K
      T = ZERO
!                                         ** SEARCH FOR NEXT EIGENVALUES
380   IF ( N.LT.L ) GO TO 530
      IN = 0
      N1 = N - 1
      N2 = N - 2
!                          ** LOOK FOR SINGLE SMALL SUB-DIAGONAL ELEMENT
390   CONTINUE
      DO 400 I = L, N
         LB = N+L - I
         IF ( LB.EQ.L ) GO TO 410
         S = ABS( AAD(LB-1,LB-1) ) + ABS( AAD(LB,LB) )
         IF ( S.EQ.ZERO ) S = RNORM
         IF ( ABS(AAD(LB,LB-1)) .LE. TOL*S ) GO TO 410
400   CONTINUE

410   X = AAD(N,N)
      IF ( LB.EQ.N ) THEN
!                                        ** ONE EIGENVALUE FOUND
         AAD(N,N)  = X + T
         EVALD(N) = AAD(N,N)
         N = N1
         GO TO 380
      END IF

      Y = AAD(N1,N1)
      W = AAD(N,N1) * AAD(N1,N)
      IF ( LB.EQ.N1 ) THEN
!                                        ** TWO EIGENVALUES FOUND
         P = (Y-X) * C2
         Q = P**2 + W
         Z = SQRT( ABS(Q) )
         AAD(N,N) = X + T
         X = AAD(N,N)
         AAD(N1,N1) = Y + T
!                                        ** REAL PAIR
         Z = P + SIGN(Z,P)
         EVALD(N1) = X + Z
         EVALD(N)  = EVALD(N1)
         IF ( Z.NE.ZERO ) EVALD(N) = X - W / Z
         X = AAD(N,N1)
!                                  ** EMPLOY SCALE FACTOR IN CASE
!                                  ** X AND Z ARE VERY SMALL
         R = SQRT( X*X + Z*Z )
         P = X / R
         Q = Z / R
!                                             ** ROW MODIFICATION
         DO 420 J = N1, M
            Z = AAD(N1,J)
            AAD(N1,J) = Q * Z + P * AAD(N,J)
            AAD(N,J)  = Q * AAD(N,J) - P * Z
420      CONTINUE
!                                             ** COLUMN MODIFICATION
         DO 430 I = 1, N
            Z = AAD(I,N1)
            AAD(I,N1) = Q * Z + P * AAD(I,N)
            AAD(I,N)  = Q * AAD(I,N) - P * Z
430      CONTINUE
!                                          ** ACCUMULATE TRANSFORMATIONS
         DO 440 I = L, K
            Z = EVECD(I,N1)
            EVECD(I,N1) = Q * Z + P * EVECD(I,N)
            EVECD(I,N)  = Q * EVECD(I,N) - P * Z
440      CONTINUE

         N = N2
         GO TO 380
      END IF

      IF ( IN.EQ.30 ) THEN
!                    ** NO CONVERGENCE AFTER 30 ITERATIONS; SET ERROR
!                    ** INDICATOR TO THE INDEX OF THE CURRENT EIGENVALUE
         IER = N
         GO TO 670
      END IF
!                                                          ** FORM SHIFT
      IF ( IN.EQ.10 .OR. IN.EQ.20 ) THEN
         T = T + X
         DO 450 I = L, N
            AAD(I,I) = AAD(I,I) - X
450      CONTINUE
         S = ABS(AAD(N,N1)) + ABS(AAD(N1,N2))
         X = C3 * S
         Y = X
         W = - C1 * S**2
      END IF

      IN = IN + 1
!                ** LOOK FOR TWO CONSECUTIVE SMALL SUB-DIAGONAL ELEMENTS

      DO 460 J = LB, N2
         I = N2+LB - J
         Z = AAD(I,I)
         R = X - Z
         S = Y - Z
         P = ( R * S - W ) / AAD(I+1,I) + AAD(I,I+1)
         Q = AAD(I+1,I+1) - Z - R - S
         R = AAD(I+2,I+1)
         S = ABS(P) + ABS(Q) + ABS(R)
         P = P / S
         Q = Q / S
         R = R / S
         IF ( I.EQ.LB ) GO TO 470
         UU = ABS( AAD(I,I-1) ) * ( ABS(Q) + ABS(R) )
         VV = ABS(P)*(ABS(AAD(I-1,I-1))+ABS(Z)+ABS(AAD(I+1,I+1)))
         IF ( UU .LE. TOL*VV ) GO TO 470
460   CONTINUE

470   CONTINUE
      AAD(I+2,I) = ZERO
      DO 480 J = I+3, N
         AAD(J,J-2) = ZERO
         AAD(J,J-3) = ZERO
480   CONTINUE

!             ** DOUBLE QR STEP INVOLVING ROWS K TO N AND COLUMNS M TO N

      DO 520 KA = I, N1
         NOTLAS = KA.NE.N1
         IF ( KA.EQ.I ) THEN
            S = SIGN( SQRT( P*P + Q*Q + R*R ), P )
            IF ( LB.NE.I ) AAD(KA,KA-1) = - AAD(KA,KA-1)
         ELSE
            P = AAD(KA,KA-1)
            Q = AAD(KA+1,KA-1)
            R = ZERO
            IF ( NOTLAS ) R = AAD(KA+2,KA-1)
            X = ABS(P) + ABS(Q) + ABS(R)
            IF ( X.EQ.ZERO ) GO TO 520
            P = P / X
            Q = Q / X
            R = R / X
            S = SIGN( SQRT( P*P + Q*Q + R*R ), P )
            AAD(KA,KA-1) = - S * X
         END IF
         P = P + S
         X = P / S
         Y = Q / S
         Z = R / S
         Q = Q / P
         R = R / P
!                                                    ** ROW MODIFICATION
         DO 490 J = KA, M
            P = AAD(KA,J) + Q * AAD(KA+1,J)
            IF ( NOTLAS ) THEN
               P = P + R * AAD(KA+2,J)
               AAD(KA+2,J) = AAD(KA+2,J) - P * Z
            END IF
            AAD(KA+1,J) = AAD(KA+1,J) - P * Y
            AAD(KA,J)   = AAD(KA,J)   - P * X
490      CONTINUE
!                                                 ** COLUMN MODIFICATION
         DO 500 II = 1, MIN0(N,KA+3)
            P = X * AAD(II,KA) + Y * AAD(II,KA+1)
            IF ( NOTLAS ) THEN
               P = P + Z * AAD(II,KA+2)
               AAD(II,KA+2) = AAD(II,KA+2) - P * R
            END IF
            AAD(II,KA+1) = AAD(II,KA+1) - P * Q
            AAD(II,KA)   = AAD(II,KA) - P
500      CONTINUE
!                                          ** ACCUMULATE TRANSFORMATIONS
         DO 510 II = L, K
            P = X * EVECD(II,KA) + Y * EVECD(II,KA+1)
            IF ( NOTLAS ) THEN
               P = P + Z * EVECD(II,KA+2)
               EVECD(II,KA+2) = EVECD(II,KA+2) - P * R
            END IF
            EVECD(II,KA+1) = EVECD(II,KA+1) - P * Q
            EVECD(II,KA)   = EVECD(II,KA) - P
510      CONTINUE

520   CONTINUE
      GO TO 390
!                     ** ALL EVALS FOUND, NOW BACKSUBSTITUTE REAL VECTOR
530   CONTINUE
      IF ( RNORM.NE.ZERO ) THEN
         DO 560  N = M, 1, -1
            N2 = N
            AAD(N,N) = ONE
            DO 550  I = N-1, 1, -1
               W = AAD(I,I) - EVALD(N)
               IF ( W.EQ.ZERO ) W = TOL * RNORM
               R = AAD(I,N)
               DO 540 J = N2, N-1
                  R = R + AAD(I,J) * AAD(J,N)
540            CONTINUE
               AAD(I,N) = - R / W
               N2 = I
550         CONTINUE
560      CONTINUE
!                      ** END BACKSUBSTITUTION VECTORS OF ISOLATED EVALS

         DO 580 I = 1, M
            IF ( I.LT.L .OR. I.GT.K ) THEN
               DO 570 J = I, M
                  EVECD(I,J) = AAD(I,J)
570            CONTINUE
            END IF
580      CONTINUE
!                                   ** MULTIPLY BY TRANSFORMATION MATRIX
         IF ( K.NE.0 ) THEN
            DO J = M, L, -1
               DO I = L, K
                  Z = ZERO
                  DO 590 N = L, MIN0(J,K)
                     Z = Z + EVECD(I,N) * AAD(N,J)
590               CONTINUE
                  EVECD(I,J) = Z
               END DO
            END DO
         END IF

      END IF

      DO I = L, K
         DO J = 1, M
            EVECD(I,J) = EVECD(I,J) * WKD(I)
         END DO
      END DO
!                           ** INTERCHANGE ROWS IF PERMUTATIONS OCCURRED
      DO 640  I = L-1, 1, -1
         J = INT(WKD(I))
         IF ( I.NE.J ) THEN
            DO 630 N = 1, M
               REPL       = EVECD(I,N)
               EVECD(I,N) = EVECD(J,N)
               EVECD(J,N) = REPL
630         CONTINUE
         END IF
640   CONTINUE

      DO 660 I = K+1, M
         J = INT(WKD(I))
         IF ( I.NE.J ) THEN
            DO 650 N = 1, M
               REPL       = EVECD(I,N)
               EVECD(I,N) = EVECD(J,N)
               EVECD(J,N) = REPL
650         CONTINUE
         END IF
660   CONTINUE
!
  670 CONTINUE
!
!  normalizing eigenvector
      DO j = 1, M
        nor_factor = ZERO
        DO i = 1, M
        nor_factor = nor_factor + EVECD(I,J)**2
        END DO
        nor_factor = sqrt(nor_factor)
        EVECD(:,j) = EVECD(:,j)/nor_factor
      END DO
      RETURN
   END SUBROUTINE  ASYMTX
!
!
     SUBROUTINE ASYMTX_TL( nZ, V, VAL, A_TL, V_TL, VAL_TL, Error_Status)
       IMPLICIT NONE
       INTEGER :: nZ,Error_Status
       REAL(fp), DIMENSION(:,:) :: V, A_TL, V_TL
       REAL(fp), DIMENSION(:) :: VAL, VAL_TL
       REAL(fp), DIMENSION(nZ,nZ) :: V_int, A1_TL
       REAL(fp) :: b_TL
       INTEGER :: i,j
       CHARACTER(*), PARAMETER :: ROUTINE_NAME = 'ASYMTX_TL'
       CHARACTER(256) :: Message
     !    
       V_int = matinv( V(1:nZ,1:nZ), Error_Status )
       IF( Error_Status /= SUCCESS  ) THEN
         WRITE( Message,'("Error in matrix inversion matinv( V(1:nZ,1:nZ), Error_Status ) ")' ) 
         CALL Display_Message( ROUTINE_NAME, &                                                    
                               TRIM(Message), &                                                   
                               Error_Status )                                          
         RETURN                                                                                    
       END IF              
       ! part 1
       !!  A1_TL = ZERO
       A1_TL = matmul( V_int, matmul(A_TL, V) )
       
       ! part 2
       !!  A1_TL = ZERO
       !!  V_TL = ZERO
       DO i = 1, nZ
         VAL_TL(i) = A1_TL(i,i)
         DO j = 1, nZ
          IF( i /= j ) THEN
            if( abs(VAL(j)-VAL(i)) > EIGEN_THRESHOLD ) then
              V_TL(i,j) = A1_TL(i,j)/(VAL(j)-VAL(i))
            else
              V_TL(i,j) = ZERO
            end if
          ELSE
            V_TL(i,j) = ZERO
          END IF
         END DO
       END DO
       
       ! part 3
       !!  A1_TL = ZERO
       A1_TL = matmul( V, V_TL) 
       !!  V_TL = ZERO   
       ! part 4
       DO i = 1, nZ  
         b_TL = ZERO
         DO j = 1, nZ
           b_TL = b_TL - V(j,i)*A1_TL(j,i)
         END DO
!
         DO j = 1, nZ
           V_TL(j,i) = A1_TL(j,i) + V(j,i)*b_TL
         END DO
       END DO

       RETURN
       END SUBROUTINE ASYMTX_TL
!
!
     SUBROUTINE ASYMTX_AD( nZ, V, VAL, V_AD, VAL_AD, A_AD, Error_Status)
       IMPLICIT NONE
       INTEGER :: nZ,Error_Status
       REAL(fp), DIMENSION(:,:) :: V, V_AD, A_AD
       REAL(fp), DIMENSION(:) :: VAL, VAL_AD
       INTEGER :: i,j,k
       REAL(fp), DIMENSION(nZ,nZ) :: V_int, A1_AD
       CHARACTER(*), PARAMETER :: ROUTINE_NAME = 'ASYMTX_AD'
       CHARACTER(256) :: Message
     !
       A1_AD = ZERO
       DO i = 1, nZ
         DO j = 1, nZ
         DO k = 1, nZ
          IF( k /= j ) THEN
            if( abs(VAL(j)-VAL(k)) > EIGEN_THRESHOLD ) &
             A1_AD(k,j) = A1_AD(k,j) + V(i,k)*V_AD(i,j)/(VAL(j)-VAL(k))
          END IF
         END DO
         END DO
         A1_AD(i,i) = A1_AD(i,i) + VAL_AD(i)
       END DO       
       V_int = matinv( V(1:nZ,1:nZ), Error_Status )
       IF( Error_Status /= SUCCESS  ) THEN
         WRITE( Message,'("Error in matrix inversion matinv( V(1:nZ,1:nZ), Error_Status ) ")' ) 
         CALL Display_Message( ROUTINE_NAME, &                                                    
                               TRIM(Message), &                                                   
                               Error_Status )                                          
         RETURN                                                                                    
       END IF           
       
       A_AD = matmul( transpose(V_int), matmul(A1_AD, transpose(V) ) )     
       RETURN
     END SUBROUTINE ASYMTX_AD
!
!
     SUBROUTINE ASYMTX2_AD( COS_Angle,n_streams, nZ, V, VAL, V_AD, VAL_AD, A_AD, Error_Status)
       IMPLICIT NONE
       INTEGER :: nZ,Error_Status
       REAL(fp), DIMENSION(:,:) :: V, V_AD, A_AD
       REAL(fp), DIMENSION(:) :: VAL, VAL_AD
       INTEGER :: i,j,n_streams,n
       REAL(fp) :: COS_Angle,d0,d1
       REAL(fp), DIMENSION(nZ,nZ) :: V_int, A1_AD
       REAL(fp) :: b_AD
     !
       n = 0
       IF( nZ /= n_streams ) THEN
       ! additional stream for satellite viewing angle is used.
          d0 = ONE/COS_Angle
          d0 = d0 * d0
          d1 = 100000.0_fp
          DO i = 1, nZ
            if( abs( d0 - VAL(i) ) < d1 .and. abs(V(2,i)) < EIGEN_THRESHOLD ) then
              n = i
              d1 = abs( d0 - VAL(i) )
            end if
          END DO
       END IF 
       IF( n /= 0 ) VAL_AD(n) = ZERO 

     ! using normoalization condition
       b_AD = ZERO
       !! A1_AD = ZERO
       ! part 4
       DO i = nZ, 1, -1 
         DO j = nZ, 1, -1
           b_AD = b_AD + V(j,i)*V_AD(j,i)
           A1_AD(j,i) = V_AD(j,i)
           !! A1_AD(j,i) = A1_AD(j,i) + V_AD(j,i)
         END DO

         DO j = nZ, 1, -1
           A1_AD(j,i) = A1_AD(j,i) - V(j,i)*b_AD
         END DO
         b_AD = ZERO
       END DO

       ! part 3
       !! V_AD = ZERO
       !! V_AD = V_AD + matmul( transpose(V), A1_AD)        
       V_AD = matmul( transpose(V), A1_AD) 

       ! part 2
       A1_AD = ZERO
       DO i = nZ, 1, -1
         DO j = nZ, 1, -1
          IF( i /= j .and. j /= n ) THEN
            if( abs(VAL(j)-VAL(i)) > EIGEN_THRESHOLD ) then
              A1_AD(i,j) = V_AD(i,j)/(VAL(j)-VAL(i))
            else
              V_AD(i,j) = ZERO
            end if
          ELSE
            V_AD(i,j) = ZERO
          END IF
         END DO
         A1_AD(i,i) = A1_AD(i,i) + VAL_Ad(i)
       END DO

       V_int = matinv( V(1:nZ,1:nZ), Error_Status )
       ! part 1
       !! A_AD = ZERO
       A_AD = matmul( transpose(V_int), matmul(A1_AD, transpose(V) ) )

       RETURN
     END SUBROUTINE ASYMTX2_AD
!
!
 END MODULE CRTM_UTILITY 
!<|MERGE_RESOLUTION|>--- conflicted
+++ resolved
@@ -54,11 +54,6 @@
   ! -----------------
   ! Module parameters
   ! -----------------
-<<<<<<< HEAD
-  ! Version Id for the module 
-  CHARACTER(*), PARAMETER :: MODULE_VERSION_ID = & 
-=======
->>>>>>> 9569c6af
   ! Numerical small threshold value in Eigensystem
   REAL(fp), PARAMETER :: EIGEN_THRESHOLD = 1.0e-20_fp
 
