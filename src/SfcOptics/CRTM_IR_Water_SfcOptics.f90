!
! CRTM_IR_Water_SfcOptics
!
! Module to compute the surface optical properties for WATER surfaces at
! infrared frequencies required for determining the WATER surface
! contribution to the radiative transfer.
!
! This module is provided to allow developers to "wrap" their existing
! codes inside the provided functions to simplify integration into
! the main CRTM_SfcOptics module.
!
!
! CREATION HISTORY:
!       Written by:     Paul van Delst, 25-Jun-2005
!                       paul.vandelst@noaa.gov
!

MODULE CRTM_IR_Water_SfcOptics

  ! -----------------
  ! Environment setup
  ! -----------------
  ! Module use
  USE Type_Kinds,               ONLY: fp
  USE Message_Handler,          ONLY: SUCCESS, Display_Message
  USE CRTM_Parameters,          ONLY: ZERO, ONE, TWO, FOUR, PI, DEGREES_TO_RADIANS
  USE CRTM_SpcCoeff,            ONLY: SC, SpcCoeff_IsSolar
  USE CRTM_Surface_Define,      ONLY: CRTM_Surface_type
  USE CRTM_GeometryInfo_Define, ONLY: CRTM_GeometryInfo_type
  USE CRTM_SfcOptics_Define,    ONLY: CRTM_SfcOptics_type
  USE CRTM_IRSSEM,              ONLY: IRSSEM_type=>iVar_type, &
                                      CRTM_Compute_IRSSEM, &
                                      CRTM_Compute_IRSSEM_TL, &
                                      CRTM_Compute_IRSSEM_AD
  USE CRTM_IRwaterCoeff,        ONLY: IRwaterC
  ! Disable implicit typing
  IMPLICIT NONE


  ! ------------
  ! Visibilities
  ! ------------
  ! Everything private by default
  PRIVATE
  ! Data types
  PUBLIC :: iVar_type
  ! Science routines
  PUBLIC :: Compute_IR_Water_SfcOptics
  PUBLIC :: Compute_IR_Water_SfcOptics_TL
  PUBLIC :: Compute_IR_Water_SfcOptics_AD


  ! -----------------
  ! Module parameters
  ! -----------------
<<<<<<< HEAD
  CHARACTER(*), PARAMETER :: MODULE_VERSION_ID = &
=======
>>>>>>> 9569c6af
  ! Coefficients for Sigma**2 in the Cox & Munk slope probability density function
  REAL(fp), PARAMETER :: CM_1 = 0.003_fp, CM_2 = 5.12e-3_fp


  ! --------------------------------------
  ! Structure definition to hold forward
  ! variables across FWD, TL, and AD calls
  ! --------------------------------------
  TYPE :: iVar_type
    PRIVATE
    ! Variables in routines rough sea BRDF
    REAL(fp) :: pdf            ! slope distribution function
    REAL(fp) :: W              ! BRDF = W*pdf
    REAL(fp) :: tan2_theta_f   ! tan(theta_f)**2
    ! IRSSEM data structure
    TYPE(IRSSEM_type) :: IRSSEM
  END TYPE iVar_type


CONTAINS


!################################################################################
!################################################################################
!##                                                                            ##
!##                         ## PUBLIC MODULE ROUTINES ##                       ##
!##                                                                            ##
!################################################################################
!################################################################################

!----------------------------------------------------------------------------------
!:sdoc+:
!
! NAME:
!       Compute_IR_Water_SfcOptics
!
! PURPOSE:
!       Function to compute the surface emissivity and reflectivity at infrared
!       frequencies over a water surface.
!
!       This function is a wrapper for third party code.
!
! CALLING SEQUENCE:
!       Error_Status = Compute_IR_Water_SfcOptics( &
!                        Surface     , &  ! Input
!                        GeometryInfo, &  ! Input
!                        SensorIndex , &  ! Input
!                        ChannelIndex, &  ! Output
!                        SfcOptics   , &  ! Output
!                        iVar          )  ! Internal variable output
!
! INPUTS:
!       Surface:         CRTM_Surface structure containing the surface state
!                        data.
!                        UNITS:      N/A
!                        TYPE:       CRTM_Surface_type
!                        DIMENSION:  Scalar
!                        ATTRIBUTES: INTENT(IN)
!
!       GeometryInfo:    CRTM_GeometryInfo structure containing the
!                        view geometry information.
!                        UNITS:      N/A
!                        TYPE:       CRTM_GeometryInfo_type
!                        DIMENSION:  Scalar
!                        ATTRIBUTES: INTENT(IN)
!
!       SensorIndex:     Sensor index id. This is a unique index associated
!                        with a (supported) sensor used to access the
!                        shared coefficient data for a particular sensor.
!                        See the ChannelIndex argument.
!                        UNITS:      N/A
!                        TYPE:       INTEGER
!                        DIMENSION:  Scalar
!                        ATTRIBUTES: INTENT(IN)
!
!       ChannelIndex:    Channel index id. This is a unique index associated
!                        with a (supported) sensor channel used to access the
!                        shared coefficient data for a particular sensor's
!                        channel.
!                        See the SensorIndex argument.
!                        UNITS:      N/A
!                        TYPE:       INTEGER
!                        DIMENSION:  Scalar
!                        ATTRIBUTES: INTENT(IN)
!
! OUTPUTS:
!       SfcOptics:       CRTM_SfcOptics structure containing the surface
!                        optical properties required for the radiative
!                        transfer calculation. On input the Angle component
!                        is assumed to contain data.
!                        UNITS:      N/A
!                        TYPE:       CRTM_SfcOptics_type
!                        DIMENSION:  Scalar
!                        ATTRIBUTES: INTENT(IN OUT)
!
!       iVar:            Structure containing internal variables required for
!                        subsequent tangent-linear or adjoint model calls.
!                        The contents of this structure are NOT accessible
!                        outside of the CRTM_IR_Water_SfcOptics module.
!                        UNITS:      N/A
!                        TYPE:       iVar_type
!                        DIMENSION:  Scalar
!                        ATTRIBUTES: INTENT(OUT)
!
! FUNCTION RESULT:
!       Error_Status:    The return value is an integer defining the error status.
!                        The error codes are defined in the Message_Handler module.
!                        If == SUCCESS the computation was sucessful
!                           == FAILURE an unrecoverable error occurred
!                        UNITS:      N/A
!                        TYPE:       INTEGER
!                        DIMENSION:  Scalar
!
! COMMENTS:
!       Note the INTENT on the output SfcOptics argument is IN OUT rather
!       than just OUT as it is assumed to contain some data upon input.
!
!:sdoc-:
!----------------------------------------------------------------------------------

  FUNCTION Compute_IR_Water_SfcOptics( &
    Surface     , &  ! Input
    GeometryInfo, &  ! Input
    SensorIndex , &  ! Input
    ChannelIndex, &  ! Input
    SfcOptics   , &  ! Output
    iVar        ) &  ! Internal variable output
  RESULT( Error_Status )
    ! Arguments
    TYPE(CRTM_Surface_type),      INTENT(IN)     :: Surface
    TYPE(CRTM_GeometryInfo_type), INTENT(IN)     :: GeometryInfo
    INTEGER,                      INTENT(IN)     :: SensorIndex
    INTEGER,                      INTENT(IN)     :: ChannelIndex
    TYPE(CRTM_SfcOptics_type),    INTENT(IN OUT) :: SfcOptics
    TYPE(iVar_type),              INTENT(IN OUT) :: iVar
    ! Function result
    INTEGER :: Error_Status
    ! Local parameters
    CHARACTER(*), PARAMETER :: ROUTINE_NAME = 'Compute_IR_Water_SfcOptics'
    ! Local variables
    INTEGER  :: j, nZ, iZ
    REAL(fp) :: Frequency
    REAL(fp) :: Relative_Azimuth_Radian, brdf


    ! Set up
    Error_Status = SUCCESS
    ! ...Short name for angle dimensions
    nZ = SfcOptics%n_Angles
    iZ = SfcOptics%Index_Sat_Ang
    ! ...Retrieve data from structures
    Frequency = SC(SensorIndex)%Wavenumber(ChannelIndex)


    ! Compute IR sea surface emissivity
    Error_Status = CRTM_Compute_IRSSEM( &
                     IRwaterC                    , &  ! Input model coefficients
                     Surface%Wind_Speed          , &  ! Input
                     Frequency                   , &  ! Input
                     SfcOptics%Angle(1:nZ)       , &  ! Input
                     iVar%IRSSEM                 , &  ! Internal variable output
                     SfcOptics%Emissivity(1:nZ,1)  )  ! Output
    IF ( Error_Status /= SUCCESS ) THEN
      CALL Display_Message( ROUTINE_NAME, &
                            'Error computing IR sea surface emissivity', &
                            Error_Status )
      RETURN
    END IF


    ! Compute the solar direct BRDF
    IF ( SpcCoeff_IsSolar(SC(SensorIndex), ChannelIndex=ChannelIndex) ) THEN

      IF( GeometryInfo%Source_Zenith_Radian < PI/TWO ) THEN
        Relative_Azimuth_Radian = GeometryInfo%Sensor_Azimuth_Radian - &
                                  GeometryInfo%Source_Azimuth_Radian
        CALL BRDF_Rough_Sea(SC(SensorIndex)%Wavenumber(ChannelIndex), &
                            GeometryInfo%Source_Zenith_Radian,     &
                            Relative_Azimuth_Radian,               &
                            GeometryInfo%Sensor_Zenith_Radian,     &
                            Surface%Wind_Speed,                    &
                            brdf,                                  &
                            iVar)
        SfcOptics%Direct_Reflectivity(1:nZ,1) = brdf
      ELSE
        SfcOptics%Direct_Reflectivity(1:nZ,1) = ZERO
      END IF

    END IF

    ! Surface reflectance (currently assumed to be specular ALWAYS)
    DO j = 1, nZ
      SfcOptics%Reflectivity(j,1,j,1) = ONE-SfcOptics%Emissivity(j,1)
    END DO

  END FUNCTION Compute_IR_Water_SfcOptics


!----------------------------------------------------------------------------------
!:sdoc+:
!
! NAME:
!       Compute_IR_Water_SfcOptics_TL
!
! PURPOSE:
!       Function to compute the tangent-linear surface emissivity and
!       reflectivity at infrared frequencies over a water surface.
!
!       This function is a wrapper for third party code.
!
! CALLING SEQUENCE:
!       Error_Status = Compute_IR_Water_SfcOptics_TL( &
!                        Surface     , &
!                        SfcOptics   , &
!                        Surface_TL  , &
!                        GeometryInfo, &
!                        SensorIndex , &
!                        ChannelIndex, &
!                        SfcOptics_TL, &
!                        iVar          )
!
! INPUTS:
!       Surface:         CRTM_Surface structure containing the surface state
!                        data.
!                        UNITS:      N/A
!                        TYPE:       CRTM_Surface_type
!                        DIMENSION:  Scalar
!                        ATTRIBUTES: INTENT(IN)
!
!       Surface_TL:      CRTM_Surface structure containing the tangent-linear
!                        surface state data.
!                        UNITS:      N/A
!                        TYPE:       CRTM_Surface_type
!                        DIMENSION:  Scalar
!                        ATTRIBUTES: INTENT(IN)
!
!       SfcOptics:       CRTM_SfcOptics structure containing the surface
!                        optical properties required for the radiative
!                        transfer calculation.
!                        UNITS:      N/A
!                        TYPE:       CRTM_SfcOptics_type
!                        DIMENSION:  Scalar
!                        ATTRIBUTES: INTENT(IN)
!
!       GeometryInfo:    CRTM_GeometryInfo structure containing the
!                        view geometry information.
!                        UNITS:      N/A
!                        TYPE:       CRTM_GeometryInfo_type
!                        DIMENSION:  Scalar
!                        ATTRIBUTES: INTENT(IN)
!
!       SensorIndex:     Sensor index id. This is a unique index associated
!                        with a (supported) sensor used to access the
!                        shared coefficient data for a particular sensor.
!                        See the ChannelIndex argument.
!                        UNITS:      N/A
!                        TYPE:       INTEGER
!                        DIMENSION:  Scalar
!                        ATTRIBUTES: INTENT(IN)
!
!       ChannelIndex:    Channel index id. This is a unique index associated
!                        with a (supported) sensor channel used to access the
!                        shared coefficient data for a particular sensor's
!                        channel.
!                        See the SensorIndex argument.
!                        UNITS:      N/A
!                        TYPE:       INTEGER
!                        DIMENSION:  Scalar
!                        ATTRIBUTES: INTENT(IN)
!
!       iVar:            Structure containing internal variables required for
!                        subsequent tangent-linear or adjoint model calls.
!                        The contents of this structure are NOT accessible
!                        outside of the CRTM_IR_Water_SfcOptics module.
!                        UNITS:      N/A
!                        TYPE:       iVar_type
!                        DIMENSION:  Scalar
!                        ATTRIBUTES: INTENT(IN)
!
! OUTPUTS:
!       SfcOptics_TL:    CRTM_SfcOptics structure containing the tangent-linear
!                        surface optical properties required for the tangent-
!                        linear radiative transfer calculation.
!                        UNITS:      N/A
!                        TYPE:       CRTM_SfcOptics_type
!                        DIMENSION:  Scalar
!                        ATTRIBUTES: INTENT(IN OUT)
!
! FUNCTION RESULT:
!       Error_Status:    The return value is an integer defining the error status.
!                        The error codes are defined in the Message_Handler module.
!                        If == SUCCESS the computation was sucessful
!                           == FAILURE an unrecoverable error occurred
!                        UNITS:      N/A
!                        TYPE:       INTEGER
!                        DIMENSION:  Scalar
!
! COMMENTS:
!       Note the INTENT on the output SfcOptics_TL argument is IN OUT rather
!       than just OUT. This is necessary because the argument may be defined
!       upon input.
!
!:sdoc-:
!----------------------------------------------------------------------------------

  FUNCTION Compute_IR_Water_SfcOptics_TL( &
    Surface     , &  ! Input
    SfcOptics   , &  ! Input
    Surface_TL  , &  ! Input
    GeometryInfo, &  ! Input
    SensorIndex , &  ! Input
    ChannelIndex, &  ! Input
    SfcOptics_TL, &  ! Output
    iVar        ) &  ! Internal variable input
  RESULT ( Error_Status )
    ! Arguments
    TYPE(CRTM_Surface_type),      INTENT(IN)     :: Surface
    TYPE(CRTM_Surface_type),      INTENT(IN)     :: Surface_TL
    TYPE(CRTM_SfcOptics_type),    INTENT(IN)     :: SfcOptics
    TYPE(CRTM_GeometryInfo_type), INTENT(IN)     :: GeometryInfo
    INTEGER,                      INTENT(IN)     :: SensorIndex
    INTEGER,                      INTENT(IN)     :: ChannelIndex
    TYPE(CRTM_SfcOptics_type),    INTENT(IN OUT) :: SfcOptics_TL
    TYPE(iVar_type),              INTENT(IN)     :: iVar
    ! Function result
    INTEGER :: Error_Status
    ! Local parameters
    CHARACTER(*), PARAMETER :: ROUTINE_NAME = 'Compute_IR_Water_SfcOptics_TL'
    ! Local variables
    INTEGER  :: j, nZ, iZ
    REAL(fp) :: Relative_Azimuth_Radian, brdf_TL

    ! Set up
    Error_Status = SUCCESS
    ! ...Short name for angle dimensions
    nZ = SfcOptics%n_Angles
    iZ = SfcOptics%Index_Sat_Ang

    ! Compute tangent-linear IR sea surface emissivity
    Error_Status = CRTM_Compute_IRSSEM_TL( &
                     IRwaterC                       , &  ! Input model coefficients
                     Surface_TL%Wind_Speed          , &  ! Input
                     iVar%IRSSEM                    , &  ! Internal variable input
                     SfcOptics_TL%Emissivity(1:nZ,1)  )  ! Output
    IF ( Error_Status /= SUCCESS ) THEN
      CALL Display_Message( ROUTINE_NAME, &
                            'Error computing Tangent_linear IR sea surface emissivity', &
                            Error_Status  )
      RETURN
    END IF


    ! Compute the tangent-linear solar direct BRDF
    IF ( SpcCoeff_IsSolar(SC(SensorIndex), ChannelIndex=ChannelIndex) ) THEN

      IF( GeometryInfo%Source_Zenith_Radian < PI/TWO ) THEN
        Relative_Azimuth_Radian = GeometryInfo%Sensor_Azimuth_Radian - &
                                  GeometryInfo%Source_Azimuth_Radian
        CALL BRDF_Rough_Sea_TL(Surface%Wind_Speed,                    &
                               Surface_TL%Wind_Speed,                 &
                               brdf_TL,                               &
                               iVar)
        SfcOptics_TL%Direct_Reflectivity(1:nZ,1) = brdf_TL
      ELSE
        SfcOptics_TL%Direct_Reflectivity(1:nZ,1) = ZERO
      END IF

    END IF

    ! Surface reflectance (currently assumed to be specular ALWAYS)
    DO j = 1, nZ
      SfcOptics_TL%Reflectivity(j,1,j,1) = -SfcOptics_TL%Emissivity(j,1)
    END DO

  END FUNCTION Compute_IR_Water_SfcOptics_TL


!----------------------------------------------------------------------------------
!:sdoc+:
!
! NAME:
!       Compute_IR_Water_SfcOptics_AD
!
! PURPOSE:
!       Function to compute the adjoint surface emissivity and
!       reflectivity at infrared frequencies over a water surface.
!
!       This function is a wrapper for third party code.
!
! CALLING SEQUENCE:
!       Error_Status = Compute_IR_Water_SfcOptics_AD( &
!                        Surface     , &
!                        SfcOptics   , &
!                        SfcOptics_AD, &
!                        GeometryInfo, &
!                        SensorIndex , &
!                        ChannelIndex, &
!                        Surface_AD  , &
!                        iVar          )
!
! INPUTS:
!       Surface:         CRTM_Surface structure containing the surface state
!                        data.
!                        UNITS:      N/A
!                        TYPE:       CRTM_Surface_type
!                        DIMENSION:  Scalar
!                        ATTRIBUTES: INTENT(IN)
!
!       SfcOptics:       CRTM_SfcOptics structure containing the surface
!                        optical properties required for the radiative
!                        transfer calculation.
!                        UNITS:      N/A
!                        TYPE:       CRTM_SfcOptics_type
!                        DIMENSION:  Scalar
!                        ATTRIBUTES: INTENT(IN)
!
!       SfcOptics_AD:    CRTM_SfcOptics structure containing the adjoint
!                        surface optical properties required for the adjoint
!                        radiative transfer calculation.
!                        UNITS:      N/A
!                        TYPE:       CRTM_SfcOptics_type
!                        DIMENSION:  Scalar
!                        ATTRIBUTES: INTENT(IN OUT)
!
!       GeometryInfo:    CRTM_GeometryInfo structure containing the
!                        view geometry information.
!                        UNITS:      N/A
!                        TYPE:       CRTM_GeometryInfo_type
!                        DIMENSION:  Scalar
!                        ATTRIBUTES: INTENT(IN)
!
!       SensorIndex:     Sensor index id. This is a unique index associated
!                        with a (supported) sensor used to access the
!                        shared coefficient data for a particular sensor.
!                        See the ChannelIndex argument.
!                        UNITS:      N/A
!                        TYPE:       INTEGER
!                        DIMENSION:  Scalar
!                        ATTRIBUTES: INTENT(IN)
!
!       ChannelIndex:    Channel index id. This is a unique index associated
!                        with a (supported) sensor channel used to access the
!                        shared coefficient data for a particular sensor's
!                        channel.
!                        See the SensorIndex argument.
!                        UNITS:      N/A
!                        TYPE:       INTEGER
!                        DIMENSION:  Scalar
!                        ATTRIBUTES: INTENT(IN)
!
!       iVar:            Structure containing internal variables required for
!                        subsequent tangent-linear or adjoint model calls.
!                        The contents of this structure are NOT accessible
!                        outside of the CRTM_IR_Water_SfcOptics module.
!                        UNITS:      N/A
!                        TYPE:       iVar_type
!                        DIMENSION:  Scalar
!                        ATTRIBUTES: INTENT(IN)
!
! OUTPUTS:
!       Surface_AD:      CRTM_Surface structure containing the adjoint
!                        surface state data.
!                        UNITS:      N/A
!                        TYPE:       CRTM_Surface_type
!                        DIMENSION:  Scalar
!                        ATTRIBUTES: INTENT(IN OUT)
!
! FUNCTION RESULT:
!       Error_Status:    The return value is an integer defining the error status.
!                        The error codes are defined in the Message_Handler module.
!                        If == SUCCESS the computation was sucessful
!                           == FAILURE an unrecoverable error occurred
!                        UNITS:      N/A
!                        TYPE:       INTEGER
!                        DIMENSION:  Scalar
!
! COMMENTS:
!       Note the INTENT on the input SfcOptics_AD argument is IN OUT rather
!       than just OUT. This is necessary because components of this argument
!       may need to be zeroed out upon output.
!
!       Note the INTENT on the output Surface_AD argument is IN OUT rather
!       than just OUT. This is necessary because the argument may be defined
!       upon input.
!
!:sdoc-:
!----------------------------------------------------------------------------------

  FUNCTION Compute_IR_Water_SfcOptics_AD( &
    Surface     , &  ! Input
    SfcOptics   , &  ! Input
    SfcOptics_AD, &  ! Input
    GeometryInfo, &  ! Input
    SensorIndex , &  ! Input
    ChannelIndex, &  ! Input
    Surface_AD  , &  ! Output
    iVar        ) &  ! Internal variable input
  RESULT ( Error_Status )
    ! Arguments
    TYPE(CRTM_Surface_type),      INTENT(IN)     :: Surface
    TYPE(CRTM_SfcOptics_type),    INTENT(IN)     :: SfcOptics
    TYPE(CRTM_SfcOptics_type),    INTENT(IN OUT) :: SfcOptics_AD
    TYPE(CRTM_GeometryInfo_type), INTENT(IN)     :: GeometryInfo
    INTEGER,                      INTENT(IN)     :: SensorIndex
    INTEGER,                      INTENT(IN)     :: ChannelIndex
    TYPE(CRTM_Surface_type),      INTENT(IN OUT) :: Surface_AD
    TYPE(iVar_type),              INTENT(IN)     :: iVar
    ! Function result
    INTEGER :: Error_Status
    ! Local parameters
    CHARACTER(*), PARAMETER :: ROUTINE_NAME = 'Compute_IR_Water_SfcOptics_AD'
    ! Local variables
    INTEGER  :: j, nZ, iZ
    REAL(fp) :: Relative_Azimuth_Radian, brdf_AD

    ! Set up
    Error_Status = SUCCESS
    ! ...Short name for angle dimensions
    nZ = SfcOptics%n_Angles
    iZ = SfcOptics%Index_Sat_Ang

    ! Surface reflectance (currently assumed to be specular ALWAYS)
    DO j = nZ, 1, -1
      SfcOptics_AD%Emissivity(j,1) = SfcOptics_AD%Emissivity(j,1) - &
                                     SfcOptics_AD%Reflectivity(j,1,j,1)
      SfcOptics_AD%Reflectivity(j,1,j,1) = ZERO
    END DO

    ! Solar direct BRDF
    IF ( SpcCoeff_IsSolar(SC(SensorIndex), ChannelIndex=ChannelIndex) ) THEN

      IF( GeometryInfo%Source_Zenith_Radian < PI/TWO ) THEN

        Relative_Azimuth_Radian = GeometryInfo%Sensor_Azimuth_Radian -   &
                                  GeometryInfo%Source_Azimuth_Radian

        brdf_AD = SUM(SfcOptics_AD%Direct_Reflectivity(1:nZ,1))
        SfcOptics_AD%Direct_Reflectivity(1:nZ,1) = ZERO
        CALL BRDF_Rough_Sea_AD(Surface%Wind_Speed,                    &
                               brdf_AD,                               &
                               Surface_AD%Wind_Speed,                 &
                               iVar)
      END IF
      SfcOptics_AD%Direct_Reflectivity(1:nZ,1) = ZERO

    END IF

    ! Compute sdjoint IRSSEM sea surface emissivity
    Error_Status = CRTM_Compute_IRSSEM_AD( &
                     IRwaterC                       , &  ! Input model coefficients
                     SfcOptics_AD%Emissivity(1:nZ,1), &  ! Input
                     iVar%IRSSEM                    , &  ! Internal Variable Input
                     Surface_AD%Wind_Speed            )  ! Output
    IF ( Error_Status /= SUCCESS ) THEN
      CALL Display_Message( ROUTINE_NAME, &
                            'Error computing Adjoint IR sea surface emissivity', &
                            Error_Status  )
      RETURN
    END IF

  END FUNCTION Compute_IR_Water_SfcOptics_AD


!##################################################################################
!##################################################################################
!##                                                                              ##
!##                          ## PRIVATE MODULE ROUTINES ##                       ##
!##                                                                              ##
!##################################################################################
!##################################################################################

  !--------------------------------------------------------------------
  ! Compute rough sea Bi-directional Reflectance Distribution Function (BRDF)
  ! for IR solar reflection
  !   Inputs:
  !      Frequency - Frequency (cm-1)
  !      theta_s - sun zenith angle (Radian)
  !      dphi - relative sun azimuth agnle, relative to the senosr's azimuth angle (Radian)
  !      theta_r - senor zenith angle (Radian)
  !      Wind_Speed - wind speed (m/s)
  !
  !        note: dphi is such defined that if the observation direction and the sun direction
  !              ara in the same vertical plane, then  dphi = 180 degree
  !
  !                              sun   Zenith    sensor
  !                               \       |      /
  !                               theta_s | Theta_r
  !                                 \     |    /
  !                                  \    |   /
  !                                   \   |  /
  !                                    \  | /
  !                                     \ |/
  !                             -------------------------
  !
  !  output:
  !      brdf - value of the Bi-directional Reflectance Distribution Function at
  !             the given condition.
  !  In/out:
  !     iVar -  Structure containing internal variables required for
  !               subsequent tangent-linear or adjoint model calls.
  !
  !         Written by Y. Han, May 5, 2009
  !--------------------------------------------------------------------

  SUBROUTINE BRDF_Rough_Sea(Frequency, theta_s, dphi, theta_r, Wind_Speed, &
                            brdf, iVar)
    REAL(fp), INTENT(IN)  :: Frequency
    REAL(fp), INTENT(IN)  :: theta_s
    REAL(fp), INTENT(IN)  :: dphi
    REAL(fp), INTENT(IN)  :: theta_r
    REAL(fp), INTENT(IN)  :: Wind_Speed
    REAL(fp), INTENT(OUT) :: brdf
    TYPE(iVar_type), INTENT(IN OUT) :: iVar

    ! LOCAL
    REAL(fp), PARAMETER :: MIN_THETA = 1.0e-15_fp
    REAL(fp) :: sin_theta_s, cos_theta_s, sin_theta_r, cos_theta_r, sin2_theta_s, &
                sin2_theta_r, cos_dphi, CosSum2, sec4_theta_f, &
                cos2_alpha, cos_alpha, alpha, rho

    ! various intermidiate variables
    sin_theta_s     = SIN(theta_s)
    cos_theta_s     = MAX(COS(theta_s), MIN_THETA)   ! make sure COS(theta_s) > 0
    sin_theta_r     = SIN(theta_r)
    cos_theta_r     = MAX(COS(theta_r), MIN_THETA)   ! make sure COS(theta_r) > 0
    sin2_theta_s    = sin_theta_s*sin_theta_s
    sin2_theta_r    = sin_theta_r*sin_theta_r
    cos_dphi        = COS(dphi)
    CosSum2         = (cos_theta_s + cos_theta_r)**2

    ! Compute specular reflection angle alpha
    cos2_alpha = (ONE + sin_theta_s*sin_theta_r*cos_dphi + cos_theta_s*cos_theta_r)/TWO
    cos_alpha = SQRT( cos2_alpha )
    alpha     = ACOS(MIN(cos_alpha, ONE))

    ! Compute Fresnel_reflectance
    rho = Fresnel_Reflectance(Frequency, alpha)

    ! Compute Tan(theta_f)**2, where theta_f is the zenith angle of the normal
    ! of the facet at the point of reflection.
    iVar%tan2_theta_f = (sin2_theta_s + sin2_theta_r &
               + TWO*sin_theta_s*sin_theta_r*cos_dphi) &
               / CosSum2

    ! Compute splope probability density function
    CALL Slope_pdf(iVar%tan2_theta_f, Wind_Speed, iVar%pdf)

    ! Compute BRDF
    sec4_theta_f = (iVar%tan2_theta_f + ONE)**2
    iVar%W       = PI * rho * sec4_theta_f / (FOUR*cos_theta_r*cos_theta_s)
    brdf         = iVar%W * iVar%pdf

  END SUBROUTINE BRDF_Rough_Sea

  SUBROUTINE BRDF_Rough_Sea_TL(Wind_Speed, &
                               Wind_Speed_TL, brdf_TL, iVar)
    REAL(fp), INTENT(IN)  :: Wind_Speed
    REAL(fp), INTENT(IN)  :: Wind_Speed_TL
    REAL(fp), INTENT(OUT) :: brdf_TL
    TYPE(iVar_type), INTENT(IN) :: iVar

    ! LOCAL
    REAL(fp) :: pdf_TL

    CALL Slope_pdf_TL(iVar%tan2_theta_f, Wind_Speed, iVar%pdf, Wind_Speed_TL, pdf_TL)

    brdf_TL   = iVar%W * pdf_TL

  END SUBROUTINE BRDF_Rough_Sea_TL

  SUBROUTINE BRDF_Rough_Sea_AD(Wind_Speed, &
                               brdf_AD, Wind_Speed_AD, iVar)
    REAL(fp), INTENT(IN)     :: Wind_Speed
    REAL(fp), INTENT(INOUT)  :: brdf_AD
    REAL(fp), INTENT(INOUT)  :: Wind_Speed_AD
    TYPE(iVar_type), INTENT(IN) :: iVar

    ! LOCAL
    REAL(fp) :: pdf_AD

    pdf_AD   = iVar%W * brdf_AD
    brdf_AD  = ZERO

    CALL Slope_pdf_AD(iVar%tan2_theta_f, Wind_Speed, iVar%pdf, pdf_AD, Wind_Speed_AD)

  END SUBROUTINE BRDF_Rough_Sea_AD

  ! Compute facet slope distribution function (pdf)
  !   Inputs:  tan2_theta_f  - tan(theta_f)**2
  !            Wind_Speed (m/s)
  !   Outputs: pdf

  SUBROUTINE Slope_pdf(tan2_theta_f, Wind_Speed, pdf)
    REAL(fp), INTENT(IN)   :: tan2_theta_f
    REAL(fp), INTENT(IN)   :: Wind_Speed
    REAL(fp), INTENT(OUT)  :: pdf

    ! Local
    REAL(fp) :: Sigma2

    ! Cox & Munk slope probability density function
    Sigma2 = CM_1 + CM_2*Wind_Speed
    pdf = EXP(-tan2_theta_f / Sigma2) / (PI*Sigma2)

  END SUBROUTINE Slope_pdf

  SUBROUTINE Slope_pdf_TL(tan2_theta_f, Wind_Speed, pdf, Wind_Speed_TL, pdf_TL)
    REAL(fp), INTENT(IN)   :: tan2_theta_f
    REAL(fp), INTENT(IN)   :: Wind_Speed
    REAL(fp), INTENT(IN)   :: pdf
    REAL(fp), INTENT(IN)   :: Wind_Speed_TL
    REAL(fp), INTENT(OUT)  :: pdf_TL

    ! LOCAL
    REAL(fp) :: Sigma2, Sigma2_TL

    Sigma2    = CM_1 + CM_2*Wind_Speed
    Sigma2_TL = CM_2*Wind_Speed_TL
    pdf_TL    = ( pdf*(tan2_theta_f/Sigma2 - ONE)/Sigma2 )*Sigma2_TL

  END SUBROUTINE Slope_pdf_TL

  SUBROUTINE Slope_pdf_AD(tan2_theta_f, Wind_Speed, pdf, pdf_AD, Wind_Speed_AD)
    REAL(fp), INTENT(IN)      :: tan2_theta_f
    REAL(fp), INTENT(IN)      :: Wind_Speed
    REAL(fp), INTENT(IN)      :: pdf
    REAL(fp), INTENT(IN OUT)  :: pdf_AD
    REAL(fp), INTENT(IN OUT)  :: Wind_Speed_AD

    ! LOCAL
    REAL(fp) :: Sigma2, Sigma2_AD

    Sigma2        = CM_1 + CM_2*Wind_Speed
    Sigma2_AD     = ( pdf*(tan2_theta_f/Sigma2 - ONE)/Sigma2 )*pdf_AD
    pdf_AD        = ZERO
    Wind_Speed_AD = Wind_Speed_AD + 5.12e-3_fp*Sigma2_AD

  END SUBROUTINE Slope_pdf_AD

  !---------------------------------------------------------
  ! Compute Fresnel sea surface reflectivity
  !   Inputs:
  !      Frequency - Frequency cm-1
  !      Ang_i - incident angle (Radian)
  !  output (as a function return):
  !      r - Fresnel reflectivity
  !         Written by Y. Han, May 5, 2009
  !---------------------------------------------------------
  FUNCTION Fresnel_Reflectance(Frequency, Ang_i) RESULT( r )

    REAL(fp),    INTENT(IN) :: Frequency
    REAL(fp),    INTENT(IN) :: Ang_i

    REAL(fp) :: r

    ! LOCAL
    REAL(fp) :: rh, rv
    COMPLEX(fp) :: CCos_i, CCos_t, n, z

    ! call function to compute complex refractive index
    n = Ref_Index(Frequency)

    ! Fresnel reflectivity

    z = CMPLX(SIN(Ang_i), ZERO, fp)/n
    CCos_t = SQRT(CMPLX(ONE, ZERO, fp) - z*z)

    CCos_i = CMPLX(COS(Ang_i), ZERO, fp)

    rv = ( ABS( (n*CCos_i - CCos_t) / (n*CCos_i + CCos_t) ) )**2
    rh = ( ABS( (CCos_i - n*CCos_t) / (CCos_i + n*CCos_t) ) )**2

    r = (rv + rh) / TWO

  END FUNCTION Fresnel_Reflectance

  !------------------------------------------------------------
  ! Obtain IR refractive index
  !  Input: Frequency - wavenumber cm-1, valid range 500 - 3500 cm-1
  !  Return: complex refractive index
  !------------------------------------------------------------
  FUNCTION Ref_Index(Frequency) RESULT(ref)
    REAL(fp), INTENT(IN) :: Frequency

    COMPLEX(fp) :: ref

    !-------------------------------------------------------------------------
    ! Refractive index of water from Wieliczka (1989), added
    ! salinity and chlorinity CORRECTIONS from Friedman (1969). The resolution
    ! of the Wieliczka data set is reduced to 20 cm-1. The frequancy range
    ! of the Friedman starts at 666.67 cm-1. For frequency < 666.67 cm-1
    ! the value at 666.67 is used.
    !-------------------------------------------------------------------------
    INTEGER, PARAMETER  :: nf = 151
    ! array holding wavenumbers at which the refractive indexes are given
    REAL(fp), PARAMETER :: freq(nf) = (/ &
      500.0,  520.0,  540.0,  560.0,  580.0,  600.0,  620.0,  640.0,  660.0,  680.0,&
      700.0,  720.0,  740.0,  760.0,  780.0,  800.0,  820.0,  840.0,  860.0,  880.0,&
      900.0,  920.0,  940.0,  960.0,  980.0, 1000.0, 1020.0, 1040.0, 1060.0, 1080.0,&
     1100.0, 1120.0, 1140.0, 1160.0, 1180.0, 1200.0, 1220.0, 1240.0, 1260.0, 1280.0,&
     1300.0, 1320.0, 1340.0, 1360.0, 1380.0, 1400.0, 1420.0, 1440.0, 1460.0, 1480.0,&
     1500.0, 1520.0, 1540.0, 1560.0, 1580.0, 1600.0, 1620.0, 1640.0, 1660.0, 1680.0,&
     1700.0, 1720.0, 1740.0, 1760.0, 1780.0, 1800.0, 1820.0, 1840.0, 1860.0, 1880.0,&
     1900.0, 1920.0, 1940.0, 1960.0, 1980.0, 2000.0, 2020.0, 2040.0, 2060.0, 2080.0,&
     2100.0, 2120.0, 2140.0, 2160.0, 2180.0, 2200.0, 2220.0, 2240.0, 2260.0, 2280.0,&
     2300.0, 2320.0, 2340.0, 2360.0, 2380.0, 2400.0, 2420.0, 2440.0, 2460.0, 2480.0,&
     2500.0, 2520.0, 2540.0, 2560.0, 2580.0, 2600.0, 2620.0, 2640.0, 2660.0, 2680.0,&
     2700.0, 2720.0, 2740.0, 2760.0, 2780.0, 2800.0, 2820.0, 2840.0, 2860.0, 2880.0,&
     2900.0, 2920.0, 2940.0, 2960.0, 2980.0, 3000.0, 3020.0, 3040.0, 3060.0, 3080.0,&
     3100.0, 3120.0, 3140.0, 3160.0, 3180.0, 3200.0, 3220.0, 3240.0, 3260.0, 3280.0,&
     3300.0, 3320.0, 3340.0, 3360.0, 3380.0, 3400.0, 3420.0, 3440.0, 3460.0, 3480.0,&
     3500.0/)
     ! real part of the refractive index
    REAL(fp), PARAMETER :: nr(nf) = (/ &
     1.5300, 1.5050, 1.4752, 1.4427, 1.4111, 1.3787, 1.3468, 1.3167, 1.2887, 1.2620,&
     1.2348, 1.2077, 1.1823, 1.1596, 1.1417, 1.1268, 1.1152, 1.1143, 1.1229, 1.1327,&
     1.1520, 1.1630, 1.1770, 1.1920, 1.2050, 1.2170, 1.2280, 1.2371, 1.2450, 1.2523,&
     1.2580, 1.2636, 1.2680, 1.2740, 1.2780, 1.2820, 1.2850, 1.2880, 1.2910, 1.2940,&
     1.2970, 1.3000, 1.3020, 1.3040, 1.3070, 1.3080, 1.3100, 1.3120, 1.3150, 1.3170,&
     1.3200, 1.3230, 1.3280, 1.3350, 1.3490, 1.3530, 1.3430, 1.3080, 1.2630, 1.2460,&
     1.2410, 1.2540, 1.2670, 1.2760, 1.2810, 1.2900, 1.2950, 1.3000, 1.3040, 1.3070,&
     1.3100, 1.3130, 1.3160, 1.3180, 1.3200, 1.3210, 1.3220, 1.3240, 1.3240, 1.3250,&
     1.3260, 1.3250, 1.3250, 1.3250, 1.3250, 1.3250, 1.3260, 1.3270, 1.3280, 1.3280,&
     1.3290, 1.3300, 1.3310, 1.3330, 1.3350, 1.3360, 1.3380, 1.3400, 1.3410, 1.3430,&
     1.3450, 1.3480, 1.3500, 1.3520, 1.3550, 1.3580, 1.3600, 1.3610, 1.3640, 1.3660,&
     1.3680, 1.3710, 1.3740, 1.3770, 1.3810, 1.3850, 1.3890, 1.3940, 1.3980, 1.4020,&
     1.4070, 1.4120, 1.4180, 1.4240, 1.4310, 1.4370, 1.4440, 1.4510, 1.4590, 1.4660,&
     1.4720, 1.4780, 1.4840, 1.4830, 1.4820, 1.4750, 1.4690, 1.4580, 1.4390, 1.4230,&
     1.4130, 1.3960, 1.3810, 1.3560, 1.3290, 1.2970, 1.2600, 1.2170, 1.1860, 1.1590,&
     1.1410/)
     ! imaginary part of the refractive index
    REAL(fp), PARAMETER :: ni(nf) = (/ &
     0.3874, 0.4031, 0.4149, 0.4213, 0.4243, 0.4227, 0.4180, 0.4105, 0.3997, 0.3877,&
     0.3731, 0.3556, 0.3341, 0.3079, 0.2803, 0.2489, 0.2144, 0.1776, 0.1505, 0.1243,&
     0.0970, 0.0822, 0.0693, 0.0593, 0.0517, 0.0469, 0.0432, 0.0404, 0.0384, 0.0369,&
     0.0357, 0.0353, 0.0352, 0.0348, 0.0343, 0.0340, 0.0338, 0.0334, 0.0329, 0.0330,&
     0.0329, 0.0326, 0.0323, 0.0320, 0.0318, 0.0317, 0.0316, 0.0317, 0.0323, 0.0329,&
     0.0337, 0.0352, 0.0394, 0.0454, 0.0538, 0.0711, 0.1040, 0.1239, 0.1144, 0.0844,&
     0.0539, 0.0364, 0.0264, 0.0177, 0.0145, 0.0127, 0.0117, 0.0108, 0.0104, 0.0103,&
     0.0104, 0.0105, 0.0108, 0.0114, 0.0122, 0.0129, 0.0135, 0.0143, 0.0150, 0.0155,&
     0.0156, 0.0155, 0.0152, 0.0148, 0.0140, 0.0132, 0.0123, 0.0115, 0.0106, 0.0098,&
     0.0091, 0.0085, 0.0079, 0.0073, 0.0068, 0.0064, 0.0060, 0.0056, 0.0052, 0.0049,&
     0.0046, 0.0043, 0.0041, 0.0039, 0.0038, 0.0037, 0.0036, 0.0036, 0.0037, 0.0038,&
     0.0040, 0.0042, 0.0046, 0.0050, 0.0055, 0.0061, 0.0070, 0.0080, 0.0092, 0.0106,&
     0.0124, 0.0146, 0.0174, 0.0197, 0.0259, 0.0350, 0.0429, 0.0476, 0.0541, 0.0655,&
     0.0793, 0.0921, 0.1058, 0.1232, 0.1450, 0.1656, 0.1833, 0.1990, 0.2161, 0.2267,&
     0.2369, 0.2487, 0.2606, 0.2740, 0.2819, 0.2854, 0.2826, 0.2765, 0.2637, 0.2451,&
     0.2230/)
    REAL(fp), PARAMETER :: df = freq(2) - freq(1)
    INTEGER  :: idx
    REAL(fp) :: c

    IF(Frequency < freq(1))THEN
      ref = CMPLX( nr(1), ni(1), fp )
    ELSE IF( Frequency > freq(nf) )THEN
      ref = CMPLX( nr(nf), ni(nf), fp )
    ELSE
      ! Linear interpolation
      idx = INT((Frequency - freq(1))/df) + 1  ! find the starting index
      c = (Frequency - freq(idx))/(freq(idx+1) - freq(idx))
      ref = CMPLX( nr(idx) + c*(nr(idx+1) - nr(idx)), &
                   ni(idx) + c*(ni(idx+1) - ni(idx)), &
                   fp )
    END IF

  END FUNCTION Ref_Index

END MODULE CRTM_IR_Water_SfcOptics<|MERGE_RESOLUTION|>--- conflicted
+++ resolved
@@ -53,10 +53,6 @@
   ! -----------------
   ! Module parameters
   ! -----------------
-<<<<<<< HEAD
-  CHARACTER(*), PARAMETER :: MODULE_VERSION_ID = &
-=======
->>>>>>> 9569c6af
   ! Coefficients for Sigma**2 in the Cox & Munk slope probability density function
   REAL(fp), PARAMETER :: CM_1 = 0.003_fp, CM_2 = 5.12e-3_fp
 
