--- conflicted
+++ resolved
@@ -49,10 +49,6 @@
   ! -----------------
   ! Module parameters
   ! -----------------
-<<<<<<< HEAD
-  CHARACTER(*), PRIVATE, PARAMETER :: MODULE_VERSION_ID = &
-=======
->>>>>>> 9569c6af
   ! Message length
   INTEGER, PARAMETER :: ML = 256
   ! Valid type indices for the microwave land emissivity model
