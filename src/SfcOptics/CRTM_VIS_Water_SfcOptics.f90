--- conflicted
+++ resolved
@@ -48,10 +48,6 @@
   ! -----------------
   ! Module parameters
   ! -----------------
-<<<<<<< HEAD
-  CHARACTER(*), PARAMETER :: MODULE_VERSION_ID = &
-=======
->>>>>>> 9569c6af
   ! Message string length
   INTEGER, PARAMETER :: ML = 256
 
