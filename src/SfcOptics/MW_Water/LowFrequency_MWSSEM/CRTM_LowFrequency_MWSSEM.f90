--- conflicted
+++ resolved
@@ -66,11 +66,6 @@
   ! -----------------
   ! Module parameters
   ! -----------------
-<<<<<<< HEAD
-  ! RCS Id for the module
-  CHARACTER(*), PARAMETER :: MODULE_RCS_ID = &
-=======
->>>>>>> 9569c6af
 
   ! Various quantities
   REAL(fp), PARAMETER :: LOW_F_THRESHOLD        = 20.0_fp  ! Frequency threshold for permittivity models(GHz)
