--- conflicted
+++ resolved
@@ -110,10 +110,6 @@
   ! -----------------
   ! Module parameters
   ! -----------------
-<<<<<<< HEAD
-  CHARACTER(*), PARAMETER :: MODULE_VERSION_ID = &
-=======
->>>>>>> 9569c6af
 
   ! FASTEM6 version number for use with azimuth model
   INTEGER, PARAMETER :: FASTEM6 = 6
