!
! Large_Scale_Correction_Module
!
! Module containing the large-scale correction procedures for the
! CRTM implementations of FASTEM4 and FASTEM5
!
! Equations (A5a) and (A5b) of
!
!   Liu, Q. et al. (2011) An Improved Fast Microwave Water
!     Emissivity Model, TGRSS, 49, pp1238-1250
!
! describes the fitting of the large-scale correction formulation.
! No explicit description of the data that was fitted is given.
!
!
! CREATION HISTORY:
!       Written by:     Original FASTEM authors
!
!       Refactored by:  Paul van Delst, November 2011
!                       paul.vandelst@noaa.gov
!

MODULE Large_Scale_Correction_Module

  ! -----------------
  ! Environment setup
  ! -----------------
  ! Module use
  USE Type_Kinds, &
        ONLY: fp
  USE FitCoeff_Define, &
        ONLY: FitCoeff_3D_type
  USE CRTM_Interpolation, &
        ONLY: NPTS        , &
              LPoly_type  , &
              find_index  , &
              interp_4D   , &
              interp_4D_TL, &
              interp_4D_AD, &
              Clear_LPoly , &
              LPoly       , &
              LPoly_TL    , &
              LPoly_AD
  ! Disable implicit typing
  IMPLICIT NONE


  ! ------------
  ! Visibilities
  ! ------------
  PRIVATE
  ! Data types
  PUBLIC :: iVar_type
  ! Science routines
  PUBLIC :: Large_Scale_Correction
  PUBLIC :: Large_Scale_Correction_TL
  PUBLIC :: Large_Scale_Correction_AD


  ! -----------------
  ! Module parameters
  ! -----------------
<<<<<<< HEAD
  CHARACTER(*), PARAMETER :: MODULE_VERSION_ID = &

=======
>>>>>>> 9569c6af
  ! Literal constants
  REAL(fp), PARAMETER :: ZERO = 0.0_fp
  REAL(fp), PARAMETER :: ONE  = 1.0_fp
  REAL(fp), PARAMETER :: TWO  = 2.0_fp
  ! Number of "final" coefficients per polarisation
  ! Corresponds with middle dimension of LSCCOEFF data
  INTEGER, PARAMETER :: N_ZCOEFFS = 6
  ! Number of look-up table dimensions
  INTEGER, PARAMETER :: N_LUTDIMS = 4


  ! --------------------------------------
  ! Structure definition to hold internal
  ! variables across FWD, TL, and AD calls
  ! --------------------------------------
  ! The interpolation routine structure
  TYPE :: iInterp_type
    TYPE(LPoly_type) :: lp        ! The interpolating polynomial
    INTEGER          :: i1, i2    ! The LUT interpolation indices
    LOGICAL          :: outbound  ! The LUT interpolation boundary check
    REAL(fp)         :: xint      ! The interpolation point
    REAL(fp)         :: x(NPTS)   ! The data to be interpolated
  END TYPE iInterp_type


  TYPE :: iVar_type
    PRIVATE
    ! Direct inputs
    REAL(fp) :: wind_speed = ZERO
    ! Coefficient validity flag
    LOGICAL :: zcoeff_invalid = .TRUE.
    ! Intermediate variables
    REAL(fp) :: sec_z  = ZERO
    REAL(fp) :: zcoeff_v(N_ZCOEFFS) = ZERO
    REAL(fp) :: zcoeff_h(N_ZCOEFFS) = ZERO
    ! Look-up table interpolation data
    TYPE(iInterp_type) :: lsci(N_LUTDIMS)
  END TYPE iVar_type


CONTAINS


  ! =============================================================
  ! Procedures to compute the reflectivity large scale correction
  ! =============================================================
  ! Forward model
  SUBROUTINE Large_Scale_Correction( &
    LSCCoeff  , &  ! Input
    Frequency , &  ! Input
    cos_Z     , &  ! Input
    Wind_Speed, &  ! Input
    Rv_Large  , &  ! Output
    Rh_Large  , &  ! Output
    iVar        )  ! Internal variable output
    ! Arguments
    TYPE(FitCoeff_3D_type), INTENT(IN)     :: LSCCoeff
    REAL(fp),               INTENT(IN)     :: Frequency
    REAL(fp),               INTENT(IN)     :: cos_Z
    REAL(fp),               INTENT(IN)     :: Wind_Speed
    REAL(fp),               INTENT(OUT)    :: Rv_Large
    REAL(fp),               INTENT(OUT)    :: Rh_Large
    TYPE(iVar_type),        INTENT(IN OUT) :: iVar

    ! Setup
    iVar%zcoeff_invalid = .TRUE.
    iVar%wind_speed     = Wind_Speed
    iVar%sec_z          = ONE/cos_Z
    ! The large correction coefficient was derived for valid sensor zenith angles.
    IF( iVar%sec_z > TWO ) iVar%sec_z = TWO
    
    ! Compute the frequency polynomial coefficients
    CALL Compute_ZCoeff(LSCCoeff%C(:,:,1), Frequency, iVar%zcoeff_v)
    CALL Compute_ZCoeff(LSCCoeff%C(:,:,2), Frequency, iVar%zcoeff_h)
    iVar%zcoeff_invalid = .FALSE.

    ! Compute the reflectivity corrections
    Rv_Large = iVar%zcoeff_v(1)                              + &
               iVar%zcoeff_v(2) * iVar%sec_z                 + &
               iVar%zcoeff_v(3) * iVar%sec_z**2              + &
               iVar%zcoeff_v(4) * iVar%wind_speed            + &
               iVar%zcoeff_v(5) * iVar%wind_speed**2         + &
               iVar%zcoeff_v(6) * iVar%wind_speed*iVar%sec_z

    Rh_Large = iVar%zcoeff_h(1)                              + &
               iVar%zcoeff_h(2) * iVar%sec_z                 + &
               iVar%zcoeff_h(3) * iVar%sec_z**2              + &
               iVar%zcoeff_h(4) * iVar%wind_speed            + &
               iVar%zcoeff_h(5) * iVar%wind_speed**2         + &
               iVar%zcoeff_h(6) * iVar%wind_speed*iVar%sec_z

  CONTAINS

    SUBROUTINE Compute_ZCoeff(coeff,frequency,zcoeff)
      REAL(fp), INTENT(IN)  :: coeff(:,:)
      REAL(fp), INTENT(IN)  :: frequency
      REAL(fp), INTENT(OUT) :: zcoeff(:)
      INTEGER :: i
      DO i = 1, SIZE(zcoeff)
        zcoeff(i) = coeff(1,i) + frequency*(coeff(2,i) + frequency*coeff(3,i))
      END DO
    END SUBROUTINE Compute_ZCoeff

  END SUBROUTINE Large_Scale_Correction


  ! Tangent-linear model
  SUBROUTINE Large_Scale_Correction_TL( &
    Wind_Speed_TL, &  ! Input
    Rv_Large_TL  , &  ! Output
    Rh_Large_TL  , &  ! Output
    iVar           )  ! Internal variable output
    ! Arguments
    REAL(fp),               INTENT(IN)  :: Wind_Speed_TL
    REAL(fp),               INTENT(OUT) :: Rv_Large_TL
    REAL(fp),               INTENT(OUT) :: Rh_Large_TL
    TYPE(iVar_type),        INTENT(IN)  :: iVar

    ! Setup
    IF ( iVar%zcoeff_invalid ) THEN
      Rv_Large_TL = ZERO
      Rh_Large_TL = ZERO
      RETURN
    END IF

    ! Compute the tangent-linear reflectivity corrections
    Rv_Large_TL = (       iVar%zcoeff_v(4)                    + &
                   (TWO * iVar%zcoeff_v(5) * iVar%wind_speed) + &
                   (      iVar%zcoeff_v(6) * iVar%sec_z     )   ) * Wind_Speed_TL

    Rh_Large_TL = (       iVar%zcoeff_h(4)                    + &
                   (TWO * iVar%zcoeff_h(5) * iVar%wind_speed) + &
                   (      iVar%zcoeff_h(6) * iVar%sec_z     )   ) * Wind_Speed_TL

  END SUBROUTINE Large_Scale_Correction_TL


  ! Adjoint model
  SUBROUTINE Large_Scale_Correction_AD( &
    Rv_Large_AD  , &  ! Input
    Rh_Large_AD  , &  ! Input
    Wind_Speed_AD, &  ! Output
    iVar           )  ! Internal variable output
    ! Arguments
    REAL(fp),               INTENT(IN OUT) :: Rv_Large_AD
    REAL(fp),               INTENT(IN OUT) :: Rh_Large_AD
    REAL(fp),               INTENT(IN OUT) :: Wind_Speed_AD
    TYPE(iVar_type),        INTENT(IN)     :: iVar

    ! Setup
    IF ( iVar%zcoeff_invalid ) THEN
      Rv_Large_AD = ZERO
      Rh_Large_AD = ZERO
      RETURN
    END IF

    ! Compute the adjoint reflectivity corrections
    ! ...Horizontal polarisation
    Wind_Speed_AD = Wind_Speed_AD + &
                    (       iVar%zcoeff_h(4)                    + &
                     (TWO * iVar%zcoeff_h(5) * iVar%wind_speed) + &
                     (      iVar%zcoeff_h(6) * iVar%sec_z     )   ) * Rh_Large_AD
    Rh_Large_AD = ZERO
    ! ...Vertical polarisation
    Wind_Speed_AD = Wind_Speed_AD + &
                    (       iVar%zcoeff_v(4)                    + &
                     (TWO * iVar%zcoeff_v(5) * iVar%wind_speed) + &
                     (      iVar%zcoeff_v(6) * iVar%sec_z     )   ) * Rv_Large_AD
    Rv_Large_AD = ZERO

  END SUBROUTINE Large_Scale_Correction_AD

END MODULE Large_Scale_Correction_Module<|MERGE_RESOLUTION|>--- conflicted
+++ resolved
@@ -60,11 +60,6 @@
   ! -----------------
   ! Module parameters
   ! -----------------
-<<<<<<< HEAD
-  CHARACTER(*), PARAMETER :: MODULE_VERSION_ID = &
-
-=======
->>>>>>> 9569c6af
   ! Literal constants
   REAL(fp), PARAMETER :: ZERO = 0.0_fp
   REAL(fp), PARAMETER :: ONE  = 1.0_fp
