--- conflicted
+++ resolved
@@ -41,11 +41,6 @@
   ! -----------------
   ! Module parameters
   ! -----------------
-<<<<<<< HEAD
-  ! Version Id for the module
-  CHARACTER(*), PARAMETER :: MODULE_VERSION_ID = &
-=======
->>>>>>> 9569c6af
 
 
 CONTAINS
