--- conflicted
+++ resolved
@@ -31,12 +31,6 @@
   ! -----------------
   ! Module parameters
   ! -----------------
-<<<<<<< HEAD
-  ! Version Id for the module
-  CHARACTER(*), PARAMETER :: MODULE_VERSION_ID = &
-
-=======
->>>>>>> 9569c6af
   ! Snow types
   INTEGER, PUBLIC, PARAMETER :: INVALID_SNOW_TYPE   = -999
   INTEGER, PUBLIC, PARAMETER :: WET_SNOW            =  1
