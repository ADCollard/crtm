!
! NESDIS_AMSRE_SICEEM_Module
!
! Module containing the AMSR-E microwave sea ice emissivity model
!
! References:
!       Yan,B., F.Weng and K.Okamoto,2004: "A microwave snow emissivity model",
!         8th Specialist Meeting on Microwave Radiometry and Remote Sensing Applications,
!         24-27 February, 2004, Rome, Italy.
!
!
! CREATION HISTORY:
!       Written by:     Banghua Yan, 28-May-2005
!                       banghua.yan@noaa.gov
!                       Fuzhong Weng
!                       fuzhong.weng@noaa.gov
!

MODULE NESDIS_AMSRE_SICEEM_Module


  ! -----------------
  ! Environment setup
  ! -----------------
  ! Module use
  USE Type_Kinds, ONLY: fp
  USE NESDIS_LandEM_Module
  ! Disable implicit typing
  IMPLICIT NONE

  
  ! ------------
  ! Visibilities
  ! ------------
  PRIVATE
  PUBLIC :: NESDIS_AMSRE_SSICEEM


  ! -----------------
  ! Module parameters
  ! -----------------
  ! Version Id for the module
<<<<<<< HEAD
  CHARACTER(*), PARAMETER :: MODULE_VERSION_ID = &

=======
>>>>>>> 9569c6af

  INTEGER, PUBLIC, PARAMETER                          :: N_FREQ= 7

  REAL(fp), PUBLIC, PARAMETER, DIMENSION (N_FREQ)    ::                                &
  FREQUENCY_AMSREALG = (/ 6.925_fp, 10.65_fp, 18.7_fp,23.8_fp,          &
                        36.5_fp, 89.0_fp,157._fp/)

!Define 13 weighted sea ice emissivity spectra

 REAL(fp), PUBLIC, PARAMETER, DIMENSION(N_FREQ)  ::                                   &
 RS_ICE_A_EMISS=(/0.93_fp, 0.94_fp, 0.96_fp, 0.97_fp, 0.97_fp,    &
                  0.94_fp, 0.93_fp/)

 REAL(fp), PUBLIC, PARAMETER, DIMENSION(N_FREQ)  ::                                   &
 RS_ICE_B_EMISS=(/0.86_fp, 0.87_fp, 0.90_fp, 0.91_fp, 0.90_fp,    &
                  0.90_fp, 0.89_fp/)

 REAL(fp), PUBLIC, PARAMETER, DIMENSION(N_FREQ)  ::                                   &
 MIXED_NEWICE_SNOW_EMISS=(/0.88_fp, 0.88_fp, 0.89_fp, 0.88_fp,         &
                           0.87_fp, 0.84_fp, 0.82_fp/)

 REAL(fp), PUBLIC, PARAMETER, DIMENSION(N_FREQ)  ::                                   &
 NARE_NEWICE_EMISS=(/0.80_fp, 0.81_fp, 0.81_fp, 0.81_fp, 0.80_fp, &
                     0.79_fp, 0.79_fp/)

 REAL(fp), PUBLIC, PARAMETER, DIMENSION(N_FREQ)  ::                                   &
 BROKEN_ICE_EMISS=(/0.75_fp, 0.78_fp, 0.80_fp, 0.81_fp, 0.80_fp,  &
                    0.77_fp, 0.74_fp/)

 REAL(fp), PUBLIC, PARAMETER, DIMENSION(N_FREQ)  ::                                   &
 FIRST_YEAR_ICE_EMISS=(/0.93_fp, 0.93_fp, 0.92_fp, 0.92_fp,            &
                        0.89_fp, 0.78_fp, 0.69_fp/)

 REAL(fp), PUBLIC, PARAMETER, DIMENSION(N_FREQ)  ::                                   &
 COMPOSITE_PACK_ICE_EMISS=(/0.89_fp, 0.88_fp, 0.87_fp, 0.85_fp,        &
                            0.82_fp, 0.69_fp, 0.59_fp/)

 REAL(fp), PUBLIC, PARAMETER, DIMENSION(N_FREQ)  ::                                   &
 RS_ICE_C_EMISS  =(/0.92_fp, 0.90_fp, 0.83_fp, 0.78_fp, 0.73_fp,  &
                    0.62_fp, 0.58_fp/)

 REAL(fp), PUBLIC, PARAMETER, DIMENSION(N_FREQ)  ::                                   &
 FAST_ICE_EMISS  =(/0.85_fp, 0.85_fp, 0.84_fp, 0.81_fp, 0.78_fp,  &
                    0.63_fp, 0.56_fp/)

 REAL(fp), PUBLIC, PARAMETER, DIMENSION(N_FREQ)  ::                                   &
 RS_ICE_D_EMISS  =(/0.76_fp, 0.76_fp, 0.76_fp, 0.76_fp, 0.74_fp,  &
                    0.65_fp, 0.60_fp/)

 REAL(fp), PUBLIC, PARAMETER, DIMENSION(N_FREQ)  ::                                   &
 RS_ICE_E_EMISS  =(/0.63_fp, 0.65_fp, 0.67_fp, 0.68_fp, 0.70_fp,  &
                    0.74_fp, 0.75_fp/)

 REAL(fp), PUBLIC, PARAMETER, DIMENSION(N_FREQ)  ::                                   &
 RS_ICE_F_EMISS  =(/0.54_fp, 0.60_fp, 0.64_fp, 0.67_fp, 0.70_fp,  &
                    0.71_fp, 0.72_fp/)

 REAL(fp), PUBLIC, PARAMETER, DIMENSION(N_FREQ)  ::                                   &
 GREASE_ICE_EMISS=(/0.49_fp, 0.51_fp, 0.53_fp, 0.55_fp, 0.58_fp,  &
                    0.65_fp, 0.67_fp/)



!Define 13  sea ice V-POL emissivity spectra


 REAL(fp), PUBLIC, PARAMETER, DIMENSION(N_FREQ)  ::                                   &
 RS_ICE_A_EV=(/ 0.96_fp, 0.97_fp, 0.99_fp, 0.99_fp, 0.99_fp,      &
                0.98_fp, 0.97_fp/)

 REAL(fp), PUBLIC, PARAMETER, DIMENSION(N_FREQ)  ::                                   &
 RS_ICE_B_EV=(/0.95_fp, 0.96_fp, 0.99_fp, 0.98_fp, 0.97_fp,       &
               0.94_fp, 0.93_fp/)

 REAL(fp), PUBLIC, PARAMETER, DIMENSION(N_FREQ)  ::                                   &
 MIXED_NEWICE_SNOW_EV=(/0.96_fp, 0.96_fp, 0.95_fp, 0.94_fp,            &
                        0.93_fp, 0.88_fp, 0.86_fp/)

 REAL(fp), PUBLIC, PARAMETER, DIMENSION(N_FREQ)  ::                                   &
 NARE_NEWICE_EV=(/0.88_fp, 0.89_fp, 0.91_fp, 0.91_fp, 0.91_fp,    &
                  0.88_fp, 0.88_fp/)

 REAL(fp), PUBLIC, PARAMETER, DIMENSION(N_FREQ)  ::                                   &
 BROKEN_ICE_EV=(/0.85_fp, 0.87_fp, 0.91_fp, 0.91_fp, 0.91_fp,     &
                 0.87_fp, 0.84_fp/)

 REAL(fp), PUBLIC, PARAMETER, DIMENSION(N_FREQ)  ::                                   &
 FIRST_YEAR_ICE_EV=(/0.98_fp, 0.98_fp, 0.98_fp, 0.97_fp, 0.95_fp, &
                     0.84_fp, 0.75_fp/)

 REAL(fp), PUBLIC, PARAMETER, DIMENSION(N_FREQ)  ::                                   &
 COMPOSITE_PACK_ICE_EV=(/0.98_fp, 0.97_fp, 0.95_fp, 0.93_fp,           &
                         0.89_fp, 0.72_fp, 0.62_fp/)

 REAL(fp), PUBLIC, PARAMETER, DIMENSION(N_FREQ)  ::                                   &
 RS_ICE_C_EV  =(/0.99_fp, 0.96_fp, 0.90_fp, 0.86_fp, 0.75_fp,     &
                 0.66_fp, 0.62_fp/)

 REAL(fp), PUBLIC, PARAMETER, DIMENSION(N_FREQ)  ::                                   &
 FAST_ICE_EV  =(/0.95_fp, 0.95_fp, 0.94_fp, 0.91_fp, 0.85_fp,     &
                 0.69_fp, 0.62_fp/)

 REAL(fp), PUBLIC, PARAMETER, DIMENSION(N_FREQ)  ::                                   &
 RS_ICE_D_EV  =(/0.87_fp, 0.87_fp, 0.88_fp, 0.88_fp, 0.88_fp,     &
                 0.77_fp, 0.72_fp/)

 REAL(fp), PUBLIC, PARAMETER, DIMENSION(N_FREQ)  ::                                   &
 RS_ICE_E_EV  =(/0.77_fp, 0.78_fp, 0.81_fp, 0.82_fp, 0.84_fp,     &
                 0.86_fp, 0.88_fp/)

 REAL(fp), PUBLIC, PARAMETER, DIMENSION(N_FREQ)  ::                                   &
 RS_ICE_F_EV  =(/0.71_fp, 0.73_fp, 0.77_fp, 0.78_fp, 0.81_fp,     &
                 0.86_fp, 0.87_fp/)

 REAL(fp), PUBLIC, PARAMETER, DIMENSION(N_FREQ)  ::                                   &
 GREASE_ICE_EV=(/0.66_fp, 0.67_fp, 0.70_fp, 0.72_fp, 0.76_fp,     &
                 0.82_fp, 0.84_fp/)


!Define 13  sea ice H-POL emissivity spectra


 REAL(fp), PUBLIC, PARAMETER, DIMENSION(N_FREQ)  ::                                   &
 RS_ICE_A_EH=(/ 0.88_fp,  0.92_fp,  0.94_fp,  0.94_fp,  0.95_fp,  &
                0.92_fp,  0.91_fp/)

 REAL(fp), PUBLIC, PARAMETER, DIMENSION(N_FREQ)  ::                                   &
 RS_ICE_B_EH=(/0.81_fp,  0.82_fp,  0.85_fp,  0.86_fp,  0.87_fp,   &
               0.88_fp,  0.87_fp/)

 REAL(fp), PUBLIC, PARAMETER, DIMENSION(N_FREQ)  ::                                   &
 MIXED_NEWICE_SNOW_EH=(/0.83_fp,  0.84_fp,  0.86_fp,  0.85_fp,         &
                        0.84_fp,  0.82_fp,  0.80_fp/)

 REAL(fp), PUBLIC, PARAMETER, DIMENSION(N_FREQ)  ::                                   &
 NARE_NEWICE_EH=(/0.74_fp,  0.75_fp,  0.76_fp,  0.76_fp,               &
                  0.77_fp,  0.73_fp,  0.73_fp/)

 REAL(fp), PUBLIC, PARAMETER, DIMENSION(N_FREQ)  ::                                   &
 BROKEN_ICE_EH=(/0.71_fp,  0.73_fp,  0.76_fp,  0.77_fp,                &
                 0.80_fp,  0.72_fp,  0.69_fp/)

 REAL(fp), PUBLIC, PARAMETER, DIMENSION(N_FREQ)  ::                                   &
 FIRST_YEAR_ICE_EH=(/0.91_fp,  0.90_fp,  0.89_fp,  0.88_fp,            &
                     0.86_fp,  0.76_fp,  0.67_fp/)

 REAL(fp), PUBLIC, PARAMETER, DIMENSION(N_FREQ)  ::                                   &
 COMPOSITE_PACK_ICE_EH=(/0.85_fp,  0.84_fp,  0.83_fp,  0.82_fp,        &
                         0.79_fp,  0.67_fp,  0.57_fp/)

 REAL(fp), PUBLIC, PARAMETER, DIMENSION(N_FREQ)  ::                                   &
 RS_ICE_C_EH  =(/0.90_fp,  0.87_fp,  0.81_fp,  0.78_fp,                &
                 0.69_fp,  0.60_fp,  0.56_fp/)

 REAL(fp), PUBLIC, PARAMETER, DIMENSION(N_FREQ)  ::                                   &
 FAST_ICE_EH  =(/0.80_fp,  0.80_fp,  0.78_fp,  0.76_fp,                &
                 0.72_fp,  0.60_fp,  0.53_fp/)

 REAL(fp), PUBLIC, PARAMETER, DIMENSION(N_FREQ)  ::                                   &
 RS_ICE_D_EH  =(/0.71_fp,  0.71_fp,  0.70_fp,  0.70_fp,                &
                 0.70_fp,  0.59_fp,  0.54_fp/)

 REAL(fp), PUBLIC, PARAMETER, DIMENSION(N_FREQ)  ::                                   &
 RS_ICE_E_EH  =(/0.55_fp,  0.59_fp,  0.60_fp,  0.61_fp,                &
                 0.62_fp,  0.67_fp,  0.69_fp/)

 REAL(fp), PUBLIC, PARAMETER, DIMENSION(N_FREQ)  ::                                   &
 RS_ICE_F_EH  =(/0.48_fp,  0.51_fp,  0.56_fp,  0.57_fp,                &
                 0.60_fp,  0.64_fp,  0.65_fp/)

 REAL(fp), PUBLIC, PARAMETER, DIMENSION(N_FREQ)  ::                                   &
 GREASE_ICE_EH=(/0.42_fp,  0.42_fp,  0.43_fp,  0.45_fp,                &
                 0.49_fp,  0.54_fp,  0.56_fp/)



CONTAINS


!################################################################################
!################################################################################
!##                                                                            ##
!##                         ## PUBLIC MODULE ROUTINES ##                       ##
!##                                                                            ##
!################################################################################
!################################################################################

!-------------------------------------------------------------------------------------------------------------
!
! NAME:
!       NESDIS_AMSRE_SSICEEM
!
! PURPOSE:
!       Subroutine to simulate microwave emissivity over sea ice conditions from AMSRE measurements
!
! REFERENCES:
!       Yan, B., F. Weng and K.Okamoto,2004: "A microwave snow emissivity model, 8th Specialist Meeting on
!       Microwave Radiometry and Remote Sension Applications,24-27 February, 2004, Rome, Italy.
!
! CATEGORY:
!       CRTM : Surface : MW ICE EM
!
! LANGUAGE:
!       Fortran-95
!
! CALLING SEQUENCE:
!       CALL NESDIS_AMSRE_SSICEEM
!
! INPUT ARGUMENTS:
!
!         Frequency                Frequency User defines
!                                  This is the "I" dimension
!                                  UNITS:      GHz
!                                  TYPE:       REAL( fp )
!                                  DIMENSION:  Scalar
!
!         User_Angle               The angle value user defines (in degree).
!                                  ** NOTE: THIS IS A MANDATORY MEMBER **
!                                  **       OF THIS STRUCTURE          **
!                                  UNITS:      Degrees
!                                  TYPE:       REAL( fp )
!                                  DIMENSION:  Rank-1, (I)
!
!         TV[1:6]                  AMSRE V-POL Brightness temperatures at six frequencies.
!
!         tv(1): Vertically polarized AMSR-E brighness temperature at 6.925 GHz
!         tv(2):                                                      10.65 GHz
!         tv(3):                                                      18.7  GHz
!         tv(4):                                                      23.8  GHz
!         tv(5):                                                      36.5  GHz
!         tv(6):                                                     89    GHz
!
!         TH[1:6]                  AMSRE H-POL Brightness temperatures at six frequencies.
!
!         th(1): Horizontally polarized AMSR-E brighness temperature at 6.925 GHz
!         th(2):                                                        10.65 GHz
!         th(3):                                                        18.7  GHz
!         th(4):                                                        23.8  GHz
!         th(5):                                                       36.5  GHz
!         th(6):                                                       89    GHz
!
!         Ts                       The surface temperature.
!                                  UNITS:      Kelvin, K
!                                  TYPE:       REAL( fp )
!                                  DIMENSION:  Scalar
!
!         Tice                     The sea ice temperature.
!                                  UNITS:      Kelvin, K
!                                  TYPE:       REAL( fp )
!                                  DIMENSION:  Scalar
!
!
! OUTPUT ARGUMENTS:
!
!         Emissivity_H:            The surface emissivity at a horizontal polarization.
!                                  ** NOTE: THIS IS A MANDATORY MEMBER **
!                                  **       OF THIS STRUCTURE          **
!                                  UNITS:      N/A
!                                  TYPE:       REAL( fp )
!                                  DIMENSION:  Scalar
!
!         Emissivity_V:            The surface emissivity at a vertical polarization.
!                                  ** NOTE: THIS IS A MANDATORY MEMBER **
!                                  **       OF THIS STRUCTURE          **
!                                  UNITS:      N/A
!                                  TYPE:       REAL( fp )
!                                  DIMENSION:  Scalar
!
!
! INTERNAL ARGUMENTS:
!
!         Satellite_Angle          The angle values of AMSRE measurements (in degree).
!                                  ** NOTE: THIS IS A MANDATORY MEMBER **
!                                  **       OF THIS STRUCTURE          **
!                                  UNITS:      Degrees
!                                  TYPE:       REAL( fp )
!                                  DIMENSION:  Rank-1, (I)
!
!
! CALLS:
!
!       AMSRE_Ice_TB   : Subroutine to calculate the sea ice microwave emissivity from AMSRE TB
!
!       AMSRE_Ice_TBTS : Subroutine to calculate the sea ice microwave emissivity from AMSRE TB & TS
!
!
! PROGRAM HISTORY LOG:
!   2004-09-20  yan,b -  implement the algorithm for sea ice emissivity
!   2005-05-29  yan,b -  modify the code for CRTM
!
! SIDE EFFECTS:
!       None.
!
! RESTRICTIONS:
!       None.
!
! COMMENTS:
!       Note the INTENT on the output SensorData argument is IN OUT rather than
!       just OUT. This is necessary because the argument may be defined upon
!       input. To prevent memory leaks, the IN OUT INTENT is a must.
!
! CREATION HISTORY:
!       Written by:     Banghua Yan, QSS Group Inc., Banghua.Yan@noaa.gov (28-May-2005)
!
!
!       and             Fuzhong Weng, NOAA/NESDIS/ORA, Fuzhong.Weng@noaa.gov
!
!  Copyright (C) 2005 Fuzhong Weng and Banghua Yan
!
!  This program is free software; you can redistribute it and/or modify it under the terms of the GNU
!  General Public License as published by the Free Software Foundation; either version 2 of the License,
!  or (at your option) any later version.
!
!  This program is distributed in the hope that it will be useful, but WITHOUT ANY WARRANTY; without even
!  the implied warranty of MERCHANTABILITY or FITNESS FOR A PARTICULAR PURPOSE.  See the GNU General Public
!  License for more details.
!
!  You should have received a copy of the GNU General Public License along with this program; if not, write
!  to the Free Software Foundation, Inc., 59 Temple Place - Suite 330, Boston, MA  02111-1307, USA.
!
!------------------------------------------------------------------------------------------------------------

 subroutine NESDIS_AMSRE_SSICEEM(frequency,                                         &  ! INPUT
                                 User_Angle,                                        &  ! INPUT
                                 tv,                                                &  ! INPUT
                                 th,                                                &  ! INPUT
                                 Ts,                                                &  ! INPUT
                                 Tice,                                              &  ! INPUT
                                 Emissivity_H,                                      &  ! OUTPUT
                                 Emissivity_V)                                         ! OUTPUT


real(fp),parameter    :: Satellite_Angle = 55.0

integer,parameter :: nch = 6

real(fp) :: Ts,Tice,frequency,User_Angle,em_vector(2),tv(nch),th(nch)

real(fp) :: esh1,esv1,esh2,esv2,desh,desv,dem

real(fp), intent (out) :: Emissivity_V,Emissivity_H

integer           :: ich

!  Initialization
! Silence gfortran complaints about maybe-used-uninit by init to HUGE()
   em_vector(:) = HUGE(em_vector)

   Emissivity_H = 0.82_fp

   Emissivity_V = 0.85_fp


do ich =1, nch

   if ( tv(ich) .le. 100.0_fp .or. tv(ich) .ge. 330.0_fp) return

   if ( th(ich) .le. 50.0_fp .or. th(ich) .ge. 330.0_fp) return

enddo

! EMISSIVITY AT SATELLITE'S MEASUREMENT ANGLE

if (Tice .le. 100.0_fp .or. Tice .ge. 277.0_fp) Tice = Ts

IF( Ts .le. 100.0_fp .or. Ts .ge. 300.0_fp) THEN

   call AMSRE_Ice_TB(frequency,Satellite_Angle,tv,th,em_vector)

ELSE


  call AMSRE_Ice_TBTS(frequency,Satellite_Angle,tv,th,Ts,Tice,em_vector)

ENDIF

! Get the emissivity angle dependence

  call NESDIS_LandEM(Satellite_Angle,frequency,0.0_fp,0.0_fp,Ts,Tice,0.0_fp,9,13,10.0_fp,esh1,esv1)

  call NESDIS_LandEM(User_Angle,frequency,0.0_fp,0.0_fp,Ts,Tice,0.0_fp,9,13,10.0_fp,esh2,esv2)

  desh = esh1 - esh2

  desv = esv1 - esv2

  dem = ( desh + desv ) * 0.5_fp
! Emissivity at User's Angle

  Emissivity_H = em_vector(1) - dem;  Emissivity_V = em_vector(2)- dem

  if (Emissivity_H > one)         Emissivity_H = one

  if (Emissivity_V > one)         Emissivity_V = one

  if (Emissivity_H < 0.3_fp) Emissivity_H = 0.3_fp

  if (Emissivity_V < 0.3_fp) Emissivity_V = 0.3_fp


 end subroutine NESDIS_AMSRE_SSICEEM

!################################################################################
!################################################################################
!##                                                                            ##
!##                         ## PRIVATE MODULE ROUTINES ##                      ##
!##                                                                            ##
!################################################################################
!################################################################################

 subroutine AMSRE_Ice_TB(frequency,theta,tv,th,em_vector)

!**********************************************************************************************
! Programmer:
!
!     Banghua Yan and Fuzhong Weng   ORG: NESDIS              Date: 2004-09-20
!
! Abstract:
!
!     Simulate emissivity between 5.0 and 150 GHz from AMSR-E Measurements over sea ice conditions
!
! Input argument list:
!
!    tv(1): Vertically polarized AMSR-E brighness temperature at 6.925 GHz
!    tv(2):                                                      10.65 GHz
!    tv(3):                                                      18.7  GHz
!    tv(4):                                                      23.8  GHz
!    tv(5):                                                      36.5  GHz
!    tv(6):                                                     89    GHz

!    th(1): Horizontally polarized AMSR-E brighness temperature at 6.925 GHz
!    th(2):                                                        10.65 GHz
!    th(3):                                                        18.7  GHz
!    th(4):                                                        23.8  GHz
!    th(5):                                                       36.5  GHz
!    th(6):                                                       89    GHz
!
!
!    frequency: frequency in GHz
!
!    theta  : local zenith angle in degree  (55.0 for AMSR-E)
!
!
! Output argument lists
!
!    em_vector(1) : horizontally polarization emissivity
!    em_vector(2) : vertically polarization emissivity
!
! Remarks:
!
!  Questions/comments: Please send to Fuzhong.Weng@noaa.gov and Banghua.Yan@noaa.gov
!
! Attributes:
!
!   language: f90
!
!   machine:  ibm rs/6000 sp
!
!*********************************************************************************************

  integer,parameter :: nch = N_FREQ, ncoe = 6

  real(fp) :: frequency,theta,em_vector(*),tv(*),th(*),freq(nch)

  real(fp) :: ev(nch),eh(nch)

  real(fp)  :: coev(nch*10),coeh(nch*10)

  integer :: ich,i,k,ntype


 data (coev(k),k=1,7)   /7.991290e-002, 4.331683e-003 ,1.084224e-003,-5.157090e-004,-2.933915e-003, 1.851350e-003,-3.274052e-004/
 data (coev(k),k=11,17) /7.158321e-002, 3.816421e-004 ,5.035995e-003,-4.778362e-004,-2.887104e-003, 1.810522e-003,-3.391957e-004/
 data (coev(k),k=21,27) /  3.270859e-002, 4.530001e-004, 1.045393e-003, 3.966585e-003,-3.404226e-003, 2.036799e-003,-4.181631e-004/
 data (coev(k),k=31,37) / -2.700096e-002, 4.569501e-004, 1.030328e-003, 6.318515e-004,-1.718540e-004, 2.480699e-003,-5.160525e-004/
 data (coev(k),k=41,47) /-8.879322e-002 ,5.363322e-004 ,8.525193e-004 ,5.024619e-004,-4.022416e-003 ,6.835571e-003,-5.370956e-004/
 data (coev(k),k=51,57) / -1.957625e-001, 5.532161e-004, 5.157695e-004, 3.238119e-003,-6.930329e-003, 3.032141e-003, 4.195706e-003/

 data (coeh(k),k=1,7)  /  2.021182e-002, 4.262614e-003,-7.804929e-005, 8.426569e-004,-1.493982e-003 ,2.787050e-004,-1.011866e-004/
 data (coeh(k),k=11,17) / 1.653206e-002 ,3.557150e-004 ,3.835310e-003 ,8.627613e-004,-1.488548e-003 ,2.831013e-004,-1.213957e-004/
 data (coeh(k),k=21,27) / -1.152211e-002, 4.087178e-004,-1.815605e-004, 5.274247e-003,-1.944484e-003, 5.112629e-004,-2.291541e-004/
 data (coeh(k),k=31,37) / -7.221824e-002, 5.213008e-004,-3.094664e-004, 1.806239e-003, 1.400489e-003, 1.048577e-003,-3.927701e-004/
 data (coeh(k),k=41,47) / -1.264792e-001, 5.468592e-004,-4.088940e-004, 1.439717e-003,-2.210939e-003, 5.290267e-003,-3.525910e-004/
 data (coeh(k),k=51,57) / -2.145033e-001, 9.816564e-004,-1.162021e-003, 3.202067e-003,-4.162140e-003, 1.595910e-003, 4.212598e-003/


! Initialization

 freq = FREQUENCY_AMSREALG

  ev = 0.9_fp
  eh = 0.9_fp

DO ich = 1, nch-1

   ev(ich) = coev(1+(ich-1)*10)

   eh(ich) = coeh(1+(ich-1)*10)

   DO i=2,ncoe+1

      ev(ich) = ev(ich) + coev((ich-1)*10 + i)*tv(i-1)

      eh(ich) = eh(ich) + coeh((ich-1)*10 + i)*th(i-1)

   ENDDO

ENDDO


! Extrapolate emissivity at 157 GHz based upon various spectrum table


  call siceemiss_extrapolate(ev,eh,theta,ntype)


! Interpolate emissivity at a certain frequency


  do ich=1,nch

     if (frequency .le. freq(1)) then

         em_vector(1) = eh(1)

         em_vector(2) = ev(1)

         exit

      endif

     if (frequency .ge. freq(nch)) then

         em_vector(1) = eh(nch)

         em_vector(2) = ev(nch)

         exit

      endif


      if (frequency .le. freq(ich)) then

           em_vector(1) = eh(ich-1) + &

                          (frequency-freq(ich-1))*(eh(ich) - eh(ich-1))/(freq(ich)-freq(ich-1))

           em_vector(2) = ev(ich-1) + &

                          (frequency-freq(ich-1))*(ev(ich) - ev(ich-1))/(freq(ich)-freq(ich-1))

          exit

      endif

  enddo

 end subroutine  AMSRE_Ice_TB



 subroutine AMSRE_Ice_TBTS(frequency,theta,tv,th,tskin,tice,em_vector)

!**********************************************************************************************
! Programmer:
!
!     Banghua Yan and Fuzhong Weng   ORG: NESDIS              Date: 2004-09-20
!
! Abstract:
!
!     Simulate emissivity between 5.0 and 150 GHz from AMSR-E Measurements and surface
!
! temperatures over sea ice conditions
!
! Input argument list:
!
!    tv(1): Vertically polarized AMSR-E brighness temperature at 6.925 GHz
!    tv(2):                                                      10.65 GHz
!    tv(3):                                                      18.7  GHz
!    tv(4):                                                      23.8  GHz
!    tv(5):                                                      36.5  GHz
!    tv(6):                                                     89    GHz

!    th(1): Horizontally polarized AMSR-E brighness temperature at 6.925 GHz
!    th(2):                                                        10.65 GHz
!    th(3):                                                        18.7  GHz
!    th(4):                                                        23.8  GHz
!    th(5):                                                       36.5  GHz
!    th(6):                                                       89    GHz
!
!
!    tskin  : skin temperature  in K
!    tice   : sea ice temperature
!    frequency: frequency in GHz
!    theta  : local zenith angle in degree  (55.0 for AMSR-E)
!
!
! Output argument lists
!
!    em_vector(1) : horizontally polarization emissivity
!    em_vector(2) : vertically polarization emissivity
!
! Optional Output argument lists:
!
!    ntype        : sea ice types
!
! Remarks:
!
!  Questions/comments: Please send to Fuzhong.Weng@noaa.gov and Banghua.Yan@noaa.gov
!
! Attributes:
!
!   language: f90
!
!   machine:  ibm rs/6000 sp
!
!*********************************************************************************************


  integer,parameter :: nch = N_FREQ, ncoe = 7
  real(fp)     :: ts,tskin,tice,ff,frequency,theta,em_vector(*),tv(*),th(*),freq(nch)
  real(fp)     :: ev(nch),eh(nch),scale_factor
  real(fp)     :: coev(nch*10),coeh(nch*10)

  integer :: ich,i,k,ntype


 data (coev(k),k=1,8)  / 9.264870e-001, 3.820813e-003, 9.820721e-005,-9.743999e-005, 1.016058e-004,&
               -6.131270e-005,-8.310337e-006,-3.571667e-003/
 data (coev(k),k=11,18) /  8.990802e-001,-1.293630e-004, 4.092177e-003,-1.505218e-004, 1.334235e-004,&
               -5.429488e-005,-1.258312e-005,-3.492572e-003/
 data (coev(k),k=21,28) /  8.927765e-001,-1.042487e-004, 1.094639e-004, 4.123363e-003,-1.447079e-004, &
                1.092342e-004,-4.561015e-005,-3.633246e-003/
 data (coev(k),k=31,38) /  8.806635e-001,-1.486736e-004, 7.260369e-005, 6.746505e-004, 3.348524e-003, &
                4.535990e-004,-1.007199e-004,-3.836484e-003/
 data (coev(k),k=41,48) /  8.367187e-001,-1.257310e-004,-4.742131e-005, 2.337250e-004,-2.282308e-004, &
                4.786773e-003,-5.723923e-005,-3.917339e-003/
 data (coev(k),k=51,58) /  9.211523e-001,-4.696109e-004,-1.854980e-004, 1.344456e-003,-1.323030e-003, &
                6.506959e-004, 5.058027e-003,-4.754969e-003/

 data (coeh(k),k=1,8)  / 7.481983e-001, 3.918302e-003,-2.335011e-005,-1.839539e-005, 1.063956e-004,  &
              -1.205340e-004,-2.554603e-006,-2.909382e-003/
 data (coeh(k),k=11,18) / 7.415185e-001,-1.209328e-005, 3.929017e-003,-4.079404e-005, 1.217362e-004,  &
              -1.115905e-004,-5.050784e-006,-2.904661e-003/
 data (coeh(k),k=21,28) /  7.552724e-001,-3.773039e-005, 7.988982e-006, 4.212262e-003,-2.033198e-004, &
                1.005402e-004,-6.444606e-005,-3.088710e-003/
 data (coeh(k),k=31,38) /  7.822561e-001,-1.710712e-005,-3.380748e-005, 5.470651e-004, 3.367905e-003, &
                5.956915e-004,-1.795434e-004,-3.453751e-003/
 data (coeh(k),k=41,48) /  7.090313e-001,-8.039561e-005, 1.937248e-005, 2.186867e-005,-2.204418e-004, &
                4.859239e-003,-7.098615e-005,-3.406140e-003/
 data (coeh(k),k=51,58) /  8.531166e-001,-3.767062e-004, 2.620507e-004, 3.595719e-004,-1.249933e-003, &
                1.110360e-003, 4.976426e-003,-4.513022e-003/

! Initialization

  freq = FREQUENCY_AMSREALG
  ev = 0.9_fp
  eh = 0.9_fp

DO ich = 1, nch-1

   ev(ich) = coev(1+(ich-1)*10)

   eh(ich) = coeh(1+(ich-1)*10)

   DO i=2,ncoe

      ev(ich) = ev(ich) + coev((ich-1)*10 + i)*tv(i-1)

      eh(ich) = eh(ich) + coeh((ich-1)*10 + i)*th(i-1)

   ENDDO

   ff = freq(ich)

   ts = tice + (tskin - tice)*(ff-6.925_fp)/(89.0_fp-6.925_fp)


   ev(ich) = ev(ich) + coev((ich-1)*10 + ncoe + 1)*ts
   eh(ich) = eh(ich) + coeh((ich-1)*10 + ncoe + 1)*ts

ENDDO


! Quality control

  do ich=1,nch-1

     if (ev(ich) .gt. one) scale_factor = one/ev(ich)

 enddo

! ev_seaice_89 <=?

! part of ocean water
! ev_6<ev(36)<ev(89)

  if ( (ev(1) .lt. ev(5)) .and. (ev(5) .lt. ev(6)) .and. (ev(6) .gt. 0.92_fp) ) then

      scale_factor = 0.92_fp /ev(6)

      do ich=1,nch-1
         ev(ich) = ev(ich)*scale_factor
         eh(ich) = eh(ich)*scale_factor
      enddo

  endif


! Extrapolate emissivity at 157 GHz based upon various spectrum table


  call siceemiss_extrapolate(ev,eh,theta,ntype)


! Interpolate emissivity at a certain frequency


  do ich=1,nch

     if (frequency .le. freq(1)) then

         em_vector(1) = eh(1)

         em_vector(2) = ev(1)

         exit

      endif

     if (frequency .ge. freq(nch)) then

         em_vector(1) = eh(nch)

         em_vector(2) = ev(nch)

         exit

      endif


      if (frequency .le. freq(ich)) then

           em_vector(1) = eh(ich-1) + &

                          (frequency-freq(ich-1))*(eh(ich) - eh(ich-1))/(freq(ich)-freq(ich-1))

           em_vector(2) = ev(ich-1) + &

                          (frequency-freq(ich-1))*(ev(ich) - ev(ich-1))/(freq(ich)-freq(ich-1))

          exit

      endif

  enddo

 end subroutine  AMSRE_Ice_TBTS



subroutine siceemiss_extrapolate(ev,eh,theta,ntype)

!**********************************************************************************************
! Programmer:
!
!     Banghua Yan and Fuzhong Weng   ORG: NESDIS              Date: 2004-09-20
!
! Abstract:
!
!     Simulate emissivity at a given frequency based upon various sea ice emissivity look-up tables
!
! Input argument list:
!
!    ev(1): V-POL emissivity  at 6.925 GHz
!    ev(2):                      10.65 GHz
!    ev(3):                      18.7  GHz
!    ev(4):                      23.8  GHz
!    ev(5):                      36.5  GHz
!    ev(6):                      89    GHz

!    eh(1): H-POL emissivity at 6.925 GHz
!    eh(2):                     10.65 GHz
!    eh(3):                     18.7  GHz
!    eh(4):                     23.8  GHz
!    eh(5):                     36.5  GHz
!    eh(6):                     89    GHz
!
!    frequency: frequency in GHz
!    theta  : local zenith angle in degree  (55.0 for AMSR-E)
!
! Output argument lists
!
!    em_vector(1) : horizontally polarization emissivity at a given frequency
!    em_vector(2) : vertically polarization emissivity
!
! Optional Output argument lists:
!
!    ntype        : sea ice types
!
! Remarks:
!
!  Questions/comments: Please send to Fuzhong.Weng@noaa.gov and Banghua.Yan@noaa.gov
!
! Attributes:
!
!   language: f90
!
!   machine:  ibm rs/6000 sp
!
!*********************************************************************************************

integer,parameter:: nch = N_FREQ,nt=13
real(fp)  :: ev(*), eh(*)
real(fp)  :: ew_tab(nt,nch),ev_tab(nt,nch),eh_tab(nt,nch),freq(nch)
real(fp)  :: emiss(nch-1),theta,angle,cons,sins
real(fp)  :: delt0,delt_l,delt_h,delt_all,dmin
integer :: ich,ip,ntype

! GET EMISSIVITY/FREQUENCY LOOKUP TABLE DATA

 freq = FREQUENCY_AMSREALG

 ew_tab(1,1:N_FREQ) = RS_ICE_A_EMISS(1:N_FREQ)

 ew_tab(2,1:N_FREQ) = RS_ICE_B_EMISS(1:N_FREQ)

 ew_tab(3,1:N_FREQ) = MIXED_NEWICE_SNOW_EMISS(1:N_FREQ)

 ew_tab(4,1:N_FREQ) = NARE_NEWICE_EMISS(1:N_FREQ)

 ew_tab(5,1:N_FREQ) = BROKEN_ICE_EMISS(1:N_FREQ)

 ew_tab(6,1:N_FREQ) = FIRST_YEAR_ICE_EMISS(1:N_FREQ)

 ew_tab(7,1:N_FREQ) = COMPOSITE_PACK_ICE_EMISS(1:N_FREQ)

 ew_tab(8,1:N_FREQ) = RS_ICE_C_EMISS(1:N_FREQ)

 ew_tab(9,1:N_FREQ) = FAST_ICE_EMISS(1:N_FREQ)

 ew_tab(10,1:N_FREQ) = RS_ICE_D_EMISS(1:N_FREQ)

 ew_tab(11,1:N_FREQ) = RS_ICE_E_EMISS(1:N_FREQ)

 ew_tab(12,1:N_FREQ) = RS_ICE_F_EMISS(1:N_FREQ)

 ew_tab(13,1:N_FREQ) = GREASE_ICE_EMISS(1:N_FREQ)


 ev_tab(1,1:N_FREQ) = RS_ICE_A_EV(1:N_FREQ)

 ev_tab(2,1:N_FREQ) = RS_ICE_B_EV(1:N_FREQ)

 ev_tab(3,1:N_FREQ) = MIXED_NEWICE_SNOW_EV(1:N_FREQ)

 ev_tab(4,1:N_FREQ) = NARE_NEWICE_EV(1:N_FREQ)

 ev_tab(5,1:N_FREQ) = BROKEN_ICE_EV(1:N_FREQ)

 ev_tab(6,1:N_FREQ) = FIRST_YEAR_ICE_EV(1:N_FREQ)

 ev_tab(7,1:N_FREQ) = COMPOSITE_PACK_ICE_EV(1:N_FREQ)

 ev_tab(8,1:N_FREQ) = RS_ICE_C_EV(1:N_FREQ)

 ev_tab(9,1:N_FREQ) = FAST_ICE_EV(1:N_FREQ)

 ev_tab(10,1:N_FREQ) = RS_ICE_D_EV(1:N_FREQ)

 ev_tab(11,1:N_FREQ) = RS_ICE_E_EV(1:N_FREQ)

 ev_tab(12,1:N_FREQ) = RS_ICE_F_EV(1:N_FREQ)

 ev_tab(13,1:N_FREQ) = GREASE_ICE_EV(1:N_FREQ)

 eh_tab(1,1:N_FREQ) = RS_ICE_A_EH(1:N_FREQ)

 eh_tab(2,1:N_FREQ) = RS_ICE_B_EH(1:N_FREQ)

 eh_tab(3,1:N_FREQ) = MIXED_NEWICE_SNOW_EH(1:N_FREQ)

 eh_tab(4,1:N_FREQ) = NARE_NEWICE_EH(1:N_FREQ)

 eh_tab(5,1:N_FREQ) = BROKEN_ICE_EH(1:N_FREQ)

 eh_tab(6,1:N_FREQ) = FIRST_YEAR_ICE_EH(1:N_FREQ)

 eh_tab(7,1:N_FREQ) = COMPOSITE_PACK_ICE_EH(1:N_FREQ)

 eh_tab(8,1:N_FREQ) = RS_ICE_C_EH(1:N_FREQ)

 eh_tab(9,1:N_FREQ) = FAST_ICE_EH(1:N_FREQ)

 eh_tab(10,1:N_FREQ) = RS_ICE_D_EH(1:N_FREQ)

 eh_tab(11,1:N_FREQ) = RS_ICE_E_EH(1:N_FREQ)

 eh_tab(12,1:N_FREQ) = RS_ICE_F_EH(1:N_FREQ)

 eh_tab(13,1:N_FREQ) = GREASE_ICE_EH(1:N_FREQ)

!

angle = theta*3.14159_fp/180.0_fp

cons = cos(angle)*cos(angle)

sins = sin(angle)*sin(angle)

do ich = 1, nch-1

   emiss(ich) = ev(ich)*cons + eh(ich)*sins

enddo

! Find a spectrum

! INitialization

delt_l   = 0.0_fp

delt_h   = 0.0_fp

dmin = 0.05_fp

delt0 = 10.0_fp

! Initialization of ntype

  ntype = 2

  if (emiss(5)+0.01_fp .le. emiss(6)) ntype = 11

  if (emiss(5)-0.01_fp .gt. emiss(6)) ntype =  7

do ip = 1,nt

    delt_l = abs(emiss(1)-ew_tab(ip,1))

    delt_h = abs(emiss(6)-ew_tab(ip,6))

    delt_all = 0.0_fp

    do ich=1,nch-1

       delt_all = delt_all + abs(emiss(ich)-ew_tab(ip,ich))

    enddo

   if ( (delt_l .le. dmin) .and. (delt_h .le. dmin+0.02) .and. (delt_all .le. delt0) ) then

        ntype = ip

        delt0 = delt_all

   endif

enddo

ev(nch) = ev(nch-1) - (ev_tab(ntype,nch-1) - ev_tab(ntype,nch))

eh(nch) = eh(nch-1) - (eh_tab(ntype,nch-1) - eh_tab(ntype,nch))


! quality control

  do ich =1, nch

     if (ev(ich) .gt. one) ev(ich) = one

     if (ev(ich) .lt. 0.3_fp) ev(ich) = 0.3_fp

     if (eh(ich) .gt. 0.98_fp) eh(ich) = 0.98_fp

     if (eh(ich) .lt. 0.3_fp) eh(ich) = 0.30_fp

  enddo

end subroutine siceemiss_extrapolate


END MODULE NESDIS_AMSRE_SICEEM_Module<|MERGE_RESOLUTION|>--- conflicted
+++ resolved
@@ -40,11 +40,6 @@
   ! Module parameters
   ! -----------------
   ! Version Id for the module
-<<<<<<< HEAD
-  CHARACTER(*), PARAMETER :: MODULE_VERSION_ID = &
-
-=======
->>>>>>> 9569c6af
 
   INTEGER, PUBLIC, PARAMETER                          :: N_FREQ= 7
 
