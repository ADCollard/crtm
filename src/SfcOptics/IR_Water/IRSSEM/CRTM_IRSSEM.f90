--- conflicted
+++ resolved
@@ -50,10 +50,6 @@
   ! Module parameters
   ! -----------------
   ! Version Id for the module
-<<<<<<< HEAD
-  CHARACTER(*), PARAMETER :: MODULE_VERSION_ID = &
-=======
->>>>>>> 9569c6af
   ! Message string length
   INTEGER, PARAMETER :: ML = 256
 
