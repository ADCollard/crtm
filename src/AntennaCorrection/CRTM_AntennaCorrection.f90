--- conflicted
+++ resolved
@@ -36,16 +36,6 @@
   PUBLIC :: CRTM_Compute_AntCorr_TL
   PUBLIC :: CRTM_Compute_AntCorr_AD
 
-<<<<<<< HEAD
-
-  ! -----------------
-  ! Module parameters
-  ! -----------------
-  CHARACTER(*),  PARAMETER :: MODULE_VERSION_ID = &
-  
-
-=======
->>>>>>> 9569c6af
 CONTAINS
 
 
