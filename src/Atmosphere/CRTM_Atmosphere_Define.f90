--- conflicted
+++ resolved
@@ -242,10 +242,6 @@
   ! -----------------
   ! Module parameters
   ! -----------------
-<<<<<<< HEAD
-  CHARACTER(*), PARAMETER :: MODULE_VERSION_ID = &
-=======
->>>>>>> 9569c6af
 
   ! The absorber IDs. Use HITRAN definitions
   INTEGER, PARAMETER :: N_VALID_ABSORBER_IDS = 32
