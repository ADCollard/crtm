--- conflicted
+++ resolved
@@ -103,10 +103,6 @@
   ! -----------------
   ! Module parameters
   ! -----------------
-<<<<<<< HEAD
-  CHARACTER(*), PARAMETER :: MODULE_VERSION_ID = &
-=======
->>>>>>> 9569c6af
   ! The valid cloud categories and names
   INTEGER, PARAMETER :: N_VALID_CLOUD_CATEGORIES = 6
   INTEGER, PARAMETER :: INVALID_CLOUD = 0
