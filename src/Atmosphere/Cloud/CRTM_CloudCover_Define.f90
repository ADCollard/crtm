!
! CRTM_CloudCover_Define
!
! Module defining the CRTM Cloud Cover object and its methods.
!
!
! CREATION HISTORY:
!       Written by:     Paul van Delst, 16-Sep-2015
!                       paul.vandelst@noaa.gov
!

MODULE CRTM_CloudCover_Define


  ! -----------------
  ! Environment setup
  ! -----------------
  ! Intrinsic modules
  USE ISO_Fortran_Env       , ONLY: OUTPUT_UNIT
  ! Module use
  USE Type_Kinds            , ONLY: fp
  USE File_Utility          , ONLY: File_Open
  USE Message_Handler       , ONLY: SUCCESS, FAILURE, WARNING, INFORMATION, Display_Message
  USE Compare_Float_Numbers , ONLY: DEFAULT_N_SIGFIG, &
                                    OPERATOR(.EqualTo.), &
                                    Compares_Within_Tolerance
  USE CRTM_Parameters       , ONLY: ZERO, ONE, &
                                    WATER_CONTENT_THRESHOLD
  USE CRTM_Atmosphere_Define, ONLY: CRTM_Atmosphere_type, &
                                    CRTM_Atmosphere_Associated
  USE CRTM_Cloud_Define     , ONLY: OPERATOR(==), &
                                    OPERATOR(+), &
                                    CRTM_Cloud_type, &
                                    CRTM_Cloud_Associated, &
                                    CRTM_Cloud_Zero
  ! Disable implicit typing
  IMPLICIT NONE


  ! ------------
  ! Visibilities
  ! ------------
  ! Everything private by default
  PRIVATE
  ! Parameters
  PUBLIC :: DEFAULT_OVERLAP_ID
  ! Datatypes
  PUBLIC :: CRTM_CloudCover_type
  ! "Class" methods
  PUBLIC :: CloudCover_Maximum_Overlap
  PUBLIC :: CloudCover_Random_Overlap
  PUBLIC :: CloudCover_MaxRan_Overlap
  PUBLIC :: CloudCover_Average_Overlap
  PUBLIC :: CloudCover_Overcast_Overlap
  PUBLIC :: CloudCover_Overlap_IsValid
  PUBLIC :: CloudCover_Overlap_Name


  ! -----------------
  ! Module parameters
  ! -----------------
<<<<<<< HEAD
  CHARACTER(*), PARAMETER :: MODULE_VERSION_ID = &
=======
>>>>>>> 9569c6af
  ! The valid cloud categories and names
! INTEGER, PARAMETER :: N_OVERLAPS = 4
  INTEGER, PARAMETER :: N_OVERLAPS = 5          
  INTEGER, PARAMETER :: INVALID_OVERLAP_ID = 0
  INTEGER, PARAMETER :: MAXIMUM_OVERLAP_ID = 1
  INTEGER, PARAMETER ::  RANDOM_OVERLAP_ID = 2
  INTEGER, PARAMETER ::  MAXRAN_OVERLAP_ID = 3
  INTEGER, PARAMETER :: AVERAGE_OVERLAP_ID = 4
  INTEGER, PARAMETER :: OVERCAST_OVERLAP_ID =5  
  CHARACTER(*), PARAMETER :: OVERLAP_NAMES(0:N_OVERLAPS) = &
    [ 'Invalid       ', &
      'Maximum       ', &
      'Random        ', &
      'Maximum-random', &
      'Average       ', &  
      'Overcast      ' ]   
  INTEGER, PARAMETER :: DEFAULT_OVERLAP_ID = AVERAGE_OVERLAP_ID
  ! Message string length
  INTEGER, PARAMETER :: ML = 256
  ! File status on close after write error
  CHARACTER(*), PARAMETER :: WRITE_ERROR_STATUS = 'DELETE'


  ! -----------------------------
  ! CloudCover object definitions
  ! -----------------------------
  ! Private object for intermediate results
  ! Only used and acessible in this module
  TYPE, PRIVATE :: iVar_type
    ! Housekeeping
    LOGICAL :: Is_Allocated = .FALSE.    ! Allocation indicator
    INTEGER :: n_Layers = 0              ! K dimension.
    INTEGER :: n_Clouds = 0              ! N dimension.    
    ! Data
    REAL(fp), ALLOCATABLE :: prod(:)     ! 0:K. Product across layers
    REAL(fp), ALLOCATABLE :: lwc(:)      ! 1:K. Total layer water content for ALL clouds
    REAL(fp), ALLOCATABLE :: wc_sum(:)   ! 0:K. Cumulative sum of lwc at each layer
    REAL(fp), ALLOCATABLE :: cwc_sum(:)  ! 0:K. Cumulative sum of the weighted lwc at each layer
    REAL(fp), ALLOCATABLE :: wc(:,:)     ! 1:N 1:K. layer water content for each cloud type       
    REAL(fp), ALLOCATABLE :: maxcov(:)   ! 1:K. Max cloud fraction between two layers 
  CONTAINS
    PROCEDURE, PASS(self) :: Is_Usable   => iVar_Is_Usable
    PROCEDURE, PASS(self) :: Destroy     => iVar_Destroy
    PROCEDURE, PASS(self) :: Create      => iVar_Create
    PROCEDURE, PASS(self) :: Inspect     => iVar_Inspect
    PROCEDURE, PASS(self) :: Set_To_Zero => iVar_Set_To_Zero
    PROCEDURE :: iVar_Equal
    PROCEDURE :: iVar_NotEqual
    PROCEDURE :: iVar_Compare
    GENERIC :: OPERATOR(==) => iVar_Equal
    GENERIC :: OPERATOR(/=) => iVar_NotEqual
    GENERIC :: OPERATOR(.Compare.) => iVar_Compare
  END TYPE iVar_type


  ! The main object definition
  !:tdoc+:
  TYPE :: CRTM_CloudCover_type
    ! Housekeeping
    LOGICAL :: Is_Allocated = .FALSE.                   ! Allocation indicator
    INTEGER :: n_Layers = 0                             ! K dimension.
    ! Data
    INTEGER  :: Overlap           = DEFAULT_OVERLAP_ID  ! Overlap type identifier
    REAL(fp) :: Total_Cloud_Cover = ZERO                ! Cloud cover used in RT
    REAL(fp), ALLOCATABLE :: Cloud_Fraction(:)          ! K. The physical cloud fraction
    REAL(fp), ALLOCATABLE :: Cloud_Cover(:)             ! K. The overlap cloud cover
    ! Intermediate results
    TYPE(iVar_type) :: iVar                             ! FWD results for TL/AD
  CONTAINS
    PRIVATE
    PROCEDURE, PUBLIC, PASS(self)    :: Overlap_Id
    PROCEDURE, PUBLIC, PASS(self)    :: Overlap_Name
    PROCEDURE, PUBLIC, PASS(self)    :: Compute_CloudCover
    PROCEDURE, PUBLIC, PASS(self_TL) :: Compute_CloudCover_TL
    PROCEDURE, PUBLIC, PASS(self_AD) :: Compute_CloudCover_AD
    PROCEDURE, PUBLIC, PASS(self)    :: Is_Usable
    PROCEDURE, PUBLIC, PASS(self)    :: Destroy
    PROCEDURE, PUBLIC, PASS(self)    :: Create
    PROCEDURE, PUBLIC, PASS(self)    :: Inspect
    PROCEDURE, PUBLIC, PASS(self)    :: Set_To_Zero
    PROCEDURE :: Equal
    PROCEDURE :: NotEqual
    PROCEDURE :: Compare_
    GENERIC, PUBLIC :: OPERATOR(==) => Equal
    GENERIC, PUBLIC :: OPERATOR(/=) => NotEqual
    GENERIC, PUBLIC :: OPERATOR(.Compare.) => Compare_
  END TYPE CRTM_CloudCover_type
  !:tdoc-:

CONTAINS


!################################################################################
!################################################################################
!##                                                                            ##
!##                       ## PUBLIC MODULE PROCEDURES ##                       ##
!##                                                                            ##
!################################################################################
!################################################################################

!--------------------------------------------------------------------------------
!:sdoc+:
!
! NAME:
!   CloudCover_Maximum_Overlap
!   CloudCover_Random_Overlap
!   CloudCover_MaxRan_Overlap
!   CloudCover_Average_Overlap
!   CloudCover_Overcast_Overlap 
!
! PURPOSE:
!   Group of pure functions to supply the overlap methodology indicator.
!
! CALLING SEQUENCE:
!   id = CloudCover_Maximum_Overlap()
!   id = CloudCover_Random_Overlap()
!   id = CloudCover_MaxRan_Overlap()
!   id = CloudCover_Average_Overlap()
!   id = CloudCover_Overcast_Overlap()
!
! FUNCTION RESULT:
!   id:  The return value is an integer defining the overlap methodology.
!        The actual number value of these integers in a CRTM release can
!        change at any time based upon code updates.
!        UNITS:      N/A
!        TYPE:       INTEGER
!        DIMENSION:  Scalar
!
!:sdoc-:
!--------------------------------------------------------------------------------

  PURE FUNCTION CloudCover_Maximum_Overlap() RESULT(id)
    INTEGER :: id
    id = MAXIMUM_OVERLAP_ID
  END FUNCTION CloudCover_Maximum_Overlap

  PURE FUNCTION CloudCover_Random_Overlap() RESULT(id)
    INTEGER :: id
    id = RANDOM_OVERLAP_ID
  END FUNCTION CloudCover_Random_Overlap

  PURE FUNCTION CloudCover_MaxRan_Overlap() RESULT(id)
    INTEGER :: id
    id = MAXRAN_OVERLAP_ID
  END FUNCTION CloudCover_MaxRan_Overlap

  PURE FUNCTION CloudCover_Average_Overlap() RESULT(id)
    INTEGER :: id
    id = AVERAGE_OVERLAP_ID
  END FUNCTION CloudCover_Average_Overlap

  PURE FUNCTION CloudCover_Overcast_Overlap() RESULT(id)  
    INTEGER :: id                                         
    id = OVERCAST_OVERLAP_ID                              
  END FUNCTION CloudCover_Overcast_Overlap               


!--------------------------------------------------------------------------------
!:sdoc+:
!
! NAME:
!   CloudCover_Overlap_IsValid
!
! PURPOSE:
!   Pure function to test if an overlap methodology identifier is valid.
!
! CALLING SEQUENCE:
!   is_valid = CloudCover_Overlap_IsValid( id )
!
! INPUTS:
!   id:        The overlap methodology identifier.
!              UNITS:      N/A
!              TYPE:       INTEGER
!              DIMENSION:  Scalar
!              ATTRIBUTES: INTENT(IN)
!
! FUNCTION RESULT:
!   is_valid:  Logical variable indicating whether or not the input overlap
!              methodology identifier is valid.
!              UNITS:      N/A
!              TYPE:       LOGICAL
!              DIMENSION:  Scalar
!
!:sdoc-:
!--------------------------------------------------------------------------------

  PURE FUNCTION CloudCover_Overlap_IsValid(id) RESULT(is_valid)
    INTEGER, INTENT(IN) :: id
    LOGICAL :: is_valid
    is_valid = (id >= 1 .AND. id <= N_OVERLAPS)
  END FUNCTION CloudCover_Overlap_IsValid


!--------------------------------------------------------------------------------
!:sdoc+:
!
! NAME:
!   CloudCover_Overlap_Name
!
! PURPOSE:
!   Pure function to return a string description of the overlap methodology
!   given its identifier.
!
! CALLING SEQUENCE:
!   name = CloudCover_Overlap_Name( id )
!
! INPUTS:
!   id:        The overlap methodology identifier.
!              UNITS:      N/A
!              TYPE:       INTEGER
!              DIMENSION:  Scalar
!              ATTRIBUTES: INTENT(IN)
!
! FUNCTION RESULT:
!   name:      Character variable containing a short descriptor of the overlap
!              methodology. If the input identifier is invalid, the returned
!              string is "Invalid".
!              UNITS:      N/A
!              TYPE:       CHARACTER(*)
!              DIMENSION:  Scalar
!
!:sdoc-:
!--------------------------------------------------------------------------------

  PURE FUNCTION CloudCover_Overlap_Name(id) RESULT(name)
    INTEGER, INTENT(IN) :: id
    CHARACTER(LEN(OVERLAP_NAMES(1))) :: name
    IF ( CloudCover_Overlap_IsValid(id) ) THEN
      name = OVERLAP_NAMES(id)
    ELSE
      name = OVERLAP_NAMES(INVALID_OVERLAP_ID)
    END IF
  END FUNCTION CloudCover_Overlap_Name



!################################################################################
!################################################################################
!##                                                                            ##
!##                         ## PUBLIC MODULE METHODS ##                        ##
!##                                                                            ##
!################################################################################
!################################################################################

!--------------------------------------------------------------------------------
!:sdoc+:
!
! NAME:
!   Overlap_Id
!
! PURPOSE:
!   Function method to return the overlap methodology identifier of a
!   CloudCover object.
!
! CALLING SEQUENCE:
!   id = cc_obj%Overlap_Id()
!
! OBJECTS:
!   cc_obj:  Cloud cover object for which the overlap methodology identifier
!            is required.
!            UNITS:      N/A
!            CLASS:      CRTM_CloudCover_type
!            DIMENSION:  Scalar
!            ATTRIBUTES: INTENT(OUT)
!
! FUNCTION RESULT:
!   id:      The return value is an integer defining the overlap methodology.
!            The actual number value of these integers in a CRTM release can
!            change at any time based upon code updates.
!            UNITS:      N/A
!            TYPE:       INTEGER
!            DIMENSION:  Scalar
!
!:sdoc-:
!--------------------------------------------------------------------------------

  PURE FUNCTION Overlap_Id(self) RESULT(id)
    CLASS(CRTM_CloudCover_type), INTENT(IN) :: self
    INTEGER :: id
    id = self%Overlap
    IF ( id < 1 .OR. id > N_OVERLAPS ) id = INVALID_OVERLAP_ID
  END FUNCTION Overlap_Id


!--------------------------------------------------------------------------------
!:sdoc+:
!
! NAME:
!   Overlap_Name
!
! PURPOSE:
!   Function method to return a string description of the overlap methodology
!   that has been set for a CloudCover object.
!
! CALLING SEQUENCE:
!   name = cc_obj%Overlap_Name()
!
! OBJECTS:
!   cc_obj:  Cloud cover object for which the overlap methodology descriptor
!            is required.
!            UNITS:      N/A
!            CLASS:      CRTM_CloudCover_type
!            DIMENSION:  Scalar
!            ATTRIBUTES: INTENT(IN)
!
! FUNCTION RESULT:
!   name:    Character variable containing a short descriptor of the overlap
!            methodology. If the object's overlap methodology identifier is
!            invalid, the returned string is "Invalid".
!            UNITS:      N/A
!            TYPE:       CHARACTER(*)
!            DIMENSION:  Scalar
!
!:sdoc-:
!--------------------------------------------------------------------------------

  PURE FUNCTION Overlap_Name(self) RESULT(name)
    CLASS(CRTM_CloudCover_type), INTENT(IN) :: self
    CHARACTER(LEN(OVERLAP_NAMES(1))) :: name
    name = OVERLAP_NAMES(self%Overlap_Id())
  END FUNCTION Overlap_Name


!--------------------------------------------------------------------------------
!:sdoc+:
!
! NAME:
!   Compute_CloudCover
!
! PURPOSE:
!   Function method to compute the cloud cover profile given a supplied
!   Atmosphere object, and populate the CloudCover object with the
!   results.
!
! CALLING SEQUENCE:
!   err_stat = cc_obj%Compute_CloudCover( &
!                atmosphere       , &
!                Overlap = overlap  )
!
! OBJECTS:
!   cc_obj:      Cloud cover object which is to be populated with cloud
!                cover results.
!                UNITS:      N/A
!                CLASS:      CRTM_CloudCover_type
!                DIMENSION:  Scalar
!                ATTRIBUTES: INTENT(OUT)
!
! INPUTS:
!   atmosphere:  Atmopshere object containing the layer cloud fraction
!                profile, and the actual cloud profiles for when cloud
!                water content averaging of the cloud cover is selected.
!                UNITS:      N/A
!                TYPE:       CRTM_Atmosphere_type
!                DIMENSION:  Scalar
!                ATTRIBUTES: INTENT(IN)
!
! OPTIONAL INPUTS:
!   overlap:     Set this argument to a flag defining the cloud coverage
!                algorithm used. Supplied module functions providing valid flag
!                output are:
!                  CloudCover_Maximum_Overlap(): Use maximum overlap method.
!                  CloudCover_Random_Overlap() : Use random overlap method.
!                  CloudCover_MaxRan_Overlap() : Use maximum-random overlap method.
!                  CloudCover_Average_Overlap(): Use cloud content weighted averaged method. [DEFAULT]
!                  CloudCover_Overcast_Overlap():Overcast. [Test]
!                If not specified, the default is the cloud content weighted
!                averaged method
!                UNITS:      N/A
!                TYPE:       INTEGER
!                DIMENSION:  Scalar
!                ATTRIBUTES: INTENT(IN), OPTIONAL
!
! FUNCTION RESULT:
!   err_stat:    The return value is an integer defining the error status.
!                The error codes are defined in the Message_Handler module.
!                  If == SUCCESS, the computation was successful
!                     == FAILURE, an unrecoverable error occurred.
!                UNITS:      N/A
!                TYPE:       INTEGER
!                DIMENSION:  Scalar
!
!:sdoc-:
!--------------------------------------------------------------------------------

  FUNCTION Compute_CloudCover( &
    self   , &  ! Output
    atm    , &  ! In/Output      
    overlap) &  ! Optional input
  RESULT(err_stat)
    ! Arguments
    CLASS(CRTM_CloudCover_type), INTENT(INOUT)  :: self
    TYPE(CRTM_Atmosphere_type) , INTENT(INOUT):: atm        
    INTEGER,           OPTIONAL, INTENT(IN)   :: overlap
    ! Function result
    INTEGER :: err_stat
    ! Local parameters
    CHARACTER(*), PARAMETER :: PROCEDURE_NAME = 'CRTM_CloudCover_Define::Compute_CloudCover'
    REAL(fp),     PARAMETER :: MIN_COVERAGE_THRESHOLD = 1.0e-06_fp                              
    REAL(fp),     PARAMETER :: MAX_COVERAGE_THRESHOLD = ONE - MIN_COVERAGE_THRESHOLD                                 
    ! Local variables
    CHARACTER(ML) :: err_msg
    INTEGER :: overlap_method
    INTEGER :: n_layers
    INTEGER :: n_clouds  
    INTEGER :: n       
    ! Check input
    err_stat = SUCCESS
    IF ( .NOT. CRTM_Atmosphere_Associated(atm) ) THEN
      err_msg = 'Input atmosphere is not usable'
      err_stat = FAILURE
      CALL Display_Message(PROCEDURE_NAME, err_msg, err_stat); RETURN
    END IF
    ! ...Overlap keyword
    overlap_method = DEFAULT_OVERLAP_ID
    IF ( PRESENT(overlap) ) overlap_method = overlap
    ! ...and check it.
    IF ( .NOT. CloudCover_Overlap_IsValid(overlap_method) ) THEN
      err_msg = 'Invalid overlap assumption'
      err_stat = FAILURE
      CALL Display_Message(PROCEDURE_NAME, err_msg, err_stat); RETURN
    END IF

    ! Create the output object
    n_layers = Atm%n_Layers
    n_clouds = Atm%n_Clouds 
    CALL self%Create(n_layers, n_clouds, Forward = .TRUE., Error_Message = err_msg)            
    IF ( .NOT. self%Is_Usable() ) THEN
      err_stat = FAILURE
      CALL Display_Message(PROCEDURE_NAME, err_msg, err_stat); RETURN
    END IF


    ! Set the object quantities
    self%Overlap        = overlap_method
    self%Cloud_Fraction = atm%Cloud_Fraction(1:atm%n_Layers)

    DO n = 1, n_clouds 
       self%iVar%wc(n,1:n_layers) = atm%Cloud(n)%Water_Content(1:n_layers) ! save for TL/AD
    END DO

    ! Compute the cloud cover
    SELECT CASE (self%Overlap)
      CASE (MAXIMUM_OVERLAP_ID); CALL Compute_Maximum_Overlap()
      CASE (RANDOM_OVERLAP_ID) ; CALL Compute_Random_Overlap()
      CASE (MAXRAN_OVERLAP_ID) ; CALL Compute_MaxRan_Overlap()
      CASE (AVERAGE_OVERLAP_ID); CALL Compute_Average_Overlap()
      CASE (OVERCAST_OVERLAP_ID);CALL Compute_Overcast_Overlap() 
    END SELECT

    ! Add cloud scaling here!
    ! Partition all hydrometeors into cloudy column
    IF (self%Total_Cloud_Cover > MIN_COVERAGE_THRESHOLD) then
       DO n = 1, n_clouds 
          ! scaled cloud water content
          atm%Cloud(n)%Water_Content(1:n_layers) = atm%Cloud(n)%Water_Content(1:n_layers) / self%Total_Cloud_Cover 
       END DO
    END IF

  CONTAINS

    SUBROUTINE Compute_Maximum_Overlap()
      INTEGER :: k
      self%Cloud_Cover(1) = self%Cloud_Fraction(1)
      DO k = 2, n_layers
        IF ( self%Cloud_Fraction(k) > self%Cloud_Cover(k-1) ) THEN
          self%Cloud_Cover(k) = self%Cloud_Fraction(k)
        ELSE
          self%Cloud_Cover(k) = self%Cloud_Cover(k-1)
        END IF
      END DO
      self%Total_Cloud_Cover = self%Cloud_Cover(n_layers)
    END SUBROUTINE Compute_Maximum_Overlap

!   SUBROUTINE Compute_Random_Overlap()
!     INTEGER  :: k
!     REAL(fp) :: prod
!     prod         = ONE
!     self%iVar%prod(0) = prod
!     DO k = 1, n_layers
!       prod = prod * (ONE - self%Cloud_Fraction(k))
!       self%Cloud_Cover(k) = ONE - prod
!       self%iVar%prod(k) = prod  ! Save for TL/AD
!     END DO
!     self%Total_Cloud_Cover = self%Cloud_Cover(n_layers)
!   END SUBROUTINE Compute_Random_Overlap
    SUBROUTINE Compute_Random_Overlap()
      INTEGER  :: k
      REAL(fp) :: prod(0:n_layers)
      prod(0)           = ONE
      self%iVar%prod(0) = prod(0)
      DO k = 1, n_layers
        if (self%Cloud_Fraction(k) > MIN_COVERAGE_THRESHOLD) then   
           prod(k) = prod(k-1) * (ONE - self%Cloud_Fraction(k))
        else
           prod(k) = prod(k-1)
        endif
        self%Cloud_Cover(k) = ONE - prod(k)
        self%iVar%prod(k)   = prod(k)  ! Save for TL/AD
      END DO
     self%Total_Cloud_Cover = self%Cloud_Cover(n_layers)
    END SUBROUTINE Compute_Random_Overlap

!   SUBROUTINE Compute_MaxRan_Overlap()
!     INTEGER  :: k
!     REAL(fp) :: prod
!     prod              = ONE - self%Cloud_Fraction(1)
!     self%iVar%prod(1) = prod
!     self%Cloud_Cover(1) = ONE - prod
!     DO k = 2, n_layers 
!       IF ( self%Cloud_Fraction(k) > self%Cloud_Fraction(k-1) ) THEN 
!        prod = prod * (ONE - self%Cloud_Fraction(k)) / (ONE - self%Cloud_Fraction(k-1)) 
!       END IF
!       self%Cloud_Cover(k) = ONE - prod
!       self%iVar%prod(k) = prod  ! Save for TL/AD
!     END DO
!     self%Total_Cloud_Cover = self%Cloud_Cover(n_layers)
!   END SUBROUTINE Compute_MaxRan_Overlap
    SUBROUTINE Compute_MaxRan_Overlap()
    INTEGER  :: k
    REAL(fp) :: prod, maxcov

    prod                = ONE - self%Cloud_Fraction(1)
    self%Cloud_Cover(1) = ONE - prod
    self%iVar%prod(1)   = prod
    self%iVar%maxcov(1) = ONE - self%Cloud_Fraction(1)
    DO k= 2, n_layers
       maxcov = (ONE - MAX(self%Cloud_Fraction(k-1), self%Cloud_Fraction(k)))
       prod = prod * maxcov / (one - self%Cloud_Fraction(k-1))                                                    
       self%iVar%maxcov(k) = maxcov 
       self%iVar%prod(k)   = prod
       self%Cloud_Cover(k) = ONE - prod
    ENDDO
    self%Total_Cloud_Cover = self%Cloud_Cover(n_layers)
    END SUBROUTINE Compute_MaxRan_Overlap

    SUBROUTINE Compute_Average_Overlap()
      INTEGER  :: k, n

      ! Give the variables shorter names
      ASSOCIATE( lwc     => self%iVar%lwc      , &
                 wc_sum  => self%iVar%wc_sum   , &
                 cwc_sum => self%iVar%cwc_sum  , &
                 cf      => self%Cloud_Fraction, &
                 cc      => self%Cloud_Cover   , &
                 cloud   => atm%Cloud            )
                 
        ! The total layer water content
        lwc = ZERO
        DO n = 1, SIZE(cloud)
          WHERE (cloud(n)%Water_Content > WATER_CONTENT_THRESHOLD ) &
            lwc = lwc + cloud(n)%Water_Content(1:n_layers)
        END DO

        ! The cloud cover profile
        wc_sum(0)  = ZERO
        cwc_sum(0) = ZERO
        DO k = 1, n_layers
           wc_sum(k) =  wc_sum(k-1) + lwc(k)
          cwc_sum(k) = cwc_sum(k-1) + (cf(k) * lwc(k))
          IF ( wc_sum(k) > ZERO ) cc(k) = cwc_sum(k)/wc_sum(k)
        END DO
      
      END ASSOCIATE
      
      ! Extract out the total cloud cover
      self%Total_Cloud_Cover = self%Cloud_Cover(n_layers)

    END SUBROUTINE Compute_Average_Overlap

    SUBROUTINE Compute_Overcast_Overlap()

      self%Total_Cloud_Cover = ONE 

    END SUBROUTINE Compute_Overcast_Overlap

  END FUNCTION Compute_CloudCover


!--------------------------------------------------------------------------------
!:sdoc+:
!
! NAME:
!   Compute_CloudCover_TL
!
! PURPOSE:
!   Function method to compute the tangent-linear cloud cover profile for
!   supplied forward model results and a Atmosphere perturbation, and populate
!   the tangent-linear CloudCover object with the results.
!
! CALLING SEQUENCE:
!   err_stat = cc_obj_TL%Compute_CloudCover_TL( &
!                cc_FWD       , &
!                atmosphere   , &
!                atmosphere_TL  )
!
! OBJECTS:
!   cc_obj_TL:      The tangent-linear cloud cover object which is to be
!                   populated with perturbed cloud cover results.
!                   UNITS:      N/A
!                   CLASS:      CRTM_CloudCover_type
!                   DIMENSION:  Scalar
!                   ATTRIBUTES: INTENT(OUT)
!
! INPUTS:
!   cc_FWD:         The forward model cloud cover object.
!                   UNITS:      N/A
!                   CLASS:      CRTM_CloudCover_type
!                   DIMENSION:  Scalar
!                   ATTRIBUTES: INTENT(IN)
!
!   atmosphere:     Atmopshere object containing the layer cloud fraction
!                   profile, and the actual cloud profiles for when cloud
!                   water content averaging of the cloud cover is selected.
!                   UNITS:      N/A
!                   TYPE:       CRTM_Atmosphere_type
!                   DIMENSION:  Scalar
!                   ATTRIBUTES: INTENT(IN)
!
!   atmosphere_TL:  The tangent-linear atmosphere object containing the layer
!                   cloud fraction perturbation profile, and the cloud amount
!                   perturbation profiles for when cloud water content averaging
!                   of the cloud cover is selected.
!                   UNITS:      N/A
!                   TYPE:       CRTM_Atmosphere_type
!                   DIMENSION:  Scalar
!                   ATTRIBUTES: INTENT(IN)
!
! FUNCTION RESULT:
!   err_stat:       The return value is an integer defining the error status.
!                   The error codes are defined in the Message_Handler module.
!                     If == SUCCESS, the computation was successful
!                        == FAILURE, an unrecoverable error occurred.
!                   UNITS:      N/A
!                   TYPE:       INTEGER
!                   DIMENSION:  Scalar
!
!:sdoc-:
!--------------------------------------------------------------------------------

  FUNCTION Compute_CloudCover_TL( &
    self_TL, &  ! Output
    cc_FWD , &  ! Input
    atm    , &  ! Input      
    atm_TL ) &  ! In/Outupt  
  RESULT(err_stat)
    ! Arguments
    CLASS(CRTM_CloudCover_type), INTENT(OUT)  :: self_TL
    CLASS(CRTM_CloudCover_type), INTENT(IN)   :: cc_FWD
    TYPE(CRTM_Atmosphere_type) , INTENT(IN)   :: atm       
    TYPE(CRTM_Atmosphere_type) , INTENT(INOUT):: atm_TL 
    ! Function result
    INTEGER :: err_stat
    ! Local parameters
    CHARACTER(*), PARAMETER :: PROCEDURE_NAME = 'CRTM_CloudCover_Define::Compute_CloudCover_TL'
    REAL(fp),     PARAMETER :: MIN_COVERAGE_THRESHOLD = 1.0e-06_fp                               
    REAL(fp),     PARAMETER :: MAX_COVERAGE_THRESHOLD = ONE - MIN_COVERAGE_THRESHOLD      
    ! Local variables
    CHARACTER(ML) :: err_msg
    INTEGER :: n_layers
    INTEGER :: n_clouds 
    INTEGER :: n
    ! Check inputs
    err_stat = SUCCESS
    IF ( .NOT. cc_FWD%Is_Usable( Include_iVar=.TRUE. ) ) THEN
      err_msg = 'Input forward cloud cover object is not usable'
      err_stat = FAILURE
      CALL Display_Message(PROCEDURE_NAME, err_msg, err_stat); RETURN
    END IF
    IF ( .NOT. CRTM_Atmosphere_Associated(atm) ) THEN
      err_msg = 'Input atmosphere object is not usable'
      err_stat = FAILURE
      CALL Display_Message(PROCEDURE_NAME, err_msg, err_stat); RETURN
    END IF
    IF ( .NOT. CRTM_Atmosphere_Associated(atm_TL) ) THEN
      err_msg = 'Input tangent-linear atmosphere object is not usable'
      err_stat = FAILURE
      CALL Display_Message(PROCEDURE_NAME, err_msg, err_stat); RETURN
    END IF


    ! Create the output object
    n_layers = Atm_TL%n_Layers
    n_clouds = Atm_TL%n_Clouds
    CALL self_TL%Create(n_layers, n_clouds, Error_Message = err_msg) 
    IF ( .NOT. self_TL%Is_Usable() ) THEN
      err_stat = FAILURE
      CALL Display_Message(PROCEDURE_NAME, err_msg, err_stat); RETURN
    END IF


    ! Set the object quantities
    self_TL%Overlap        = cc_FWD%Overlap
    self_TL%Cloud_Fraction = atm_TL%Cloud_Fraction(1:atm_TL%n_Layers)


    ! Compute the cloud cover
    SELECT CASE (self_TL%Overlap)
      CASE (MAXIMUM_OVERLAP_ID); CALL Compute_Maximum_Overlap_TL()
      CASE (RANDOM_OVERLAP_ID) ; CALL Compute_Random_Overlap_TL()
      CASE (MAXRAN_OVERLAP_ID) ; CALL Compute_MaxRan_Overlap_TL()
      CASE (AVERAGE_OVERLAP_ID); CALL Compute_Average_Overlap_TL()
      CASE (OVERCAST_OVERLAP_ID);CALL Compute_Overcast_Overlap_TL()
    END SELECT

    ! Add TL of cloud scaling here!
    ! Partition all hydrometeors into cloudy column
    IF (cc_FWD%Total_Cloud_Cover > MIN_COVERAGE_THRESHOLD) then
       DO n = 1, n_clouds 
          atm_TL%Cloud(n)%Water_Content(1:n_layers) = &
                 atm_TL%Cloud(n)%Water_Content(1:n_layers) / cc_FWD%Total_Cloud_Cover &
               - self_TL%Total_Cloud_Cover * cc_FWD%iVar%wc(n,1:n_layers) / (cc_FWD%Total_Cloud_Cover**2)
       END DO
    END IF

  CONTAINS

    SUBROUTINE Compute_Maximum_Overlap_TL()
      INTEGER :: k
      self_TL%Cloud_Cover(1) = self_TL%Cloud_Fraction(1)
      DO k = 2, n_layers
        IF ( cc_FWD%Cloud_Fraction(k) > cc_FWD%Cloud_Cover(k-1) ) THEN
          self_TL%Cloud_Cover(k) = self_TL%Cloud_Fraction(k)
        ELSE
          self_TL%Cloud_Cover(k) = self_TL%Cloud_Cover(k-1)
        END IF
      END DO
      self_TL%Total_Cloud_Cover = self_TL%Cloud_Cover(n_layers)
    END SUBROUTINE Compute_Maximum_Overlap_TL

!   SUBROUTINE Compute_Random_Overlap_TL()
!     INTEGER  :: k
!     REAL(fp) :: prod_TL
!     prod_TL = ZERO
!     DO k = 1, n_layers
!       prod_TL = (ONE - cc_FWD%Cloud_Fraction(k))*prod_TL - &
!                 cc_FWD%iVar%prod(k-1)*self_TL%Cloud_Fraction(k)
!       self_TL%Cloud_Cover(k) = -prod_TL
!     END DO
!     self_TL%Total_Cloud_Cover = self_TL%Cloud_Cover(n_layers)
!   END SUBROUTINE Compute_Random_Overlap_TL
    SUBROUTINE Compute_Random_Overlap_TL()
      INTEGER  :: k
      REAL(fp) :: prod_TL(0:n_layers)
      prod_TL    = ZERO
      prod_TL(0) = ZERO
      DO k = 1, n_layers
        if (cc_FWD%Cloud_Fraction(k) > MIN_COVERAGE_THRESHOLD) then    
           prod_TL(k) = (ONE - cc_FWD%Cloud_Fraction(k))*prod_TL(k-1) - & 
                         cc_FWD%iVar%prod(k-1)*self_TL%Cloud_Fraction(k)      
        else
           prod_TL(k) = prod_TL(k-1) 
        endif
        self_TL%Cloud_Cover(k) = -prod_TL(k)
      END DO
      self_TL%Total_Cloud_Cover = self_TL%Cloud_Cover(n_layers)
    END SUBROUTINE Compute_Random_Overlap_TL

!   SUBROUTINE Compute_MaxRan_Overlap_TL()
!     INTEGER  :: k
!     REAL(fp) :: prod_TL, denom
!     
!     ! Give the variables shorter names
!     ASSOCIATE( prod  => cc_FWD%iVar%prod      , &
!                cf    => cc_FWD%Cloud_Fraction , &
!                cf_TL => self_TL%Cloud_Fraction, &
!                cc_TL => self_TL%Cloud_Cover     )
!                
!       ! The cloud cover profile
!       prod_TL  = -cf_TL(1)
!       cc_TL(1) = -prod_TL   ! == self_TL%Cloud_Fraction(1)
!       DO k = 2, n_layers
!         IF ( cf(k) > cf(k-1) ) THEN
!    !>>orig
!           denom = ONE/(ONE - cf(k-1))
!           prod_TL = ((ONE - cf(k)) * denom * prod_TL) - &
!                     (prod(k-1) * denom                    * cf_TL(k)  ) + &
!                     (prod(k-1) * (ONE - cf(k)) * denom**2 * cf_TL(k-1))
!    !<<orig
!    !>>test
!     !      prod_TL = ( ((ONE - cf(k)) / (ONE - cf(k-1)))                   * prod_TL    ) - &
!     !                ( (prod(k-1) / (ONE - cf(k-1)))                       * cf_TL(k)   ) + &
!     !                ( ((prod(k-1) * (ONE - cf(k))) / (ONE - cf(k-1))**2)  * cf_TL(k-1) )
!    !<<test
!        END IF
!         cc_TL(k) = -prod_TL
!       END DO
!     
!     END ASSOCIATE
!     
!     ! Extract out the tangent-linear total cloud cover
!     self_TL%Total_Cloud_Cover = self_TL%Cloud_Cover(n_layers)
!
!   END SUBROUTINE Compute_MaxRan_Overlap_TL
    SUBROUTINE Compute_MaxRan_Overlap_TL()
      INTEGER  :: k
      REAL(fp) :: prod_TL
      REAL(fp) :: maxcov_TL

      ! Silence gfortran complaints about maybe-used-uninit by init to HUGE()
      maxcov_TL              = HUGE(maxcov_TL)
      prod_TL                = -self_TL%Cloud_Fraction(1)
      self_TL%Cloud_Cover(1) = -prod_TL
      DO k = 2, n_layers
         IF ((cc_FWD%Cloud_Fraction(k-1) > cc_FWD%Cloud_Fraction(k))) THEN
            maxcov_TL = -self_TL%Cloud_Fraction(k-1)
         ELSE IF ((cc_FWD%Cloud_Fraction(k-1) < cc_FWD%Cloud_Fraction(k))) THEN
            maxcov_TL = -self_TL%Cloud_Fraction(k)
         ELSE IF ((CC_FWD%Cloud_Fraction(k-1) == cc_FWD%Cloud_Fraction(k))) THEN
            maxcov_TL = -self_TL%Cloud_Fraction(k)
         ENDIF
            prod_TL = prod_TL * cc_FWD%iVar%maxcov(k) / (one - cc_FWD%Cloud_Fraction(k-1)) +  &
              & self_TL%Cloud_Fraction(k-1) * cc_FWD%iVar%prod(k-1) * cc_FWD%iVar%maxcov(k) / &
              & (one - cc_FWD%Cloud_Fraction(k-1)) ** 2 + &
              & maxcov_TL * cc_FWD%iVar%prod(k-1) / (one -  cc_FWD%Cloud_Fraction(k-1))
         self_TL%Cloud_Cover(k) = -prod_TL
      ENDDO
      self_TL%Total_Cloud_Cover = self_TL%Cloud_Cover(n_layers)
    END SUBROUTINE Compute_MaxRan_Overlap_TL

    SUBROUTINE Compute_Average_Overlap_TL()
      INTEGER  :: k, n
      REAL(fp) :: lwc_TL(n_Layers), wc_sum_TL(0:n_Layers), cwc_sum_TL(0:n_Layers)
      REAL(fp) :: denom

      ! Give the variables shorter names
      ASSOCIATE( lwc      => cc_FWD%iVar%lwc       , &
                 wc_sum   => cc_FWD%iVar%wc_sum    , &
                 cwc_sum  => cc_FWD%iVar%cwc_sum   , &
                 cf       => cc_FWD%Cloud_Fraction , &
                 cc       => cc_FWD%Cloud_Cover    , &
              !  cloud    => atm%Cloud             , & !orig 
                 cloud    => cc_FWD%iVar%wc        , & 
                 cf_TL    => self_TL%Cloud_Fraction, &
                 cc_TL    => self_TL%Cloud_Cover   , &
                 cloud_TL => atm_TL%Cloud            )
                 
        ! The total layer water content
        lwc_TL = ZERO
        DO n = 1, atm_TL%n_Clouds
      !   WHERE (cloud(n)%Water_Content(1:n_layers) > WATER_CONTENT_THRESHOLD ) &  !orig
          WHERE (cloud(n,1:n_layers) > WATER_CONTENT_THRESHOLD )                & 
            lwc_TL = lwc_TL + cloud_TL(n)%Water_Content(1:n_layers)
        END DO

        ! The cloud cover profile
        wc_sum_TL(0)  = ZERO
        cwc_sum_TL(0) = ZERO
        DO k = 1, n_layers
           wc_sum_TL(k) =  wc_sum_TL(k-1) +  lwc_TL(k)
          cwc_sum_TL(k) = cwc_sum_TL(k-1) + (cf(k) * lwc_TL(k)) + (lwc(k) * cf_TL(k))
          IF ( wc_sum(k) > ZERO ) THEN
            denom = ONE/wc_sum(k)
            cc_TL(k) = (denom                 * cwc_sum_TL(k)) - &
                       (denom**2 * cwc_sum(k) * wc_sum_TL(k) )
          END IF
        END DO
      
      END ASSOCIATE
      
      ! Extract out the tangent-linear total cloud cover
      self_TL%Total_Cloud_Cover = self_TL%Cloud_Cover(n_layers)
      
    END SUBROUTINE Compute_Average_Overlap_TL

    SUBROUTINE Compute_Overcast_Overlap_TL()

      self_TL%Total_Cloud_Cover = ZERO 

    END SUBROUTINE Compute_Overcast_Overlap_TL

  END FUNCTION Compute_CloudCover_TL


!--------------------------------------------------------------------------------
!:sdoc+:
!
! NAME:
!   Compute_CloudCover_AD
!
! PURPOSE:
!   Function method to compute the adjoint cloud cover profile for supplied
!   forward model results and populate the Atmosphere adjoint object
!   with the results.
!
! CALLING SEQUENCE:
!   err_stat = cc_obj_AD%Compute_CloudCover_AD( &
!                cc_FWD       , &
!                atmosphere   , &
!                atmosphere_AD  )
!
! OBJECTS:
!   cc_obj_AD:      The adjoint cloud cover object. This object contains
!                   data on input, but is zeroed out upon output.
!                   UNITS:      N/A
!                   CLASS:      CRTM_CloudCover_type
!                   DIMENSION:  Scalar
!                   ATTRIBUTES: INTENT(INOUT)
!
! INPUTS:
!   cc_FWD:         The forward model cloud cover object.
!                   UNITS:      N/A
!                   CLASS:      CRTM_CloudCover_type
!                   DIMENSION:  Scalar
!                   ATTRIBUTES: INTENT(IN)
!
!   atmosphere:     Atmopshere object containing the layer cloud fraction
!                   profile, and the actual cloud profiles for when cloud
!                   water content averaging of the cloud cover is selected.
!                   UNITS:      N/A
!                   TYPE:       CRTM_Atmosphere_type
!                   DIMENSION:  Scalar
!                   ATTRIBUTES: INTENT(IN)
!
! OUTPUTS:
!   atmosphere_AD:  The adjoint atmosphere object containing the results of the
!                   adjoint calculation. The adjoint cloud fraction profile
!                   will be modified on output. For the weighted average cloud
!                   clover method, the adjoint cloud water amounts will also be
!                   modified.
!                   UNITS:      N/A
!                   TYPE:       CRTM_Atmosphere_type
!                   DIMENSION:  Scalar
!                   ATTRIBUTES: INTENT(INOUT)
!
! FUNCTION RESULT:
!   err_stat:       The return value is an integer defining the error status.
!                   The error codes are defined in the Message_Handler module.
!                     If == SUCCESS, the computation was successful
!                        == FAILURE, an unrecoverable error occurred.
!                   UNITS:      N/A
!                   TYPE:       INTEGER
!                   DIMENSION:  Scalar
!
!:sdoc-:
!--------------------------------------------------------------------------------

  FUNCTION Compute_CloudCover_AD( &
    self_AD, &  ! Input, but modified on output
    cc_FWD , &  ! Input
    atm    , &  ! Input
    atm_AD ) &  ! Output, but contains information on input
  RESULT(err_stat)
    ! Arguments
    CLASS(CRTM_CloudCover_type), INTENT(INOUT) :: self_AD
    CLASS(CRTM_CloudCover_type), INTENT(IN)     :: cc_FWD
    TYPE(CRTM_Atmosphere_type) , INTENT(IN)     :: atm
    TYPE(CRTM_Atmosphere_type) , INTENT(INOUT) :: atm_AD
    ! Function result
    INTEGER :: err_stat
    ! Local parameters
    CHARACTER(*), PARAMETER :: PROCEDURE_NAME = 'CRTM_CloudCover_Define::Compute_CloudCover_AD'
    REAL(fp),     PARAMETER :: MIN_COVERAGE_THRESHOLD = 1.0e-06_fp                           
    REAL(fp),     PARAMETER :: MAX_COVERAGE_THRESHOLD = ONE - MIN_COVERAGE_THRESHOLD

    ! Local variables
    CHARACTER(ML) :: err_msg
    INTEGER :: n_layers
    INTEGER :: n_clouds
    INTEGER :: n      
    REAL(fp):: sum_wc

    ! Check inputs
    err_stat = SUCCESS
    IF ( .NOT. self_AD%Is_Usable() ) THEN
      err_msg = 'In/output adjoint cloud cover object is not usable'
      err_stat = FAILURE
      CALL Display_Message(PROCEDURE_NAME, err_msg, err_stat); RETURN
    END IF
    IF ( .NOT. cc_FWD%Is_Usable( Include_iVar=.TRUE. ) ) THEN
      err_msg = 'Input forward cloud cover object is not usable'
      err_stat = FAILURE
      CALL Display_Message(PROCEDURE_NAME, err_msg, err_stat); RETURN
    END IF
    IF ( .NOT. CRTM_Atmosphere_Associated(atm) ) THEN
      err_msg = 'Input atmosphere object is not usable'
      err_stat = FAILURE
      CALL Display_Message(PROCEDURE_NAME, err_msg, err_stat); RETURN
    END IF
    IF ( .NOT. CRTM_Atmosphere_Associated(atm_AD) ) THEN
      err_msg = 'In/output adjoint atmosphere object is not usable'
      err_stat = FAILURE
      CALL Display_Message(PROCEDURE_NAME, err_msg, err_stat); RETURN
    END IF


    ! Set the object quantities
    n_layers = atm_AD%n_Layers
    n_clouds = atm_AD%n_Clouds
    self_AD%Overlap = cc_FWD%Overlap

    ! Add AD of cloud scaling here!
    ! Partition all hydrometeors into cloudy column
     IF (cc_FWD%Total_Cloud_Cover > MIN_COVERAGE_THRESHOLD) then

       sum_wc = ZERO
       DO n = 1, n_clouds
          sum_wc = sum_wc  &
                 + SUM(atm_AD%Cloud(n)%Water_Content(1:n_layers) * cc_FWD%iVar%wc(n,1:n_layers))
       ENDDO
       sum_wc = sum_wc / (cc_FWD%Total_Cloud_Cover**2)
!>>test
!      sum_wc = ZERO
!      DO n = 1, n_clouds
!         sum_wc = sum_wc  &
!                + SUM( (atm_AD%Cloud(n)%Water_Content(1:n_layers) / cc_FWD%Total_Cloud_Cover) &
!                     * (cc_FWD%iVar%wc(n,1:n_layers) / cc_FWD%Total_Cloud_Cover) )                                     
!      ENDDO
!<<test

       self_AD%Total_Cloud_Cover = self_AD%Total_Cloud_Cover - sum_wc

       DO n = 1, n_clouds
         atm_AD%Cloud(n)%Water_Content(1:n_layers) = atm_AD%Cloud(n)%Water_Content(1:n_layers) &
                                          / cc_FWD%Total_Cloud_Cover
       ENDDO

     END IF

    ! Compute the cloud cover
    SELECT CASE (self_AD%Overlap)
      CASE (MAXIMUM_OVERLAP_ID); CALL Compute_Maximum_Overlap_AD()
      CASE (RANDOM_OVERLAP_ID) ; CALL Compute_Random_Overlap_AD()
      CASE (MAXRAN_OVERLAP_ID) ; CALL Compute_MaxRan_Overlap_AD()
      CASE (AVERAGE_OVERLAP_ID); CALL Compute_Average_Overlap_AD()
      CASE (OVERCAST_OVERLAP_ID);CALL Compute_Overcast_Overlap_AD()
    END SELECT

    ! Transfer the cloud fraction output
    atm_AD%Cloud_Fraction(1:n_Layers) = atm_AD%Cloud_Fraction(1:n_Layers) + self_AD%Cloud_Fraction
    self_AD%Cloud_Fraction = ZERO

  CONTAINS

    SUBROUTINE Compute_Maximum_Overlap_AD()
      INTEGER :: k
      self_AD%Cloud_Cover(n_layers) = self_AD%Cloud_Cover(n_layers) + self_AD%Total_Cloud_Cover
      self_AD%Total_Cloud_Cover = ZERO
      DO k = n_layers, 2, -1
        IF ( cc_FWD%Cloud_Fraction(k) > cc_FWD%Cloud_Cover(k-1) ) THEN
          self_AD%Cloud_Fraction(k) = self_AD%Cloud_Fraction(k) + self_AD%Cloud_Cover(k)
        ELSE
          self_AD%Cloud_Cover(k-1) = self_AD%Cloud_Cover(k-1) + self_AD%Cloud_Cover(k)
        END IF
        self_AD%Cloud_Cover(k) = ZERO
      END DO
      self_AD%Cloud_Fraction(1) = self_AD%Cloud_Fraction(1) + self_AD%Cloud_Cover(1)
      self_AD%Cloud_Cover(1) = ZERO
    END SUBROUTINE Compute_Maximum_Overlap_AD


!   SUBROUTINE Compute_Random_Overlap_AD()
!     INTEGER  :: k
!     REAL(fp) :: prod_AD
!     prod_AD = ZERO
!     self_AD%Cloud_Cover(n_layers) = self_AD%Cloud_Cover(n_layers) + self_AD%Total_Cloud_Cover
!     self_AD%Total_Cloud_Cover = ZERO
!     DO k = n_layers, 1, -1
!       prod_AD = prod_AD - self_AD%Cloud_Cover(k)
!       self_AD%Cloud_Cover(k) = ZERO
!       self_AD%Cloud_Fraction(k) = self_AD%Cloud_Fraction(k) - (cc_FWD%iVar%prod(k-1)*prod_AD)
!       prod_AD = (ONE - cc_FWD%Cloud_Fraction(k))*prod_AD
!     END DO
!     prod_AD = ZERO
!   END SUBROUTINE Compute_Random_Overlap_AD
    SUBROUTINE Compute_Random_Overlap_AD()
      INTEGER  :: k
      REAL(fp) :: prod_AD(0:n_layers)
      prod_AD           = ZERO
      prod_AD(n_layers) = ZERO
      self_AD%Cloud_Cover(n_layers) = self_AD%Cloud_Cover(n_layers) + self_AD%Total_Cloud_Cover
      self_AD%Total_Cloud_Cover = ZERO
      DO k = n_layers, 1, -1
        prod_AD(k) = prod_AD(k) - self_AD%Cloud_Cover(k)
        self_AD%Cloud_Cover(k) = ZERO
        if (cc_FWD%Cloud_Fraction(k) > MIN_COVERAGE_THRESHOLD) then    
           self_AD%Cloud_Fraction(k) = self_AD%Cloud_Fraction(k) - (cc_FWD%iVar%prod(k-1)*prod_AD(k))
           prod_AD(k-1) = prod_AD(k-1)+(ONE - cc_FWD%Cloud_Fraction(k))*prod_AD(k)
           prod_AD(k) = ZERO
        else
           prod_AD(k-1) = prod_AD(k-1)+ prod_AD(k)
           prod_AD(k) = ZERO 
        endif
      END DO
      prod_AD(0) = ZERO
    END SUBROUTINE Compute_Random_Overlap_AD

!   SUBROUTINE Compute_MaxRan_Overlap_AD()
!     INTEGER  :: k
!     REAL(fp) :: prod_AD, denom
!     prod_AD = ZERO
!     self_AD%Cloud_Cover(n_layers) = self_AD%Cloud_Cover(n_layers) + self_AD%Total_Cloud_Cover
!     self_AD%Total_Cloud_Cover = ZERO
!     DO k = n_layers, 2, -1
!       prod_AD = prod_AD - self_AD%Cloud_Cover(k)
!       self_AD%Cloud_Cover(k) = ZERO
!       IF ( cc_FWD%Cloud_Fraction(k) > cc_FWD%Cloud_Fraction(k-1) ) THEN
!         denom = ONE/(ONE - cc_FWD%Cloud_Fraction(k-1))
!         self_AD%Cloud_Fraction(k-1) = self_AD%Cloud_Fraction(k-1) + &
!                                       (cc_FWD%iVar%prod(k-1) * (ONE - cc_FWD%Cloud_Fraction(k)) * denom**2 * prod_AD)
!         self_AD%Cloud_Fraction(k) = self_AD%Cloud_Fraction(k) - &
!                                     (cc_FWD%iVar%prod(k-1) * denom * prod_AD)
!         prod_AD = (ONE - cc_FWD%Cloud_Fraction(k)) * denom * prod_AD
!       END IF
!     END DO
!     prod_AD = prod_AD - self_AD%Cloud_Cover(1)
!     self_AD%Cloud_Cover(1) = ZERO
!     self_AD%Cloud_Fraction(1) = self_AD%Cloud_Fraction(1) - prod_AD
!     prod_AD = ZERO
!    END SUBROUTINE Compute_MaxRan_Overlap_AD
    SUBROUTINE Compute_MaxRan_Overlap_AD()
      INTEGER  :: k
      REAL(fp) :: prod_AD
      REAL(fp) :: maxcov_AD
      prod_AD   = ZERO
      maxcov_AD = ZERO
      self_AD%Cloud_Cover(n_layers) = self_AD%Cloud_Cover(n_layers) + self_AD%Total_Cloud_Cover                                
      self_AD%Total_Cloud_Cover = ZERO
      DO k = n_layers, 2,  - 1
        prod_AD = prod_AD - self_AD%Cloud_Cover(k)
        self_AD%Cloud_Cover(k) = ZERO
        self_AD%Cloud_Fraction(k-1) = self_AD%Cloud_Fraction(k-1) +      &
                   & prod_AD * cc_FWD%iVar%prod(k-1) * cc_FWD%iVar%maxcov(k) / (one - cc_FWD%Cloud_Fraction(k-1)) ** 2
        maxcov_AD                   =      &
                   & maxcov_AD + prod_AD * cc_FWD%iVar%prod(k-1) / (one - cc_FWD%Cloud_Fraction(k-1))
        prod_AD                     =      &
                   & prod_AD  * cc_FWD%iVar%maxcov(k) / (one - cc_FWD%Cloud_Fraction(k-1))
        IF ((cc_FWD%Cloud_Fraction(k-1) > cc_FWD%Cloud_Fraction(k))) THEN
          self_AD%Cloud_Fraction(k-1) = self_AD%Cloud_Fraction(k-1) - maxcov_AD
          maxcov_AD     = zero
        ELSE IF ((cc_FWD%Cloud_Fraction(k-1) < cc_FWD%Cloud_Fraction(k))) THEN
          self_AD%Cloud_Fraction(k) = self_AD%Cloud_Fraction(k) - maxcov_AD
          maxcov_AD     = zero
        ELSE IF ((cc_FWD%Cloud_Fraction(k-1) == cc_FWD%Cloud_Fraction(k))) THEN
          self_AD%Cloud_Fraction(k) = self_AD%Cloud_Fraction(k) - maxcov_AD
          maxcov_AD     = ZERO
        ENDIF
      ENDDO
      prod_AD = prod_AD - maxcov_AD
      self_AD%Cloud_Cover(1) = ZERO
      self_AD%Cloud_Fraction(1) = self_AD%Cloud_Fraction(1) - prod_AD
      prod_AD = ZERO
    END SUBROUTINE Compute_MaxRan_Overlap_AD

    SUBROUTINE Compute_Average_Overlap_AD()
      INTEGER  :: k, n
      REAL(fp) :: lwc_AD(n_Layers), wc_sum_AD(0:n_Layers), cwc_sum_AD(0:n_Layers)
      REAL(fp) :: denom

      ! Initialise local adjoint variables
      lwc_AD     = ZERO
      wc_sum_AD  = ZERO
      cwc_sum_AD = ZERO

      ! Adjoint of the total cloud cover
      self_AD%Cloud_Cover(n_layers) = self_AD%Cloud_Cover(n_layers) + self_AD%Total_Cloud_Cover
      self_AD%Total_Cloud_Cover     = ZERO
      ! Adjoint of the cloud cover profile
      ASSOCIATE( lwc      => cc_FWD%iVar%lwc       , &
                 wc_sum   => cc_FWD%iVar%wc_sum    , &
                 cwc_sum  => cc_FWD%iVar%cwc_sum   , &
                 cf       => cc_FWD%Cloud_Fraction , &
              !  cloud    => atm%Cloud             , &   !orig
                 cloud    => cc_FWD%iVar%wc        , &  
                 cf_AD    => self_AD%Cloud_Fraction, &
                 cc_AD    => self_AD%Cloud_Cover   , &
                 cloud_AD => atm_AD%Cloud            )
                 
        DO k = n_layers, 1, -1
          IF ( wc_sum(k) > ZERO ) THEN
            denom = ONE/wc_sum(k)
            wc_sum_AD(k)  = wc_sum_AD(k)  - (denom**2 * cwc_sum(k) * cc_AD(k))
            cwc_sum_AD(k) = cwc_sum_AD(k) + (denom                 * cc_AD(k))
            cc_AD(k)      = ZERO
          END IF

          cf_AD(k)        = cf_AD(k)        + (lwc(k) * cwc_sum_AD(k))
          lwc_AD(k)       = lwc_AD(k)       + (cf(k)  * cwc_sum_AD(k))
          cwc_sum_AD(k-1) = cwc_sum_AD(k-1) + cwc_sum_AD(k)
          cwc_sum_AD(k)   = ZERO

          lwc_AD(k)      = lwc_AD(k)      + wc_sum_AD(k)
          wc_sum_AD(k-1) = wc_sum_AD(k-1) + wc_sum_AD(k)
          wc_sum_AD(k)   = ZERO
        END DO
        wc_sum_AD(0)  = ZERO
        cwc_sum_AD(0) = ZERO
      

        ! Adjoint of the total layer water content
        DO n = 1, SIZE(cloud_AD)
       !  WHERE (cloud(n)%Water_Content(1:n_layers) > WATER_CONTENT_THRESHOLD ) &   !orig
          WHERE (cloud(n,1:n_layers) > WATER_CONTENT_THRESHOLD ) &           
            cloud_AD(n)%Water_Content(1:n_layers) = cloud_AD(n)%Water_Content(1:n_layers) + lwc_AD
        END DO
        lwc_AD = ZERO

      END ASSOCIATE

    END SUBROUTINE Compute_Average_Overlap_AD

    SUBROUTINE Compute_Overcast_Overlap_AD()

       self_AD%Total_Cloud_Cover = ZERO 

    END SUBROUTINE Compute_Overcast_Overlap_AD

  END FUNCTION Compute_CloudCover_AD


!--------------------------------------------------------------------------------
!:sdoc+:
!
! NAME:
!   Is_Usable
!
! PURPOSE:
!   Elemental function method to test the status of CloudCover objects to
!   determien if they are usable.
!
! CALLING SEQUENCE:
!   status = cc_obj%Is_Usable( Include_iVar = Include_iVar )
!
! OBJECTS:
!   cc_obj:        Cloud cover object which is to have its usability tested.
!                  UNITS:      N/A
!                  CLASS:      CRTM_CloudCover_type
!                  DIMENSION:  Scalar or any rank
!                  ATTRIBUTES: INTENT(IN)
!
! OPTIONAL INPUTS:
!   Include_iVar:  Set this optional logical flag to alos check the status
!                  of the intermediate variable sub-object.
!                  IF .FALSE. - the subobject is NOT tested [DEFAULT]
!                     .TRUE.  - the subobject is tested
!                  UNITS:      N/A
!                  TYPE:       CHARACTER(*)
!                  DIMENSION:  Conformable with object.
!                  ATTRIBUTES: INTENT(IN), OPTIONAL
!
! FUNCTION RESULT:
!   status:        The return value is a logical value indicating the
!                  usable status of the object.
!                    .TRUE.  - if the object is usable.
!                    .FALSE. - if the object is NOT usable.
!                  UNITS:      N/A
!                  TYPE:       LOGICAL
!                  DIMENSION:  Same as object
!
!:sdoc-:
!--------------------------------------------------------------------------------

  ELEMENTAL FUNCTION Is_Usable( self, Include_iVar ) RESULT( status )
    CLASS(CRTM_CloudCover_type), INTENT(IN) :: self
    LOGICAL,          OPTIONAL , INTENT(IN) :: Include_iVar
    LOGICAL :: status
    status = self%Is_Allocated
    IF ( PRESENT(Include_iVar) ) THEN
      IF ( Include_iVar ) status = status .AND. self%iVar%Is_Usable()
    END IF
  END FUNCTION Is_Usable

  ELEMENTAL FUNCTION iVar_Is_Usable( self ) RESULT( status )
    CLASS(iVar_type), INTENT(IN) :: self
    LOGICAL :: status
    status = self%Is_Allocated
  END FUNCTION iVar_Is_Usable


!--------------------------------------------------------------------------------
!:sdoc+:
!
! NAME:
!   Destroy
!
! PURPOSE:
!   Elemental subroutine method to re-initialize CloudCover objects.
!
! CALLING SEQUENCE:
!   CALL cc_obj%Destroy()
!
! OBJECTS:
!   cc_obj:  Re-initialized cloud cover object(s).
!            UNITS:      N/A
!            CLASS:      CRTM_CloudCover_type
!            DIMENSION:  Scalar or any rank
!            ATTRIBUTES: INTENT(OUT)
!
!:sdoc-:
!--------------------------------------------------------------------------------

  ELEMENTAL SUBROUTINE Destroy( self )
    CLASS(CRTM_CloudCover_type), INTENT(INOUT) :: self
    self%Is_Allocated = .FALSE.
  END SUBROUTINE Destroy

  ELEMENTAL SUBROUTINE iVar_Destroy( self )
    CLASS(iVar_type), INTENT(INOUT) :: self
    self%Is_Allocated = .FALSE.
  END SUBROUTINE iVar_Destroy

!  SUBROUTINE Cleanup(self)
!    TYPE(CRTM_CloudCover_type) :: self
!    CALL self%Destroy()
!  END SUBROUTINE Cleanup


!--------------------------------------------------------------------------------
!:sdoc+:
!
! NAME:
!   Create
!
! PURPOSE:
!   Elemental subroutine method to create instances of CloudCover objects.
!
! CALLING SEQUENCE:
!   CALL cc_obj%Create( n_Layers, &
!                       n_Clouds, & 
!                       Forward       = Forward, &
!                       Error_Message = Error_Message )
!
! OBJECTS:
!   cc_obj:         Cloud cover object
!                   UNITS:      N/A
!                   CLASS:      CRTM_CloudCover_type
!                   DIMENSION:  Scalar or any rank
!                   ATTRIBUTES: INTENT(OUT)
!
! INPUTS:
!   n_Layers:       Number of layers for which there is cloud data.
!                   Must be > 0.
!                   UNITS:      N/A
!                   TYPE:       INTEGER
!                   DIMENSION:  Conformable with object.
!                   ATTRIBUTES: INTENT(IN)
!
! OPTIONAL INPUTS:
!   Forward:        Set this optional logical flag to allocate the sub-object to
!                   hold the intermediate forward model results.
!                   IF .FALSE. - the subobject is NOT allocated [DEFAULT]
!                      .TRUE.  - the subobject is allocated
!                   UNITS:      N/A
!                   TYPE:       CHARACTER(*)
!                   DIMENSION:  Conformable with object.
!                   ATTRIBUTES: INTENT(IN), OPTIONAL
!
! OPTIONAL OUTPUTS:
!   Error_Message:  If an error occurred creating the object, this
!                   argument will contain error information.
!                   UNITS:      N/A
!                   TYPE:       CHARACTER(*)
!                   DIMENSION:  Conformable with object.
!                   ATTRIBUTES: INTENT(OUT), OPTIONAL
!
!:sdoc-:
!--------------------------------------------------------------------------------

  ELEMENTAL SUBROUTINE Create( &
    self         , &
    n_Layers     , &
    n_Clouds     , & 
    Forward      , &
    Error_Message  )
    ! Arguments
    CLASS(CRTM_CloudCover_type), INTENT(INOUT) :: self
    INTEGER                    , INTENT(IN)  :: n_Layers
    INTEGER                    , INTENT(IN)  :: n_Clouds  
    LOGICAL,           OPTIONAL, INTENT(IN)  :: Forward
    CHARACTER(*),      OPTIONAL, INTENT(OUT) :: Error_Message
    ! Local variables
    INTEGER :: alloc_stat
    LOGICAL :: allocate_ivar


    if (present (Error_Message)) Error_Message = 'SUCCESS'
    ! Check input
    IF ( n_Layers < 1 ) THEN
      IF ( PRESENT(Error_Message) ) Error_Message = 'Invalid dimension inputs'
      RETURN
    END IF
    allocate_ivar = .FALSE.
    IF ( PRESENT(Forward) ) allocate_ivar = Forward


    ! Intermediate variable object
    IF ( allocate_ivar ) THEN
      CALL self%iVar%Create(n_Layers, n_Clouds, Error_Message = Error_Message)       
      if (Error_Message /= 'SUCCESS') return
      IF ( .NOT. self%iVar%Is_Usable() ) RETURN
    END IF


    ! Main object
    ! ...Perform the allocations if requested n_Layers does not equal existing n_Layers
    !JR Must deallocate components in order for subsequent allocate to succeed
    !JR Code modification is for MPAS test case for which n_Layers may differ across profiles
    !JR and previous code failed
    if (n_Layers /= self%n_Layers) then
      if (allocated(self%Cloud_Fraction)) DEALLOCATE (self%Cloud_Fraction)
      if (allocated(self%Cloud_Cover))    DEALLOCATE (self%Cloud_Cover)
      
      ALLOCATE( self%Cloud_Fraction( n_Layers ), &
                self%Cloud_Cover( n_Layers ), &
                STAT = alloc_stat )
      IF ( alloc_stat /= 0 ) THEN
        IF ( PRESENT(Error_Message) ) Error_Message = 'CloudCover_Define Create: allocate failure'
        RETURN
      END IF
      self%n_Layers = n_Layers
    END IF
    ! ...Initialise
    self%Cloud_Fraction    = ZERO
    self%Cloud_Cover       = ZERO
    ! ...Set allocation indicator
    self%Is_Allocated = .TRUE.

  END SUBROUTINE Create


  ELEMENTAL SUBROUTINE iVar_Create( &
    self         , &
    n_Layers     , &
    n_Clouds     , &  
    Error_Message  )
    ! Arguments
    CLASS(iVar_type)      , INTENT(INOUT) :: self
    INTEGER               , INTENT(IN)  :: n_Layers
    INTEGER               , INTENT(IN)  :: n_Clouds 
    CHARACTER(*), OPTIONAL, INTENT(OUT) :: Error_Message
    ! Local variables
    INTEGER :: alloc_stat

    if (present (Error_Message)) Error_Message = 'SUCCESS'
    ! Check input
    IF ( n_Layers < 1 ) THEN
      IF ( PRESENT(Error_Message) ) Error_Message = 'iVar: Invalid dimension input'
      RETURN
    END IF

    ! Perform the allocations if requested n_Layers does not equal requested n_Layers
    !JR Must deallocate components in order for subsequent allocate to succeed
    !JR Code modification is for MPAS test case for which n_Layers may differ across profiles
    !JR and previous code failed
    if (n_Layers /= self%n_Layers) then
      if (ALLOCATED(self%prod))    DEALLOCATE (self%prod)
      if (ALLOCATED(self%lwc))     DEALLOCATE (self%lwc)
      if (ALLOCATED(self%wc_sum))  DEALLOCATE (self%wc_sum)
      if (ALLOCATED(self%wc))      DEALLOCATE (self%wc)
      if (ALLOCATED(self%maxcov))  DEALLOCATE (self%maxcov)
      if (ALLOCATED(self%cwc_sum)) DEALLOCATE (self%cwc_sum)
      ALLOCATE( self%prod( 0:n_Layers ), &
                self%lwc( 1:n_Layers ), &
                self%wc_sum( 0:n_Layers ), &
                self%wc( 1:n_Clouds, 1:n_Layers ), & 
                self%maxcov( 1:n_Layers ), & 
                self%cwc_sum( 0:n_Layers ), &
                STAT = alloc_stat )
      IF ( alloc_stat /= 0 ) THEN
        IF ( PRESENT(Error_Message) ) then
          Error_Message = 'CloudCover_Define ivar_Create: allocate failure'
        END IF
        RETURN
      END IF
      self%n_Layers = n_Layers
    END IF
      ! Initialise
    self%n_Clouds = n_Clouds  
    self%prod    = ZERO
    self%lwc     = ZERO
    self%wc      = ZERO 
    self%maxcov  = ZERO
    self%wc_sum  = ZERO
    self%cwc_sum = ZERO
    
    ! Set allocation indicator
    self%Is_Allocated = .TRUE.
    
  END SUBROUTINE iVar_Create


!--------------------------------------------------------------------------------
!:sdoc+:
!
! NAME:
!   Inspect
!
! PURPOSE:
!   Subroutine method to display the contents of a CloudCover object.
!
! CALLING SEQUENCE:
!   CALL cc_obj%Inspect( Hires=hires, Unit=unit, Verbose=Verbose )
!
! OBJECTS:
!   cc_obj:  Cloud cover object
!            UNITS:      N/A
!            CLASS:      CRTM_CloudCover_type
!            DIMENSION:  Scalar
!            ATTRIBUTES: INTENT(IN)
!
! OPTIONAL INPUTS:
!   Hires:   Set this logical argument to output object contents with
!            more significant digits.
!            If == .FALSE., output format is 'es22.15' [DEFAULT].
!               == .TRUE.,  output format is 'es22.15'
!            If not specified, default is .FALSE.
!            UNITS:      N/A
!            TYPE:       LOGICAL
!            DIMENSION:  Scalar
!            ATTRIBUTES: INTENT(IN), OPTIONAL
!
!   Unit:    Unit number for an already open file to which the output
!            will be written.
!            If the argument is specified and the file unit is not
!            connected, the output goes to stdout.
!            UNITS:      N/A
!            TYPE:       INTEGER
!            DIMENSION:  Scalar
!            ATTRIBUTES: INTENT(IN), OPTIONAL
!
!   Verbose: Set this logical argument to output the intermediate variable
!            sub-object contents if they are available.
!            If == .FALSE., the intermediate variables are NOT output [DEFAULT].
!               == .TRUE.,  the intermediate variables are output if available
!            If not specified, default is .FALSE.
!            UNITS:      N/A
!            TYPE:       LOGICAL
!            DIMENSION:  Scalar
!            ATTRIBUTES: INTENT(IN), OPTIONAL
!
!:sdoc-:
!--------------------------------------------------------------------------------

  SUBROUTINE Inspect( self, Hires, Unit, Verbose )
    ! Arguments
    CLASS(CRTM_CloudCover_type), INTENT(IN) :: self
    LOGICAL,           OPTIONAL, INTENT(IN) :: Hires
    INTEGER,           OPTIONAL, INTENT(IN) :: Unit
    LOGICAL,           OPTIONAL, INTENT(IN) :: Verbose
    ! Local variables
    INTEGER :: fid
    CHARACTER(20) :: fmtstring
    LOGICAL :: verbose_inspect

    ! Setup
    fmtstring = 'es22.15'
    IF ( PRESENT(Hires) ) THEN
      IF ( Hires ) fmtstring = 'es22.15'
    END IF
    fid = OUTPUT_UNIT
    IF ( PRESENT(Unit) ) THEN
      IF ( File_Open(Unit) ) fid = Unit
    END IF
    verbose_inspect = .FALSE.
    IF ( PRESENT(Verbose) ) verbose_inspect = Verbose

    ! The inspection output
    WRITE(fid,'(1x,"CLOUDCOVER OBJECT")')
    WRITE(fid,'(3x,"n_Layers          :",1x,i0)') self%n_Layers
    WRITE(fid,'(3x,"Overlap           :",1x,a )') self%Overlap_Name()
    WRITE(fid,'(3x,"Total cloud cover :",1x,'//TRIM(fmtstring)//')') self%Total_Cloud_Cover
    IF ( .NOT. self%Is_Usable() ) RETURN
    WRITE(fid,'(3x,"Cloud_Fraction:")')
    WRITE(fid,'(5(1x,'//TRIM(fmtstring)//',:))') self%Cloud_Fraction
    WRITE(fid,'(3x,"Cloud_Cover:")')
    WRITE(fid,'(5(1x,'//TRIM(fmtstring)//',:))') self%Cloud_Cover

    ! The intermediate variable sub-object
    IF ( verbose_inspect ) CALL self%iVar%Inspect()

  END SUBROUTINE Inspect

  
  SUBROUTINE iVar_Inspect(self, Hires, Unit )
    ! Arguments
    CLASS(iVar_Type) , INTENT(IN) :: self
    LOGICAL, OPTIONAL, INTENT(IN) :: Hires
    INTEGER, OPTIONAL, INTENT(IN) :: Unit
    ! Local variables
    INTEGER :: fid
    CHARACTER(20) :: fmtstring

    ! Setup
    fmtstring = 'es22.15'
    IF ( PRESENT(Hires) ) THEN
      IF ( Hires ) fmtstring = 'es22.15'
    END IF
    fid = OUTPUT_UNIT
    IF ( PRESENT(Unit) ) THEN
      IF ( File_Open(Unit) ) fid = Unit
    END IF
    
    ! The inspection output
    WRITE(fid,'(3x,"CLOUDCOVER iVar SUB-OBJECT")')
    WRITE(fid,'(5x,"n_Layers :",1x,i0)') self%n_Layers
    WRITE(fid,'(7x,"Layer-to-layer product:")')
    WRITE(fid,'(5(1x,'//TRIM(fmtstring)//',:))') self%prod
    WRITE(fid,'(7x,"Layer water content for all clouds:")')
    WRITE(fid,'(5(1x,'//TRIM(fmtstring)//',:))') self%lwc
    WRITE(fid,'(7x,"Cumulative layer water content for all clouds:")')
    WRITE(fid,'(5(1x,'//TRIM(fmtstring)//',:))') self%wc_sum
    WRITE(fid,'(7x,"Cumulative cloud fraction weighted layer water content for all clouds:")')
    WRITE(fid,'(5(1x,'//TRIM(fmtstring)//',:))') self%cwc_sum

  END SUBROUTINE iVar_Inspect


!--------------------------------------------------------------------------------
!:sdoc+:
!
! NAME:
!   Set_To_Zero
!
! PURPOSE:
!   Elemental subroutine method to zero out the data arrays in a
!   CloudCover object.
!
! CALLING SEQUENCE:
!   CALL cc_obj%Set_To_Zero()
!
! OBJECTS:
!   cc_obj:  Cloud cover object
!            UNITS:      N/A
!            CLASS:      CRTM_CloudCover_type
!            DIMENSION:  Scalar or any rank
!            ATTRIBUTES: INTENT(INOUT)
!
! COMMENTS:
!   - The dimension components of the object are *NOT* set to zero.
!   - The overlap methodology identifier component is *NOT* reset.
!
!:sdoc-:
!--------------------------------------------------------------------------------

  ELEMENTAL SUBROUTINE Set_To_Zero( self )
    CLASS(CRTM_CloudCover_type), INTENT(INOUT) :: self
    ! Do nothing if structure is unused
    IF ( .NOT. self%Is_Usable() ) RETURN
    ! Only zero out the data
    self%Total_Cloud_Cover = ZERO
    self%Cloud_Fraction    = ZERO
    self%Cloud_Cover       = ZERO
    ! The intermediate variable sub-object
    CALL self%iVar%Set_To_Zero()
    
  END SUBROUTINE Set_To_Zero


  ELEMENTAL SUBROUTINE iVar_Set_To_Zero( self )
    CLASS(iVar_type), INTENT(INOUT) :: self
    ! Do nothing if structure is unused
    IF ( .NOT. self%Is_Usable() ) RETURN
    ! Only zero out the data
    self%prod    = ZERO
    self%lwc     = ZERO
    self%wc_sum  = ZERO
    self%cwc_sum = ZERO
  END SUBROUTINE iVar_Set_To_Zero



!##################################################################################
!##################################################################################
!##                                                                              ##
!##                            ## OPERATOR METHODS ##                            ##
!##                                                                              ##
!##################################################################################
!##################################################################################

!------------------------------------------------------------------------------
!:sdoc+:
!
! NAME:
!   ==
!
! PURPOSE:
!   Operator method to test the equality of two CloudCover objects.
!
! CALLING SEQUENCE:
!   IF ( x == y ) THEN
!     ...
!   END IF
!
! OBJECTS:
!   x, y:  Two cloud cover object to be compared.
!          UNITS:      N/A
!          TYPE:       CRTM_CloudCover_type
!          DIMENSION:  Scalar or any rank
!          ATTRIBUTES: INTENT(IN)
!
!:sdoc-:
!------------------------------------------------------------------------------

  ELEMENTAL FUNCTION Equal( x, y ) RESULT( is_equal )
    CLASS(CRTM_CloudCover_type), INTENT(IN) :: x, y
    LOGICAL :: is_equal

    ! Set up
    is_equal = .FALSE.

    ! Check the object association status
    IF ( x%Is_Usable() .NEQV. y%Is_Usable() ) RETURN

    ! Check contents
    ! ...Dimensions
    IF ( x%n_Layers /= y%n_Layers ) RETURN
    ! ...Scalars
    IF ( .NOT. ((x%Overlap              ==     y%Overlap          ) .AND. &
                (x%Total_Cloud_Cover .EqualTo. y%Total_Cloud_Cover)) ) RETURN
    ! ...Arrays
    IF ( x%Is_Usable() .AND. y%Is_Usable() ) THEN
      IF ( .NOT. (ALL(x%Cloud_Fraction .EqualTo. y%Cloud_Fraction) .AND. &
                  ALL(x%Cloud_Cover    .EqualTo. y%Cloud_Cover   )) ) RETURN
      ! Intermediate variable subobject
      IF ( .NOT. (x%iVar == y%iVar) ) RETURN
    END IF


    ! If we get here, then...
    is_equal = .TRUE.

  END FUNCTION Equal


  ELEMENTAL FUNCTION iVar_Equal( x, y ) RESULT( is_equal )
    CLASS(iVar_type), INTENT(IN) :: x, y
    LOGICAL :: is_equal

    ! Set up
    is_equal = .FALSE.

    ! Check the object association status
    IF ( x%Is_Usable() .NEQV. y%Is_Usable() ) RETURN

    ! Check contents
    ! ...Dimensions
    IF ( x%n_Layers /= y%n_Layers ) RETURN
    ! ...Arrays
    IF ( x%Is_Usable() .AND. y%Is_Usable() ) THEN
      IF ( .NOT. (ALL(x%prod    .EqualTo. y%prod   ) .AND. &
                  ALL(x%lwc     .EqualTo. y%lwc    ) .AND. &
                  ALL(x%wc_sum  .EqualTo. y%wc_sum ) .AND. &
                  ALL(x%cwc_sum .EqualTo. y%cwc_sum)) ) RETURN
    END IF

    ! If we get here, then...
    is_equal = .TRUE.

  END FUNCTION iVar_Equal


!------------------------------------------------------------------------------
!:sdoc+:
!
! NAME:
!   /=
!
! PURPOSE:
!   Operator method to test the inequality of two CloudCover objects.
!
! CALLING SEQUENCE:
!   IF ( x /= y ) THEN
!     ...
!   END IF
!
! OBJECTS:
!   x, y:  Two cloud cover objects to be compared.
!          UNITS:      N/A
!          TYPE:       CRTM_CloudCover_type
!          DIMENSION:  Scalar or any rank
!          ATTRIBUTES: INTENT(IN)
!
!:sdoc-:
!------------------------------------------------------------------------------

  ELEMENTAL FUNCTION NotEqual( x, y ) RESULT( not_equal )
    CLASS(CRTM_CloudCover_type), INTENT(IN) :: x, y
    LOGICAL :: not_equal
    not_equal = .NOT. (x == y)
  END FUNCTION NotEqual

  ELEMENTAL FUNCTION iVar_NotEqual( x, y ) RESULT( not_equal )
    CLASS(iVar_type), INTENT(IN) :: x, y
    LOGICAL :: not_equal
    not_equal = .NOT. (x == y)
  END FUNCTION iVar_NotEqual


!------------------------------------------------------------------------------
!:sdoc+:
!
! NAME:
!   .Compare.
!
! PURPOSE:
!   Operator method to compare two CloudCover objects.
!
!   This procedure performs similarly to the == operator, but is non-elemental
!   to allow for informational output when a difference is found between the
!   two objects being compared.
!
!   Mostly used for debugging.
!
! CALLING SEQUENCE:
!   IF ( x .Compare. y ) THEN
!     ...
!   END IF
!
! OBJECTS:
!   x, y:      The cloud cover objects to compare.
!              UNITS:      N/A
!              CLASS:      CRTM_CloudCover_type
!              DIMENSION:  Scalar
!              ATTRIBUTES: INTENT(IN)
!
!:sdoc-:
!------------------------------------------------------------------------------

  FUNCTION Compare_( x, y ) RESULT( is_equal )
    CLASS(CRTM_CloudCover_type), INTENT(IN) :: x, y
    LOGICAL :: is_equal
    ! Local parameters
    CHARACTER(*), PARAMETER :: ROUTINE_NAME = 'CRTM_CloudCover_Define::Compare'
    ! Local variable
    CHARACTER(ML) :: msg

     ! Set up
    is_equal = .TRUE.

    ! Check the object association status
    IF ( x%Is_Usable() .NEQV. y%Is_Usable() ) THEN
      msg = 'Object association statuses are different'
      CALL Display_Message(ROUTINE_NAME, msg, FAILURE)
      is_equal = .FALSE.
    END IF

    ! Check contents
    ! ...Dimensions
    IF ( x%n_Layers /= y%n_Layers ) THEN
      msg = 'Object dimensions are different'
      CALL Display_Message(ROUTINE_NAME, msg, FAILURE)
      is_equal = .FALSE.
    END IF
    ! Scalars
    IF ( x%Overlap /= y%Overlap ) THEN
      msg = 'Object overlap assumptions are different'
      CALL Display_Message(ROUTINE_NAME, msg, FAILURE)
      is_equal = .FALSE.
    END IF
    IF ( .NOT. (x%Total_Cloud_Cover .EqualTo. y%Total_Cloud_Cover) ) THEN
      msg = 'Object Total_Cloud_Cover values are different'
      CALL Display_Message(ROUTINE_NAME, msg, FAILURE)
      is_equal = .FALSE.
    END IF
    ! ...Arrays and sub-objects
    IF ( x%Is_Usable() .AND. y%Is_Usable() ) THEN
      IF ( .NOT. ALL(x%Cloud_Fraction .EqualTo. y%Cloud_Fraction) ) THEN
        msg = 'Object Cloud_Fraction data are different'
        CALL Display_Message(ROUTINE_NAME, msg, FAILURE)
        is_equal = .FALSE.
      END IF
      IF ( .NOT. ALL(x%Cloud_Cover .EqualTo. y%Cloud_Cover) ) THEN
        msg = 'Object Cloud_Cover data are different'
        CALL Display_Message(ROUTINE_NAME, msg, FAILURE)
        is_equal = .FALSE.
      END IF
      IF ( .NOT. (x%iVar .Compare. y%iVar) ) THEN
        msg = 'Object iVar subobject data are different'
        CALL Display_Message(ROUTINE_NAME, msg, FAILURE)
        is_equal = .FALSE.
      END IF
    END IF

  END FUNCTION Compare_


  FUNCTION iVar_Compare( x, y ) RESULT( is_equal )
    CLASS(iVar_type), INTENT(IN) :: x, y
    LOGICAL :: is_equal
    ! Local parameters
    CHARACTER(*), PARAMETER :: ROUTINE_NAME = 'CRTM_CloudCover_Define::iVar_Compare'
    ! Local variable
    CHARACTER(ML) :: msg

     ! Set up
    is_equal = .TRUE.

    ! Check the object association status
    IF ( x%Is_Usable() .NEQV. y%Is_Usable() ) THEN
      msg = 'Object association statuses are different'
      CALL Display_Message(ROUTINE_NAME, msg, FAILURE)
      is_equal = .FALSE.
    END IF

    ! Check contents
    ! ...Dimensions
    IF ( x%n_Layers /= y%n_Layers ) THEN
      msg = 'Object dimensions are different'
      CALL Display_Message(ROUTINE_NAME, msg, FAILURE)
      is_equal = .FALSE.
    END IF
    ! ...Arrays
    IF ( x%Is_Usable() .AND. y%Is_Usable() ) THEN
      IF ( .NOT. ALL(x%prod .EqualTo. y%prod) ) THEN
        msg = 'Object prod data are different'
        CALL Display_Message(ROUTINE_NAME, msg, FAILURE)
        is_equal = .FALSE.
      END IF
      IF ( .NOT. ALL(x%lwc .EqualTo. y%lwc) ) THEN
        msg = 'Object lwc data are different'
        CALL Display_Message(ROUTINE_NAME, msg, FAILURE)
        is_equal = .FALSE.
      END IF
      IF ( .NOT. ALL(x%wc_sum .EqualTo. y%wc_sum) ) THEN
        msg = 'Object wc_sum data are different'
        CALL Display_Message(ROUTINE_NAME, msg, FAILURE)
        is_equal = .FALSE.
      END IF
      IF ( .NOT. ALL(x%cwc_sum .EqualTo. y%cwc_sum) ) THEN
        msg = 'Object cwc_sum data are different'
        CALL Display_Message(ROUTINE_NAME, msg, FAILURE)
        is_equal = .FALSE.
      END IF
    END IF

  END FUNCTION iVar_Compare
  
END MODULE CRTM_CloudCover_Define<|MERGE_RESOLUTION|>--- conflicted
+++ resolved
@@ -59,10 +59,6 @@
   ! -----------------
   ! Module parameters
   ! -----------------
-<<<<<<< HEAD
-  CHARACTER(*), PARAMETER :: MODULE_VERSION_ID = &
-=======
->>>>>>> 9569c6af
   ! The valid cloud categories and names
 ! INTEGER, PARAMETER :: N_OVERLAPS = 4
   INTEGER, PARAMETER :: N_OVERLAPS = 5          
