!
! SSU_Input_Define
!
! Module containing the structure definition and associated routines
! for CRTM inputs specific to SSU
!
!
! CREATION HISTORY:
!       Written by:     Yong Han, NOAA/NESDIS, Oct 6, 2009
!                       yong.han@noaa.gov
!
!                       Paul van Delst, 20-Oct-2009
!                       paul.vandelst@noaa.gov
!

MODULE SSU_Input_Define

  ! -----------------
  ! Environment setup
  ! -----------------
  ! Module use
  USE Type_Kinds           , ONLY: fp, Long, Double
  USE Message_Handler      , ONLY: SUCCESS, FAILURE, INFORMATION, Display_Message
  USE Compare_Float_Numbers, ONLY: OPERATOR(.EqualTo.)
  USE File_Utility         , ONLY: File_Open, File_Exists
  USE Binary_File_Utility  , ONLY: Open_Binary_File      , &
                                   WriteGAtts_Binary_File, &
                                   ReadGAtts_Binary_File
  ! ------------
  ! Visibilities
  ! ------------
  PRIVATE
  ! Datatypes
  PUBLIC :: SSU_Input_type
  ! Operators
  PUBLIC :: OPERATOR(==)
  ! Procedures
  PUBLIC :: SSU_Input_IsValid
  PUBLIC :: SSU_Input_Inspect
  PUBLIC :: SSU_Input_ValidRelease
  PUBLIC :: SSU_Input_GetValue
  PUBLIC :: SSU_Input_SetValue
  PUBLIC :: SSU_Input_CellPressureIsSet
  PUBLIC :: SSU_Input_ReadFile
  PUBLIC :: SSU_Input_WriteFile


  ! -------------------
  ! Procedure overloads
  ! -------------------
  INTERFACE OPERATOR(==)
    MODULE PROCEDURE SSU_Input_Equal
  END INTERFACE OPERATOR(==)


  ! -----------------
  ! Module parameters
  ! -----------------
<<<<<<< HEAD
  CHARACTER(*), PARAMETER :: MODULE_VERSION_ID = &
=======
>>>>>>> 9569c6af
  ! Release and version
  INTEGER, PARAMETER :: SSU_INPUT_RELEASE = 1  ! This determines structure and file formats.
  INTEGER, PARAMETER :: SSU_INPUT_VERSION = 1  ! This is just the default data version.
  ! Close status for write errors
  CHARACTER(*), PARAMETER :: WRITE_ERROR_STATUS = 'DELETE'
  ! Literal constants
  REAL(Double), PARAMETER :: ZERO = 0.0_Double
  ! Message length
  INTEGER,  PARAMETER :: ML = 256
  ! SSU instrument specific data
  INTEGER,  PARAMETER :: MAX_N_CHANNELS = 3


  !--------------------
  ! Structure defintion
  !--------------------
  !:tdoc+:
  TYPE :: SSU_Input_type
    PRIVATE
    ! Release and version information
    INTEGER(Long) :: Release = SSU_INPUT_RELEASE
    INTEGER(Long) :: Version = SSU_INPUT_VERSION
    ! Time in decimal year (e.g. 2009.08892694 corresponds to 11:00 Feb. 2, 2009)
    REAL(Double) :: Time = ZERO
    ! SSU CO2 cell pressures (hPa)
    REAL(Double) :: Cell_Pressure(MAX_N_CHANNELS) = ZERO
  END TYPE SSU_Input_type
  !:tdoc-:


CONTAINS


!################################################################################
!################################################################################
!##                                                                            ##
!##                         ## PUBLIC MODULE ROUTINES ##                       ##
!##                                                                            ##
!################################################################################
!################################################################################

!--------------------------------------------------------------------------------
!:sdoc+:
!
! NAME:
!       SSU_Input_IsValid
!
! PURPOSE:
!       Non-pure function to perform some simple validity checks on a
!       SSU_Input object.
!
!       If invalid data is found, a message is printed to stdout.
!
! CALLING SEQUENCE:
!       result = SSU_Input_IsValid( ssu )
!
!         or
!
!       IF ( SSU_Input_IsValid( ssu ) ) THEN....
!
! OBJECTS:
!       ssu:       SSU_Input object which is to have its
!                  contents checked.
!                  UNITS:      N/A
!                  TYPE:       SSU_Input_type
!                  DIMENSION:  Scalar
!                  ATTRIBUTES: INTENT(IN)
!
! FUNCTION RESULT:
!       result:    Logical variable indicating whether or not the input
!                  passed the check.
!                  If == .FALSE., object is unused or contains
!                                 invalid data.
!                     == .TRUE.,  object can be used.
!                  UNITS:      N/A
!                  TYPE:       LOGICAL
!                  DIMENSION:  Scalar
!
!:sdoc-:
!--------------------------------------------------------------------------------

  FUNCTION SSU_Input_IsValid( ssu ) RESULT( IsValid )
    TYPE(SSU_Input_type), INTENT(IN) :: ssu
    LOGICAL :: IsValid
    CHARACTER(*), PARAMETER :: ROUTINE_NAME = 'SSU_Input_IsValid'
    CHARACTER(ML) :: msg

    ! Setup
    IsValid = .TRUE.

    ! Check time
    IF ( ssu%Time < ZERO ) THEN
      msg = 'Invalid mission time'
      CALL Display_Message( ROUTINE_NAME, TRIM(msg), INFORMATION )
      IsValid = .FALSE.
    END IF

    ! Check cell pressures
    IF ( ANY(ssu%Cell_Pressure < ZERO) ) THEN
      msg = 'Invalid cell pressures'
      CALL Display_Message( ROUTINE_NAME, TRIM(msg), INFORMATION )
      IsValid = .FALSE.
    END IF

  END FUNCTION SSU_Input_IsValid


!--------------------------------------------------------------------------------
!:sdoc+:
!
! NAME:
!       SSU_Input_Inspect
!
! PURPOSE:
!       Subroutine to print the contents of an SSU_Input object to stdout.
!
! CALLING SEQUENCE:
!       CALL SSU_Input_Inspect( ssu )
!
! INPUTS:
!       ssu:           SSU_Input object to display.
!                      UNITS:      N/A
!                      TYPE:       SSU_Input_type
!                      DIMENSION:  Scalar
!                      ATTRIBUTES: INTENT(IN)
!
!:sdoc-:
!--------------------------------------------------------------------------------

  SUBROUTINE SSU_Input_Inspect(ssu)
    TYPE(SSU_Input_type), INTENT(IN) :: ssu
    WRITE(*,'(3x,"SSU_Input OBJECT")')
    WRITE(*,'(5x,"Mission time:",1x,es22.15)') ssu%Time
    WRITE(*,'(5x,"Channel cell pressures:",10(1x,es22.15,:))') ssu%Cell_Pressure
  END SUBROUTINE SSU_Input_Inspect


!----------------------------------------------------------------------------------
!:sdoc+:
!
! NAME:
!       SSU_Input_ValidRelease
!
! PURPOSE:
!       Function to check the SSU_Input Release value.
!
! CALLING SEQUENCE:
!       IsValid = SSU_Input_ValidRelease( SSU_Input )
!
! INPUTS:
!       SSU_Input:    SSU_Input object for which the Release component
!                      is to be checked.
!                      UNITS:      N/A
!                      TYPE:       SSU_Input_type
!                      DIMENSION:  Scalar
!                      ATTRIBUTES: INTENT(IN)
!
! FUNCTION RESULT:
!       IsValid:       Logical value defining the release validity.
!                      UNITS:      N/A
!                      TYPE:       LOGICAL
!                      DIMENSION:  Scalar
!
!:sdoc-:
!----------------------------------------------------------------------------------

  FUNCTION SSU_Input_ValidRelease( self ) RESULT( IsValid )
    ! Arguments
    TYPE(SSU_Input_type), INTENT(IN) :: self
    ! Function result
    LOGICAL :: IsValid
    ! Local parameters
    CHARACTER(*), PARAMETER :: ROUTINE_NAME = 'SSU_Input_ValidRelease'
    ! Local variables
    CHARACTER(ML) :: msg

    ! Set up
    IsValid = .TRUE.


    ! Check release is not too old
    IF ( self%Release < SSU_INPUT_RELEASE ) THEN
      IsValid = .FALSE.
      WRITE( msg,'("An SSU_Input data update is needed. ", &
                  &"SSU_Input release is ",i0,". Valid release is ",i0,"." )' ) &
                  self%Release, SSU_INPUT_RELEASE
      CALL Display_Message( ROUTINE_NAME, msg, INFORMATION ); RETURN
    END IF


    ! Check release is not too new
    IF ( self%Release > SSU_INPUT_RELEASE ) THEN
      IsValid = .FALSE.
      WRITE( msg,'("An SSU_Input software update is needed. ", &
                  &"SSU_Input release is ",i0,". Valid release is ",i0,"." )' ) &
                  self%Release, SSU_INPUT_RELEASE
      CALL Display_Message( ROUTINE_NAME, msg, INFORMATION ); RETURN
    END IF

  END FUNCTION SSU_Input_ValidRelease


!--------------------------------------------------------------------------------
!:sdoc+:
!
! NAME:
!       SSU_Input_SetValue
!
! PURPOSE:
!       Elemental subroutine to set the values of SSU_Input
!       object components.
!
! CALLING SEQUENCE:
!       CALL SSU_Input_SetValue( SSU_Input                    , &
!                                Time          = Time         , &
!                                Cell_Pressure = Cell_Pressure, &
!                                Channel       = Channel        )
!
! OBJECTS:
!       SSU_Input:            SSU_Input object for which component values
!                             are to be set.
!                             UNITS:      N/A
!                             TYPE:       SSU_Input_type
!                             DIMENSION:  Scalar or any rank
!                             ATTRIBUTES: INTENT(IN OUT)
!
! OPTIONAL INPUTS:
!       Time:                 SSU instrument mission time.
!                             UNITS:      decimal year
!                             TYPE:       REAL(fp)
!                             DIMENSION:  Scalar or same as SSU_Input
!                             ATTRIBUTES: INTENT(IN), OPTIONAL
!
!       Cell_Pressure:        SSU channel CO2 cell pressure. Must be
!                             specified with the Channel optional dummy
!                             argument.
!                             UNITS:      hPa
!                             TYPE:       REAL(fp)
!                             DIMENSION:  Scalar or same as SSU_Input
!                             ATTRIBUTES: INTENT(IN), OPTIONAL
!
!       Channel:              SSU channel for which the CO2 cell pressure
!                             is to be set. Must be specified with the
!                             Cell_Pressure optional dummy argument.
!                             UNITS:      N/A
!                             TYPE:       INTEGER
!                             DIMENSION:  Scalar or same as SSU_Input
!                             ATTRIBUTES: INTENT(IN), OPTIONAL
!
!:sdoc-:
!--------------------------------------------------------------------------------

  ELEMENTAL SUBROUTINE SSU_Input_SetValue ( &
    SSU_Input    , &
    Time         , &
    Cell_Pressure, &
    Channel        )
    ! Arguments
    TYPE(SSU_Input_type), INTENT(IN OUT) :: SSU_Input
    REAL(fp),   OPTIONAL, INTENT(IN)     :: Time
    REAL(fp),   OPTIONAL, INTENT(IN)     :: Cell_Pressure
    INTEGER,    OPTIONAL, INTENT(IN)     :: Channel
    ! Variables
    INTEGER :: n

    ! Set values
    IF ( PRESENT(Time) ) SSU_Input%Time = Time
    IF ( PRESENT(Channel) .AND. PRESENT(Cell_Pressure) ) THEN
      n = MAX(MIN(Channel,MAX_N_CHANNELS),1)
      SSU_Input%Cell_Pressure(n) = Cell_Pressure
    END IF

  END SUBROUTINE SSU_Input_SetValue


!--------------------------------------------------------------------------------
!:sdoc+:
!
! NAME:
!       SSU_Input_GetValue
!
! PURPOSE:
!       Elemental subroutine to Get the values of SSU_Input
!       object components.
!
! CALLING SEQUENCE:
!       CALL SSU_Input_GetValue( SSU_Input                    , &
!                                Channel       = Channel      , &
!                                Time          = Time         , &
!                                Cell_Pressure = Cell_Pressure, &
!                                n_Channels    = n_Channels     )
!
! OBJECTS:
!       SSU_Input:            SSU_Input object for which component values
!                             are to be set.
!                             UNITS:      N/A
!                             TYPE:       SSU_Input_type
!                             DIMENSION:  Scalar or any rank
!                             ATTRIBUTES: INTENT(IN OUT)
!
! OPTIONAL INPUTS:
!       Channel:              SSU channel for which the CO2 cell pressure
!                             is required.
!                             UNITS:      N/A
!                             TYPE:       INTEGER
!                             DIMENSION:  Scalar or same as SSU_Input
!                             ATTRIBUTES: INTENT(IN), OPTIONAL
!
! OPTIONAL OUTPUTS:
!       Time:                 SSU instrument mission time.
!                             UNITS:      decimal year
!                             TYPE:       REAL(fp)
!                             DIMENSION:  Scalar or same as SSU_Input
!                             ATTRIBUTES: INTENT(OUT), OPTIONAL
!
!       Cell_Pressure:        SSU channel CO2 cell pressure. Must be
!                             specified with the Channel optional input
!                             dummy argument.
!                             UNITS:      hPa
!                             TYPE:       REAL(fp)
!                             DIMENSION:  Scalar or same as SSU_Input
!                             ATTRIBUTES: INTENT(OUT), OPTIONAL
!
!       n_Channels:           Number of SSU channels..
!                             UNITS:      N/A
!                             TYPE:       INTEGER
!                             DIMENSION:  Scalar or same as SSU_Input
!                             ATTRIBUTES: INTENT(OUT), OPTIONAL
!
!:sdoc-:
!--------------------------------------------------------------------------------

  ELEMENTAL SUBROUTINE SSU_Input_GetValue( &
    SSU_Input    , &
    Channel      , &
    Time         , &
    Cell_Pressure, &
    n_Channels     )
    ! Arguments
    TYPE(SSU_Input_type), INTENT(IN)  :: SSU_Input
    INTEGER,    OPTIONAL, INTENT(IN)  :: Channel
    REAL(fp),   OPTIONAL, INTENT(OUT) :: Time
    REAL(fp),   OPTIONAL, INTENT(OUT) :: Cell_Pressure
    INTEGER,    OPTIONAL, INTENT(OUT) :: n_Channels
    ! Variables
    INTEGER :: n

    ! Get values
    IF ( PRESENT(Time) ) Time = SSU_Input%Time
    IF ( PRESENT(Channel) .AND. PRESENT(Cell_Pressure) ) THEN
      n = MAX(MIN(Channel,MAX_N_CHANNELS),1)
      Cell_Pressure = SSU_Input%Cell_Pressure(n)
    END IF
    IF ( PRESENT(n_Channels) ) n_Channels = MAX_N_CHANNELS

  END SUBROUTINE SSU_Input_GetValue


!--------------------------------------------------------------------------------
!:sdoc+:
!
! NAME:
!       SSU_Input_CellPressureIsSet
!
! PURPOSE:
!       Elemental function to determine if SSU_Input object cell pressures
!       are set (i.e. > zero).
!
! CALLING SEQUENCE:
!       result = SSU_Input_CellPressureIsSet( ssu )
!
!         or
!
!       IF ( SSU_Input_CellPressureIsSet( ssu ) ) THEN
!         ...
!       END IF
!
! OBJECTS:
!       ssu:       SSU_Input object for which the cell pressures
!                  are to be tested.
!                  UNITS:      N/A
!                  TYPE:       SSU_Input_type
!                  DIMENSION:  Scalar or any rank
!                  ATTRIBUTES: INTENT(IN)
!
! FUNCTION RESULT:
!       result:    Logical variable indicating whether or not all the
!                  SSU cell pressures are set.
!                  If == .FALSE., cell pressure values are <= 0.0hPa and
!                                 thus are considered to be NOT set or valid.
!                     == .TRUE.,  cell pressure values are > 0.0hPa and
!                                 thus are considered to be set and valid.
!                  UNITS:      N/A
!                  TYPE:       LOGICAL
!                  DIMENSION:  Scalar
!
!:sdoc-:
!--------------------------------------------------------------------------------

  ELEMENTAL FUNCTION SSU_Input_CellPressureIsSet( ssu ) RESULT( Is_Set )
    TYPE(SSU_Input_type), INTENT(IN) :: ssu
    LOGICAL :: Is_Set
    Is_Set = ALL(ssu%Cell_Pressure > ZERO)
  END FUNCTION SSU_Input_CellPressureIsSet


!--------------------------------------------------------------------------------
!:sdoc+:
!
! NAME:
!       SSU_Input_ReadFile
!
! PURPOSE:
!       Function to read SSU_Input object files.
!
! CALLING SEQUENCE:
!       Error_Status = SSU_Input_ReadFile( &
!                        SSU_Input          , &
!                        Filename           , &
!                        No_Close = No_Close, &
!                        Quiet    = Quiet     )
!
! OBJECTS:
!       SSU_Input:      SSU_Input object containing the data read from file.
!                       UNITS:      N/A
!                       TYPE:       SSU_Input_type
!                       DIMENSION:  Scalar
!                       ATTRIBUTES: INTENT(OUT)
!
! INPUTS:
!       Filename:       Character string specifying the name of a
!                       SSU_Input data file to read.
!                       UNITS:      N/A
!                       TYPE:       CHARACTER(*)
!                       DIMENSION:  Scalar
!                       ATTRIBUTES: INTENT(IN)
!
! OPTIONAL INPUTS:
!       No_Close:       Set this logical argument to *NOT* close the datafile
!                       upon exiting this routine. This option is required if
!                       the SSU_Input data is embedded within another file.
!                       If == .FALSE., File is closed upon function exit [DEFAULT].
!                          == .TRUE.,  File is NOT closed upon function exit
!                       If not specified, default is .FALSE.
!                       UNITS:      N/A
!                       TYPE:       LOGICAL
!                       DIMENSION:  Scalar
!                       ATTRIBUTES: INTENT(IN), OPTIONAL
!
!       Quiet:          Set this logical argument to suppress INFORMATION
!                       messages being printed to stdout
!                       If == .FALSE., INFORMATION messages are OUTPUT [DEFAULT].
!                          == .TRUE.,  INFORMATION messages are SUPPRESSED.
!                       If not specified, default is .FALSE.
!                       UNITS:      N/A
!                       TYPE:       LOGICAL
!                       DIMENSION:  Scalar
!                       ATTRIBUTES: INTENT(IN), OPTIONAL
!
! FUNCTION RESULT:
!       Error_Status:   The return value is an integer defining the error status.
!                       The error codes are defined in the Message_Handler module.
!                       If == SUCCESS, the file read was successful
!                          == FAILURE, an unrecoverable error occurred.
!                       UNITS:      N/A
!                       TYPE:       INTEGER
!                       DIMENSION:  Scalar
!
!:sdoc-:
!------------------------------------------------------------------------------

  FUNCTION SSU_Input_ReadFile( &
    SSU_Input, &  ! Output
    Filename , &  ! Input
    No_Close , &  ! Optional input
    Quiet    , &  ! Optional input
    Title    , &  ! Optional output
    History  , &  ! Optional output
    Comment  , &  ! Optional output
    Debug    ) &  ! Optional input (Debug output control)
  RESULT( err_stat )
    ! Arguments
    TYPE(SSU_Input_type),   INTENT(OUT) :: SSU_Input
    CHARACTER(*),           INTENT(IN)  :: Filename
    LOGICAL,      OPTIONAL, INTENT(IN)  :: No_Close
    LOGICAL,      OPTIONAL, INTENT(IN)  :: Quiet
    CHARACTER(*), OPTIONAL, INTENT(OUT) :: Title
    CHARACTER(*), OPTIONAL, INTENT(OUT) :: History
    CHARACTER(*), OPTIONAL, INTENT(OUT) :: Comment
    LOGICAL,      OPTIONAL, INTENT(IN)  :: Debug
    ! Function result
    INTEGER :: err_stat
    ! Function parameters
    CHARACTER(*), PARAMETER :: ROUTINE_NAME = 'SSU_Input_ReadFile'
    ! Function variables
    CHARACTER(ML) :: msg
    CHARACTER(ML) :: io_msg
    LOGICAL :: close_file
    LOGICAL :: noisy
    INTEGER :: io_stat
    INTEGER :: fid
    INTEGER :: n_channels
    TYPE(SSU_Input_type) :: dummy

    ! Setup
    err_stat = SUCCESS
    ! ...Check No_Close argument
    close_file = .TRUE.
    IF ( PRESENT(No_Close) ) close_file = .NOT. No_Close
    ! ...Check Quiet argument
    noisy = .TRUE.
    IF ( PRESENT(Quiet) ) noisy = .NOT. Quiet
    ! ...Override Quiet settings if debug set.
    IF ( PRESENT(Debug) ) THEN
      IF ( Debug ) noisy = .TRUE.
    END IF


    ! Check if the file is open.
    IF ( File_Open( Filename ) ) THEN
      ! ...Inquire for the logical unit number
      INQUIRE( FILE=Filename, NUMBER=fid )
      ! ...Ensure it's valid
      IF ( fid < 0 ) THEN
        msg = 'Error inquiring '//TRIM(Filename)//' for its FileID'
        CALL Read_CleanUp(); RETURN
      END IF
    ELSE
      ! ...Open the file if it exists
      IF ( File_Exists( Filename ) ) THEN
        err_stat = Open_Binary_File( Filename, fid )
        IF ( err_Stat /= SUCCESS ) THEN
          msg = 'Error opening '//TRIM(Filename)
          CALL Read_CleanUp(); RETURN
        END IF
      ELSE
        msg = 'File '//TRIM(Filename)//' not found.'
        CALL Read_CleanUp(); RETURN
      END IF
    END IF


    ! Read and check the release and version
    READ( fid, IOSTAT=io_stat, IOMSG=io_msg ) &
      dummy%Release, &
      dummy%Version
    IF ( io_stat /= 0 ) THEN
      msg = 'Error reading Release/Version - '//TRIM(io_msg)
      CALL Read_Cleanup(); RETURN
    END IF
    IF ( .NOT. SSU_Input_ValidRelease( dummy ) ) THEN
      msg = 'SSU_Input Release check failed.'
      CALL Read_Cleanup(); RETURN
    END IF


    ! Read the dimensions
    READ( fid, IOSTAT=io_stat, IOMSG=io_msg ) &
      n_channels
    IF ( io_stat /= 0 ) THEN
      msg = 'Error reading data dimensions - '//TRIM(io_msg)
      CALL Read_Cleanup(); RETURN
    END IF
    ! ...and check 'em
    IF ( n_channels /= MAX_N_CHANNELS ) THEN
      msg = 'Invalid channel dimension'
      CALL Read_Cleanup(); RETURN
    END IF
    ! ...Explicitly assign the version number
    SSU_Input%Version = dummy%Version


    ! Read the global attributes
    err_stat = ReadGAtts_Binary_File( &
                 fid, &
                 Title   = Title  , &
                 History = History, &
                 Comment = Comment  )
    IF ( err_stat /= SUCCESS ) THEN
      msg = 'Error reading global attributes'
      CALL Read_Cleanup(); RETURN
    END IF


    ! Read the decimal time
    READ( fid, IOSTAT=io_stat, IOMSG=io_msg ) &
      SSU_Input%Time
    IF ( io_stat /= 0 ) THEN
      msg = 'Error reading decimal time - '//TRIM(io_msg)
      CALL Read_Cleanup(); RETURN
    END IF


    ! Read the cell pressures
    READ( fid, IOSTAT=io_stat, IOMSG=io_msg ) &
      SSU_Input%Cell_Pressure
    IF ( io_stat /= 0 ) THEN
      msg = 'Error reading CO2 cell pressures - '//TRIM(io_msg)
      CALL Read_Cleanup(); RETURN
    END IF


    ! Close the file
    IF ( close_file ) THEN
      CLOSE( fid, IOSTAT=io_stat, IOMSG=io_msg )
      IF ( io_stat /= 0 ) THEN
        msg = 'Error closing '//TRIM(Filename)//' - '//TRIM(io_msg)
        CALL Read_Cleanup(); RETURN
      END IF
    END IF

   CONTAINS

     SUBROUTINE Read_CleanUp()
       IF ( File_Open(Filename) ) THEN
         CLOSE( fid, IOSTAT=io_stat, IOMSG=io_msg )
         IF ( io_stat /= 0 ) &
           msg = TRIM(msg)//'; Error closing input file during error cleanup - '//TRIM(io_msg)
       END IF
       err_stat = FAILURE
       CALL Display_Message( ROUTINE_NAME, msg, err_stat )
     END SUBROUTINE Read_CleanUp

  END FUNCTION SSU_Input_ReadFile


!--------------------------------------------------------------------------------
!:sdoc+:
!
! NAME:
!       SSU_Input_WriteFile
!
! PURPOSE:
!       Function to write SSU_Input object files.
!
! CALLING SEQUENCE:
!       Error_Status = SSU_Input_WriteFile( &
!                        SSU_Input          , &
!                        Filename           , &
!                        No_Close = No_Close, &
!                        Quiet    = Quiet     )
!
! OBJECTS:
!       SSU_Input:      SSU_Input object containing the data to write to file.
!                       UNITS:      N/A
!                       TYPE:       SSU_Input_type
!                       DIMENSION:  Scalar
!                       ATTRIBUTES: INTENT(IN)
!
! INPUTS:
!       Filename:       Character string specifying the name of a
!                       SSU_Input format data file to write.
!                       UNITS:      N/A
!                       TYPE:       CHARACTER(*)
!                       DIMENSION:  Scalar
!                       ATTRIBUTES: INTENT(IN)
!
! OPTIONAL INPUTS:
!       No_Close:       Set this logical argument to *NOT* close the datafile
!                       upon exiting this routine. This option is required if
!                       the SSU_Input data is to be embedded within another file.
!                       If == .FALSE., File is closed upon function exit [DEFAULT].
!                          == .TRUE.,  File is NOT closed upon function exit
!                       If not specified, default is .FALSE.
!                       UNITS:      N/A
!                       TYPE:       LOGICAL
!                       DIMENSION:  Scalar
!                       ATTRIBUTES: INTENT(IN), OPTIONAL
!
!       Quiet:          Set this logical argument to suppress INFORMATION
!                       messages being printed to stdout
!                       If == .FALSE., INFORMATION messages are OUTPUT [DEFAULT].
!                          == .TRUE.,  INFORMATION messages are SUPPRESSED.
!                       If not specified, default is .FALSE.
!                       UNITS:      N/A
!                       TYPE:       LOGICAL
!                       DIMENSION:  Scalar
!                       ATTRIBUTES: INTENT(IN), OPTIONAL
!
! FUNCTION RESULT:
!       Error_Status:   The return value is an integer defining the error status.
!                       The error codes are defined in the Message_Handler module.
!                       If == SUCCESS, the file write was successful
!                          == FAILURE, an unrecoverable error occurred.
!                       UNITS:      N/A
!                       TYPE:       INTEGER
!                       DIMENSION:  Scalar
!
!:sdoc-:
!------------------------------------------------------------------------------

  FUNCTION SSU_Input_WriteFile( &
    SSU_Input, &  ! Input
    Filename , &  ! Input
    No_Close , &  ! Optional input
    Quiet    , &  ! Optional input
    Title    , &  ! Optional input
    History  , &  ! Optional input
    Comment  , &  ! Optional input
    Debug    ) &  ! Optional input (Debug output control)
  RESULT( err_stat )
    ! Arguments
    TYPE(SSU_Input_type),   INTENT(IN) :: SSU_Input
    CHARACTER(*),           INTENT(IN) :: Filename
    LOGICAL,      OPTIONAL, INTENT(IN) :: No_Close
    LOGICAL,      OPTIONAL, INTENT(IN) :: Quiet
    CHARACTER(*), OPTIONAL, INTENT(IN) :: Title
    CHARACTER(*), OPTIONAL, INTENT(IN) :: History
    CHARACTER(*), OPTIONAL, INTENT(IN) :: Comment
    LOGICAL,      OPTIONAL, INTENT(IN) :: Debug
    ! Function result
    INTEGER :: err_stat
    ! Function parameters
    CHARACTER(*), PARAMETER :: ROUTINE_NAME = 'SSU_Input_WriteFile'
    ! Function variables
    CHARACTER(ML) :: msg
    CHARACTER(ML) :: io_msg
    LOGICAL :: close_file
    LOGICAL :: noisy
    INTEGER :: io_stat
    INTEGER :: fid


    ! Setup
    err_stat = SUCCESS
    ! ...Check No_Close argument
    close_file = .TRUE.
    IF ( PRESENT(No_Close) ) close_file = .NOT. No_Close
    ! ...Check Quiet argument
    noisy = .TRUE.
    IF ( PRESENT(Quiet) ) noisy = .NOT. Quiet
    ! ...Override Quiet settings if debug set.
    IF ( PRESENT(Debug) ) THEN
      IF ( Debug ) noisy = .TRUE.
    END IF


    ! Check if the file is open.
    IF ( File_Open( FileName ) ) THEN
      ! ...Inquire for the logical unit number
      INQUIRE( FILE=Filename, NUMBER=fid )
      ! ...Ensure it's valid
      IF ( fid < 0 ) THEN
        msg = 'Error inquiring '//TRIM(Filename)//' for its FileID'
        CALL Write_CleanUp(); RETURN
      END IF
    ELSE
      ! ...Open the file for output
      err_stat = Open_Binary_File( Filename, fid, For_Output=.TRUE. )
      IF ( err_Stat /= SUCCESS ) THEN
        msg = 'Error opening '//TRIM(Filename)
        CALL Write_CleanUp(); RETURN
      END IF
    END IF


    ! Write the release and version
    WRITE( fid, IOSTAT=io_stat, IOMSG=io_msg ) &
      SSU_Input%Release, &
      SSU_Input%Version
    IF ( io_stat /= 0 ) THEN
      msg = 'Error writing Release/Version - '//TRIM(io_msg)
      CALL Write_Cleanup(); RETURN
    END IF


    ! Write the dimensions
    WRITE( fid, IOSTAT=io_stat, IOMSG=io_msg ) &
      MAX_N_CHANNELS
    IF ( io_stat /= 0 ) THEN
      msg = 'Error writing channel dimension - '//TRIM(io_msg)
      CALL Write_Cleanup(); RETURN
    END IF


    ! Write the global attributes
    err_stat = WriteGAtts_Binary_File( &
                 fid, &
                 Write_Module = 'Unknown', &
                 Title        = Title  , &
                 History      = History, &
                 Comment      = Comment  )
    IF ( err_stat /= SUCCESS ) THEN
      msg = 'Error writing global attributes'
      CALL Write_Cleanup(); RETURN
    END IF


    ! Write the decimal time
    WRITE( fid, IOSTAT=io_stat, IOMSG=io_msg ) &
      SSU_Input%Time
    IF ( io_stat /= 0 ) THEN
      msg = 'Error writing decimal time - '//TRIM(io_msg)
      CALL Write_Cleanup(); RETURN
    END IF


    ! Write the cell_pressures
    WRITE( fid, IOSTAT=io_stat, IOMSG=io_msg ) &
      SSU_Input%Cell_Pressure
    IF ( io_stat /= 0 ) THEN
      msg = 'Error writing cell pressures - '//TRIM(io_msg)
      CALL Write_Cleanup(); RETURN
    END IF


    ! Close the file
    IF ( close_file ) THEN
      CLOSE( fid, IOSTAT=io_stat, IOMSG=io_msg )
      IF ( io_stat /= 0 ) THEN
        msg = 'Error closing '//TRIM(Filename)//' - '//TRIM(io_msg)
        CALL Write_Cleanup(); RETURN
      END IF
    END IF

   CONTAINS

     SUBROUTINE Write_Cleanup()
       IF ( File_Open(Filename) ) THEN
         CLOSE( fid, IOSTAT=io_stat, IOMSG=io_msg )
         IF ( io_stat /= 0 ) &
           msg = TRIM(msg)//'; Error closing output file during error cleanup - '//TRIM(io_msg)
       END IF
       err_stat = FAILURE
       CALL Display_Message( ROUTINE_NAME, msg, err_stat )
     END SUBROUTINE Write_Cleanup

  END FUNCTION SSU_Input_WriteFile



!################################################################################
!################################################################################
!##                                                                            ##
!##                        ## PRIVATE MODULE ROUTINES ##                       ##
!##                                                                            ##
!################################################################################
!################################################################################

  ELEMENTAL FUNCTION SSU_Input_Equal(x, y) RESULT(is_equal)
    TYPE(SSU_Input_type), INTENT(IN) :: x, y
    LOGICAL :: is_equal
    is_equal = (x%Time .EqualTo. y%Time) .AND. &
               ALL(x%Cell_Pressure .EqualTo. y%Cell_Pressure)
  END FUNCTION SSU_Input_Equal

END MODULE SSU_Input_Define<|MERGE_RESOLUTION|>--- conflicted
+++ resolved
@@ -56,10 +56,6 @@
   ! -----------------
   ! Module parameters
   ! -----------------
-<<<<<<< HEAD
-  CHARACTER(*), PARAMETER :: MODULE_VERSION_ID = &
-=======
->>>>>>> 9569c6af
   ! Release and version
   INTEGER, PARAMETER :: SSU_INPUT_RELEASE = 1  ! This determines structure and file formats.
   INTEGER, PARAMETER :: SSU_INPUT_VERSION = 1  ! This is just the default data version.
