--- conflicted
+++ resolved
@@ -74,10 +74,6 @@
   ! -----------------
   ! Module parameters
   ! -----------------
-<<<<<<< HEAD
-  CHARACTER(*), PARAMETER :: MODULE_VERSION_ID = &
-=======
->>>>>>> 9569c6af
   ! String lengths
   INTEGER, PARAMETER :: ML = 256   ! Error message length
   INTEGER, PARAMETER :: SL = 5000  ! Maximum length for path+filenames
