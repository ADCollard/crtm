<<<<<<< HEAD
=======
!------------------------------------------------------------------------------
!M+
! NAME:
!       SRF_Define
!
! PURPOSE:
!       Module defining the SRF data structure and containing routines to 
!       manipulate it.
!       
! CATEGORY:
!       Instrument Information : SRF
!
! LANGUAGE:
!       Fortran-95
!
! CALLING SEQUENCE:
!       USE SRF_Define
!
! MODULES:
!       Type_Kinds:        Module containing definitions for kinds
!                          of variable types.
!
!       Message_Handler:   Module to define simple error codes and
!                          handle error conditions
!                          USEs: FILE_UTILITY module
!
!       Integrate_Utility: Module containing integration routines.
!                          USEs: TYPE_KINDS module
!                                Message_Handler module
!                                INTERPOLATE module
!
! CONTAINS:
!       Associated_SRF:  Function to test the association status
!                        of the pointer members of a SRF
!                        structure.
!
!       Destroy_SRF:     Function to re-initialize an SRF structure.
!
!       Allocate_SRF:    Function to allocate the pointer members
!                        of an SRF structure.
!
!       Assign_SRF:      Function to copy an SRF structure.
!
!       Frequency_SRF:   Function to compute the frequency grid for
!                        a supplied SRF data structure.
!
!       Integrate_SRF:   Function to integrate the SRF for 
!                        a supplied SRF data structure.
!
!       Information_SRF: Subroutine to return a string containing information
!                        about the SRF data structure.
!
!
! DERIVED TYPES:
!       SRF_type:  Definition of the public SRF data structure.
!                  Fields are,
!
!         n_Points:          Number of points defining the current
!                            SRF spectral dimension.
!                            UNITS:      N/A
!                            TYPE:       INTEGER
!                            DIMENSION:  Scalar
!
!         Sensor_Name:       Character string containing the name of the
!                            sensor for the current SRF.
!                            UNITS:      N/A
!                            TYPE:       CHARACTER(*)
!                            DIMENSION:  Scalar
!
!         Platform_Name:     Character string containing the name of the
!                            platform containing the sensor for the current
!                            SRF.
!                            UNITS:      N/A
!                            TYPE:       CHARACTER(*)
!                            DIMENSION:  Scalar
!
!         NCEP_Sensor_ID:    An "in-house" value used at NOAA/NCEP/EMC 
!                            to identify a satellite/sensor combination.
!                            UNITS:      N/A
!                            TYPE:       INTEGER
!                            DIMENSION:  Scalar
!
!         WMO_Satellite_ID:  The WMO code for identifying satellite
!                            platforms. Taken from the WMO common
!                            code tables at:
!                              http://www.wmo.ch/web/ddbs/Code-tables.html
!                            The Satellite ID is from Common Code
!                            table C-5, or code table 0 01 007 in BUFR
!                            UNITS:      N/A
!                            TYPE:       INTEGER
!                            DIMENSION:  Scalar
!
!         WMO_Sensor_ID:     The WMO code for identifying a satelite
!                            sensor. Taken from the WMO common
!                            code tables at:
!                              http://www.wmo.ch/web/ddbs/Code-tables.html
!                            The Sensor ID is from Common Code
!                            table C-8, or code table 0 02 019 in BUFR
!                            UNITS:      N/A
!                            TYPE:       INTEGER
!                            DIMENSION:  Scalar
!
!         Channel:           Sensor channel number of the currently
!                            defined SRF
!                            UNITS:      N/A
!                            TYPE:       INTEGER
!                            DIMENSION:  Scalar
!
!         Begin_Frequency:   The frequency of the first SRF point.
!                            UNITS:      cm^-1
!                            TYPE:       REAL( fp_kind )
!                            DIMENSION:  Scalar
!
!         End_Frequency:     The frequency of the last SRF point.
!                            UNITS:      cm^-1
!                            TYPE:       REAL( fp_kind )
!                            DIMENSION:  Scalar
!
!         Frequency:         The frequency grid of the SRF data.
!                            UNITS:      inverse centimetres (cm^-1)
!                            TYPE:       REAL( fp_kind )
!                            DIMENSION:  Rank-1
!                            ATTRIBUTES: POINTER
!
!         Response:          Array containing the channel
!                            spectral response data.
!                            UNITS:      None
!                            TYPE:       REAL( fp_kind )
!                            DIMENSION:  Rank-1
!                            ATTRIBUTES: POINTER
!
!         Integrated_SRF:    The integrated area of the SRF determined using
!                            an integration formula.
!                            UNITS:      None.
!                            TYPE:       REAL( fp_kind )
!                            DIMENSION:  Scalar
!
!         Summation_SRF:     The integrated area of the SRF determined by
!                            simple summation.
!                            UNITS:      None.
!                            TYPE:       REAL( fp_kind )
!                            DIMENSION:  Scalar
!
!       *!IMPORTANT!*
!       -------------
!       Note that the SRF_type is PUBLIC and its members are not
!       encapsulated; that is, they can be fully accessed outside the
!       scope of this module. This makes it possible to manipulate
!       the structure and its data directly rather than, for e.g., via
!       get() and set() functions. This was done to eliminate the
!       overhead of the get/set type of structure access in using the
!       structure. *But*, it is recommended that the user destroy,
!       allocate, assign, and concatenate the structure using only
!       the routines in this module where possible to eliminate --
!       or at least minimise -- the possibility of memory leakage
!       since some of the structure members are pointers.
!
! INCLUDE FILES:
!      None.
!
! EXTERNALS:
!      None.
!
! COMMON BLOCKS:
!       None.
!
! FILES ACCESSED:
!      None.
!
! CREATION HISTORY:
!       Written by:     Paul van Delst, CIMSS/SSEC 03-Oct-2001
!                       paul.vandelst@ssec.wisc.edu
!
!  Copyright (C) 2001 Paul van Delst
!
!M-
!------------------------------------------------------------------------------
>>>>>>> 6f1e5169

MODULE SRF_Define


  ! ----------
  ! Module use
  ! ----------

  USE Type_Kinds
  USE Message_Handler
  USE Integrate_Utility


  ! -----------------------
  ! Disable implicit typing
  ! -----------------------

  IMPLICIT NONE


  ! ------------
  ! Visibilities
  ! ------------

  PRIVATE
  PUBLIC :: Associated_SRF
  PUBLIC :: Destroy_SRF
  PUBLIC :: Allocate_SRF
  PUBLIC :: Assign_SRF
  PUBLIC :: Frequency_SRF
  PUBLIC :: Integrate_SRF


  ! ---------------------
  ! Procedure overloading
  ! ---------------------

  INTERFACE Destroy_SRF
    MODULE PROCEDURE Destroy_SRF_scalar
    MODULE PROCEDURE Destroy_SRF_rank1
  END INTERFACE ! Destroy_SRF


  ! -------------------------
  ! PRIVATE Module parameters
  ! -------------------------

  ! -- RCS Id field
  CHARACTER( * ), PRIVATE, PARAMETER :: MODULE_RCS_ID = &

  ! -- Keyword set value
  INTEGER, PRIVATE, PARAMETER :: SET = 1

  ! -- Literal constants
  REAL( fp_kind ), PRIVATE, PARAMETER :: ZERO = 0.0_fp_kind

  ! -- SRF invalid values
  INTEGER,         PRIVATE, PARAMETER ::    INVALID = -1
  REAL( fp_kind ), PRIVATE, PARAMETER :: FP_INVALID = -1.0_fp_kind

  ! -- SRF character strings length
  INTEGER, PRIVATE, PARAMETER :: SDSL = 64

  ! ------------------------
  ! SRF data type definition
  ! ------------------------

  TYPE, PUBLIC :: SRF_type
    INTEGER :: n_Allocates = 0

    INTEGER :: StrLen = SDSL

    INTEGER :: n_Points = 0

    CHARACTER( SDSL ) :: Sensor_Name   = ' '
    CHARACTER( SDSL ) :: Platform_Name = ' '
    INTEGER :: NCEP_Sensor_Id   = INVALID
    INTEGER :: WMO_Satellite_Id = INVALID
    INTEGER :: WMO_Sensor_Id    = INVALID
    INTEGER :: Channel          = INVALID

    REAL( fp_kind ) :: Begin_Frequency = FP_INVALID
    REAL( fp_kind ) :: End_Frequency   = FP_INVALID
    REAL( fp_kind ) :: Integrated_SRF  = FP_INVALID
    REAL( fp_kind ) :: Summation_SRF   = FP_INVALID

    REAL( fp_kind ), POINTER, DIMENSION( : ) :: Frequency => NULL()
    REAL( fp_kind ), POINTER, DIMENSION( : ) :: Response  => NULL()
  END TYPE SRF_type


CONTAINS







  SUBROUTINE Clear_SRF( SRF )

    TYPE( SRF_type ), INTENT( IN OUT ) :: SRF

    SRF%StrLen = SDSL

    SRF%n_Points = 0

    SRF%Sensor_Name   = ' '
    SRF%Platform_Name = ' '

    SRF%NCEP_Sensor_Id   = INVALID
    SRF%WMO_Satellite_Id = INVALID
    SRF%WMO_Sensor_Id    = INVALID
    SRF%Channel          = INVALID

    SRF%Begin_Frequency = FP_INVALID
    SRF%End_Frequency   = FP_INVALID
    SRF%Integrated_SRF  = FP_INVALID
    SRF%Summation_SRF   = FP_INVALID

  END SUBROUTINE Clear_SRF







  FUNCTION Associated_SRF( SRF, &
                           ANY_Test ) &
                         RESULT( Association_Status )



    !#--------------------------------------------------------------------------#
    !#                        -- TYPE DECLARATIONS --                           #
    !#--------------------------------------------------------------------------#

    ! ---------
    ! Arguments
    ! ---------

    ! -- Input
    TYPE( SRF_type ),  INTENT( IN ) :: SRF

    ! -- Optional input
    INTEGER, OPTIONAL, INTENT( IN ) :: ANY_Test


    ! ---------------
    ! Function result
    ! ---------------

    LOGICAL :: Association_Status


    ! ---------------
    ! Local variables
    ! ---------------

    LOGICAL :: ALL_Test



    !#--------------------------------------------------------------------------#
    !#                           -- CHECK INPUT --                              #
    !#--------------------------------------------------------------------------#

    ! -- Default is to test ALL the pointer members
    ! -- for a true association status....
    ALL_Test = .TRUE.

    ! -- ...unless the ANY_Test argument is set.
    IF ( PRESENT( ANY_Test ) ) THEN
      IF ( ANY_Test == SET ) ALL_Test = .FALSE.
    END IF



    !#--------------------------------------------------------------------------#
    !#           -- TEST THE STRUCTURE POINTER MEMBER ASSOCIATION --            #
    !#--------------------------------------------------------------------------#

    Association_Status = .FALSE.

    IF ( ALL_Test ) THEN

      IF ( ASSOCIATED( SRF%Frequency ) .AND. &
           ASSOCIATED( SRF%Response  )       ) THEN
        Association_Status = .TRUE.
      END IF

    ELSE

      IF ( ASSOCIATED( SRF%Frequency ) .OR. &
           ASSOCIATED( SRF%Response  )      ) THEN
        Association_Status = .TRUE.
      END IF

    END IF

  END FUNCTION Associated_SRF






  FUNCTION Destroy_SRF_scalar( SRF,          &  ! Output
                               No_Clear,     &  ! Optional input
                               RCS_Id,       &  ! Revision control
                               Message_Log ) &  ! Error messaging
                             RESULT( Error_Status )



    !#--------------------------------------------------------------------------#
    !#                        -- TYPE DECLARATIONS --                           #
    !#--------------------------------------------------------------------------#

    ! ---------
    ! Arguments
    ! ---------

    ! -- Output
    TYPE( SRF_type ),         INTENT( IN OUT ) :: SRF

    ! -- Optional input
    INTEGER,        OPTIONAL, INTENT( IN )     :: No_Clear

    ! -- Revision control
    CHARACTER( * ), OPTIONAL, INTENT( OUT )    :: RCS_Id

    ! -- Error messaging
    CHARACTER( * ), OPTIONAL, INTENT( IN )     :: Message_Log


    ! ---------------
    ! Function result
    ! ---------------

    INTEGER :: Error_Status


    ! ----------------
    ! Local parameters
    ! ----------------

    CHARACTER( * ), PARAMETER :: ROUTINE_NAME = 'Destroy_SRF(scalar)'


    ! ---------------
    ! Local variables
    ! ---------------

    CHARACTER( 256 ) :: Message
    LOGICAL :: Clear
    INTEGER :: Allocate_Status



    !#--------------------------------------------------------------------------#
    !#                    -- SET SUCCESSFUL RETURN STATUS --                    #
    !#--------------------------------------------------------------------------#

    Error_Status = SUCCESS



    !#--------------------------------------------------------------------------#
    !#                -- SET THE RCS ID ARGUMENT IF SUPPLIED --                 #
    !#--------------------------------------------------------------------------#

    IF ( PRESENT( RCS_Id ) ) THEN
      RCS_Id = ' '
      RCS_Id = MODULE_RCS_ID
    END IF



    !#--------------------------------------------------------------------------#
    !#                      -- CHECK OPTIONAL ARGUMENTS --                      #
    !#--------------------------------------------------------------------------#

    ! -- Default is to clear scalar members...
    Clear = .TRUE.
    ! -- ....unless the No_Clear argument is set
    IF ( PRESENT( No_Clear ) ) THEN
      IF ( No_Clear == SET ) Clear = .FALSE.
    END IF


    
    !#--------------------------------------------------------------------------#
    !#                      -- PERFORM REINITIALISATION --                      #
    !#--------------------------------------------------------------------------#

    ! -----------------------------
    ! Initialise the scalar members
    ! -----------------------------

    IF ( Clear ) CALL Clear_SRF( SRF )


    ! -----------------------------------------------------
    ! If ALL pointer members are NOT associated, do nothing
    ! -----------------------------------------------------

    IF ( .NOT. Associated_SRF( SRF ) ) RETURN


    ! ------------------------------
    ! Deallocate the pointer members
    ! ------------------------------

    ! -- Deallocate the SRF Frequency
    IF ( ASSOCIATED( SRF%Frequency ) ) THEN

      DEALLOCATE( SRF%Frequency, STAT = Allocate_Status )

      IF ( Allocate_Status /= 0 ) THEN
        Error_Status = FAILURE
        WRITE( Message, '( "Error deallocating SRF frequency ", &
                          &"array. STAT = ", i5 )' ) &
                        Allocate_Status
        CALL Display_Message( ROUTINE_NAME,    &
                              TRIM( Message ), &
                              Error_Status,    &
                              Message_Log = Message_Log )
      END IF
    END IF


    ! -- Deallocate the SRF Response
    IF ( ASSOCIATED( SRF%Response ) ) THEN

      DEALLOCATE( SRF%Response, STAT = Allocate_Status )

      IF ( Allocate_Status /= 0 ) THEN
        Error_Status = FAILURE
        WRITE( Message, '( "Error deallocating SRF response ", &
                          &"array. STAT = ", i5 )' ) &
                        Allocate_Status
        CALL Display_Message( ROUTINE_NAME,    &
                              TRIM( Message ), &
                              Error_Status,    &
                              Message_Log = Message_Log )
      END IF
    END IF



    !#--------------------------------------------------------------------------#
    !#               -- DECREMENT AND TEST ALLOCATION COUNTER --                #
    !#--------------------------------------------------------------------------#

    SRF%n_Allocates = SRF%n_Allocates - 1

    IF ( SRF%n_Allocates /= 0 ) THEN
      Error_Status = FAILURE
      WRITE( Message, '( "Allocation counter /= 0, Value = ", i5 )' ) &
                      SRF%n_Allocates
      CALL Display_Message( ROUTINE_NAME,    &
                            TRIM( Message ), &
                            Error_Status,    &
                            Message_Log = Message_Log )
    END IF

  END FUNCTION Destroy_SRF_scalar

  FUNCTION Destroy_SRF_rank1( SRF,          &  ! Output
                              No_Clear,     &  ! Optional input
                              RCS_Id,       &  ! Revision control
                              Message_Log ) &  ! Error messaging

                            RESULT( Error_Status )



    !#--------------------------------------------------------------------------#
    !#                        -- TYPE DECLARATIONS --                           #
    !#--------------------------------------------------------------------------#

    ! ---------
    ! Arguments
    ! ---------

    ! -- Output
    TYPE( SRF_type ), DIMENSION( : ), INTENT( IN OUT ) :: SRF

    ! -- Optional input
    INTEGER,        OPTIONAL,         INTENT( IN )     :: No_Clear

    ! -- Revision control
    CHARACTER( * ), OPTIONAL,         INTENT( OUT )    :: RCS_Id

    ! -- Error messaging
    CHARACTER( * ), OPTIONAL,         INTENT( IN )     :: Message_Log


    ! ---------------
    ! Function result
    ! ---------------

    INTEGER :: Error_Status


    ! ----------------
    ! Local parameters
    ! ----------------

    CHARACTER( * ), PARAMETER :: ROUTINE_NAME = 'Destroy_SRF(rank1)'


    ! ---------------
    ! Local variables
    ! ---------------

    CHARACTER( 256 ) :: Message

    INTEGER :: Scalar_Status
    INTEGER :: l



    !#--------------------------------------------------------------------------#
    !#                    -- SET SUCCESSFUL RETURN STATUS --                    #
    !#--------------------------------------------------------------------------#

    Error_Status = SUCCESS



    !#--------------------------------------------------------------------------#
    !#                -- SET THE RCS ID ARGUMENT IF SUPPLIED --                 #
    !#--------------------------------------------------------------------------#

    IF ( PRESENT( RCS_Id ) ) THEN
      RCS_Id = ' '
      RCS_Id = MODULE_RCS_ID
    END IF



    !#--------------------------------------------------------------------------#
    !#                      -- PERFORM REINITIALISATION --                      #
    !#--------------------------------------------------------------------------#

    DO l = 1, SIZE( SRF )

      ! -- Clear the current structure array element
      Scalar_Status = Destroy_SRF_scalar( SRF( l ), &
                                          No_Clear = No_Clear, &
                                          Message_Log = Message_Log )

      ! -- If it failed, set the return error status, but
      ! -- continue to attempt to destroy structure array
      IF ( Scalar_Status /= SUCCESS ) THEN
        Error_Status = Scalar_Status
        WRITE( Message, '( i10 )' ) l
        CALL Display_Message( ROUTINE_NAME, &
                            'Error destroying SRF structure array element '//&
                            TRIM( Message ), &
                            Error_Status, &
                            Message_Log = Message_Log )
      END IF

    END DO

  END FUNCTION Destroy_SRF_rank1





  FUNCTION Allocate_SRF( n_Points,     &  ! Input
                         SRF,          &  ! Output
                         RCS_Id,       &  ! Revision control
                         Message_Log ) &  ! Error messaging
                       RESULT( Error_Status )



    !#--------------------------------------------------------------------------#
    !#                        -- TYPE DECLARATIONS --                           #
    !#--------------------------------------------------------------------------#

    ! ---------
    ! Arguments
    ! ---------

    ! -- Input
    INTEGER,                  INTENT( IN )     :: n_Points

    ! -- Output
    TYPE( SRF_type ),         INTENT( IN OUT ) :: SRF

    ! -- Revision control
    CHARACTER( * ), OPTIONAL, INTENT( OUT )    :: RCS_Id

    ! - Error messaging
    CHARACTER( * ), OPTIONAL, INTENT( IN )     :: Message_Log


    ! ---------------
    ! Function result
    ! ---------------

    INTEGER :: Error_Status


    ! ----------------
    ! Local parameters
    ! ----------------

    CHARACTER( * ), PARAMETER :: ROUTINE_NAME = 'Allocate_SRF'


    ! ---------------
    ! Local variables
    ! ---------------

    CHARACTER( 256 ) :: Message

    INTEGER :: Allocate_Status



    !#--------------------------------------------------------------------------#
    !#                  -- SET SUCCESSFUL RETURN STATUS --                      #
    !#--------------------------------------------------------------------------#

    Error_Status = SUCCESS



    !#--------------------------------------------------------------------------#
    !#                -- SET THE RCS ID ARGUMENT IF SUPPLIED --                 #
    !#--------------------------------------------------------------------------#

    IF ( PRESENT( RCS_Id ) ) THEN
      RCS_Id = ' '
      RCS_Id = MODULE_RCS_ID
    END IF



    !#--------------------------------------------------------------------------#
    !#                            -- CHECK INPUT --                             #
    !#--------------------------------------------------------------------------#

    ! ------------------
    ! Spectral dimension
    ! ------------------

    IF ( n_Points < 1 ) THEN
      Error_Status = FAILURE
      CALL Display_Message( ROUTINE_NAME, &
                            'Input N_POINTS must be > 0.', &
                            Error_Status, &
                            Message_Log = Message_Log )
      RETURN
    END IF


    ! -----------------------------------------------
    ! Check if ANY pointers are already associated
    ! If they are, deallocate them but leave scalars.
    ! -----------------------------------------------

    IF ( Associated_SRF( SRF, ANY_Test = SET ) ) THEN

      Error_Status = Destroy_SRF( SRF, &
                                  No_Clear = SET, &
                                  Message_Log = Message_Log )

      IF ( Error_Status /= SUCCESS ) THEN
        CALL Display_Message( ROUTINE_NAME,    &
                              'Error deallocating SRF pointer members.', &
                              Error_Status,    &
                              Message_Log = Message_Log )
        RETURN
      END IF

    END IF



    !#--------------------------------------------------------------------------#
    !#                       -- PERFORM THE ALLOCATION --                       #
    !#--------------------------------------------------------------------------#

    ALLOCATE(  SRF%Frequency( n_Points ), &
               SRF%Response(  n_Points ), &
               STAT = Allocate_Status )

    IF ( Allocate_Status /= 0 ) THEN
      Error_Status = FAILURE
      WRITE( Message, '( "Error allocating SRF data arrays. STAT = ", i5 )' ) &
                      Allocate_Status
      CALL Display_Message( ROUTINE_NAME,    &
                            TRIM( Message ), &
                            Error_Status,    &
                            Message_Log = Message_Log )
      RETURN
    END IF



    !#--------------------------------------------------------------------------#
    !#                    -- ASSIGN THE N_POINTS MEMBER --                      #
    !#--------------------------------------------------------------------------#

    SRF%n_Points = n_Points



    !#--------------------------------------------------------------------------#
    !#                  -- INITIALISE THE POINTER MEMBERS --                    #
    !#--------------------------------------------------------------------------#

    SRF%Frequency = ZERO
    SRF%Response  = ZERO



    !#--------------------------------------------------------------------------#
    !#                -- INCREMENT AND TEST ALLOCATION COUNTER --               #
    !#--------------------------------------------------------------------------#

    SRF%n_Allocates = SRF%n_Allocates + 1

    IF ( SRF%n_Allocates /= 1 ) THEN
      Error_Status = WARNING
      WRITE( Message, '( "Allocation counter /= 1, Value = ", i5 )' ) &
                      SRF%n_Allocates
      CALL Display_Message( ROUTINE_NAME,    &
                            TRIM( Message ), &
                            Error_Status,    &
                            Message_Log = Message_Log )
    END IF

  END FUNCTION Allocate_SRF







  FUNCTION Assign_SRF( SRF_in,       &  ! Input
                       SRF_out,      &  ! Output
                       Scalar_Only,  &  ! Optional input
                       RCS_Id,       &  ! Revision control
                       Message_Log ) &  ! Error messaging
                     RESULT( Error_Status )



    !#--------------------------------------------------------------------------#
    !#                        -- TYPE DECLARATIONS --                           #
    !#--------------------------------------------------------------------------#

    ! ---------
    ! Arguments
    ! ---------

    ! -- Input
    TYPE( SRF_type ),         INTENT( IN )     :: SRF_in

    ! -- Output
    TYPE( SRF_type ),         INTENT( IN OUT ) :: SRF_out

    ! -- Optional input
    INTEGER,        OPTIONAL, INTENT( IN )     :: Scalar_Only

    ! -- Revision control
    CHARACTER( * ), OPTIONAL, INTENT( OUT )    :: RCS_Id

    ! - Error messaging
    CHARACTER( * ), OPTIONAL, INTENT( IN )     :: Message_Log


    ! ---------------
    ! Function result
    ! ---------------

    INTEGER :: Error_Status


    ! ----------------
    ! Local parameters
    ! ----------------

    CHARACTER( * ), PARAMETER :: ROUTINE_NAME = 'Assign_SRF'


    ! ---------------
    ! Local variables
    ! ---------------

    LOGICAL :: Copy_Arrays



    !#--------------------------------------------------------------------------#
    !#                  -- SET SUCCESSFUL RETURN STATUS --                      #
    !#--------------------------------------------------------------------------#

    Error_Status = SUCCESS



    !#--------------------------------------------------------------------------#
    !#                -- SET THE RCS ID ARGUMENT IF SUPPLIED --                 #
    !#--------------------------------------------------------------------------#

    IF ( PRESENT( RCS_Id ) ) THEN
      RCS_Id = ' '
      RCS_Id = MODULE_RCS_ID
    END IF



    !#--------------------------------------------------------------------------#
    !#           -- TEST THE STRUCTURE ARGUMENT POINTER ASSOCIATION --          #
    !#--------------------------------------------------------------------------#

    ! ---------------------------------------
    ! ALL *input* pointers must be associated
    ! ---------------------------------------

    IF ( .NOT. Associated_SRF( SRF_In ) ) THEN

      Error_Status = FAILURE
      CALL Display_Message( ROUTINE_NAME,    &
                            'Some or all INPUT SRF pointer '//&
                            'members are NOT associated.', &
                            Error_Status,    &
                            Message_Log = Message_Log )
      RETURN
    END IF



    !#--------------------------------------------------------------------------#
    !#                    -- CHECK THE OPTIONAL ARGUMENTS --                    #
    !#--------------------------------------------------------------------------#

    ! -- Default is to copy the array components...
    Copy_Arrays = .TRUE.
    ! -- ...unless the Scalar_Only argument is set
    IF ( PRESENT( Scalar_Only ) ) THEN
      IF ( Scalar_Only == SET ) Copy_Arrays = .FALSE.
    END IF



    !#--------------------------------------------------------------------------#
    !#                       -- PERFORM THE ASSIGNMENT --                       #
    !#--------------------------------------------------------------------------#

    ! ---------------------
    ! Assign scalar members
    ! ---------------------

    SRF_out%Sensor_Name   = SRF_in%Sensor_Name
    SRF_out%Platform_Name = SRF_in%Platform_Name

    SRF_out%NCEP_Sensor_Id   = SRF_in%NCEP_Sensor_Id
    SRF_out%WMO_Satellite_Id = SRF_in%WMO_Satellite_Id
    SRF_out%WMO_Sensor_Id    = SRF_in%WMO_Sensor_Id
    SRF_out%Channel          = SRF_in%Channel

    SRF_out%Begin_Frequency = SRF_in%Begin_Frequency
    SRF_out%End_Frequency   = SRF_in%End_Frequency

    SRF_out%Integrated_SRF = SRF_in%Integrated_SRF
    SRF_out%Summation_SRF  = SRF_in%Summation_SRF


    ! -----------------
    ! Assign array data
    ! -----------------

    IF ( Copy_Arrays ) THEN

      ! -- Allocate data arrays
      Error_Status = Allocate_SRF( SRF_in%n_Points, &
                                   SRF_out,         &
                                   Message_Log = Message_Log )

      IF ( Error_Status /= SUCCESS ) THEN
        CALL Display_Message( ROUTINE_NAME,    &
                              'Error allocating output SRF arrays.', &
                              Error_Status,    &
                              Message_Log = Message_Log )
        RETURN
      END IF

      ! -- Copy array data
      SRF_out%Frequency = SRF_in%Frequency
      SRF_out%Response  = SRF_in%Response

    END IF

  END FUNCTION Assign_SRF






  FUNCTION Frequency_SRF( SRF,          &  ! In/Output
                          Message_Log ) &  ! Error messaging
                        RESULT( Error_Status )



    !#--------------------------------------------------------------------------#
    !#                        -- TYPE DECLARATIONS --                           #
    !#--------------------------------------------------------------------------#

    ! ---------
    ! Arguments
    ! ---------

    ! -- Input
    TYPE( SRF_type ),         INTENT( IN OUT ) :: SRF

    ! - Error messaging
    CHARACTER( * ), OPTIONAL, INTENT( IN )     :: Message_Log


    ! ---------------
    ! Function result
    ! ---------------

    INTEGER :: Error_Status


    ! ----------------
    ! Local parameters
    ! ----------------

    CHARACTER( * ), PARAMETER :: ROUTINE_NAME = 'Frequency_SRF'


    ! ---------------
    ! Local variables
    ! ---------------

    INTEGER :: i, n



    !#--------------------------------------------------------------------------#
    !#                  -- SET SUCCESSFUL RETURN STATUS --                      #
    !#--------------------------------------------------------------------------#

    Error_Status = SUCCESS



    !#--------------------------------------------------------------------------#
    !#           -- TEST THE STRUCTURE ARGUMENT POINTER ASSOCIATION --          #
    !#--------------------------------------------------------------------------#

    ! -------------------------------
    ! ALL pointers must be associated
    ! -------------------------------

    IF ( .NOT. Associated_SRF( SRF ) ) THEN
      Error_Status = FAILURE
      CALL Display_Message( ROUTINE_NAME, &
                            'Some or all INPUT SRF pointer members are NOT associated.', &
                            Error_Status, &
                            Message_Log = Message_Log )
      RETURN
    END IF



    !#--------------------------------------------------------------------------#
    !#                    -- CALCULATE THE FREQUENCY GRID --                    #
    !#--------------------------------------------------------------------------#

    ! --------------------------
    ! Check the number of points
    ! --------------------------

    n = SRF%n_Points

    IF ( n < 2 ) THEN
      Error_Status = FAILURE
      CALL Display_Message( ROUTINE_NAME, &
                            'Allocated SRF structure arrays must contain at least 2 points.', &
                            Error_Status, &
                            Message_Log = Message_Log )
      RETURN
    END IF


    ! ----------------------------------
    ! Construct a frequency grid of 0->1
    ! ----------------------------------

    SRF%Frequency(1:n)  = (/ ( REAL( i - 1, fp_kind ), i = 1, n ) /) / &
    !                    ------------------------------------------
                                     REAL( n - 1, fp_kind )


    ! -----------------------------
    ! Scale it to the actual values
    ! -----------------------------

    SRF%Frequency(1:n) = SRF%Begin_Frequency + &
                         ( SRF%Frequency(1:n) * ( SRF%End_Frequency - SRF%Begin_Frequency ) )

  END FUNCTION Frequency_SRF






  FUNCTION Integrate_SRF( SRF,          &  ! In/Output
                          Message_Log ) &  ! Error messaging
                        RESULT( Error_Status )



    !#--------------------------------------------------------------------------#
    !#                        -- TYPE DECLARATIONS --                           #
    !#--------------------------------------------------------------------------#

    ! ---------
    ! Arguments
    ! ---------

    ! -- Input
    TYPE( SRF_type ),         INTENT( IN OUT ) :: SRF

    ! - Error messaging
    CHARACTER( * ), OPTIONAL, INTENT( IN )     :: Message_Log


    ! ---------------
    ! Function result
    ! ---------------

    INTEGER :: Error_Status


    ! ----------------
    ! Local parameters
    ! ----------------

    CHARACTER( * ), PARAMETER :: ROUTINE_NAME = 'Integrate_SRF'


    ! ---------------
    ! Local variables
    ! ---------------

    CHARACTER( 256 ) :: Message

    INTEGER :: n
    REAL( fp_kind ) :: dF



    !#--------------------------------------------------------------------------#
    !#           -- TEST THE STRUCTURE ARGUMENT POINTER ASSOCIATION --          #
    !#--------------------------------------------------------------------------#

    ! -------------------------------
    ! ALL pointers must be associated
    ! -------------------------------

    IF ( .NOT. Associated_SRF( SRF ) ) THEN
      Error_Status = FAILURE
      CALL Display_Message( ROUTINE_NAME, &
                            'Some or all INPUT SRF pointer members are NOT associated.', &
                            Error_Status, &
                            Message_Log = Message_Log )
      RETURN
    END IF



    !#--------------------------------------------------------------------------#
    !#                      -- CALCULATE THE INTEGRALS --                       #
    !#--------------------------------------------------------------------------#

    ! --------------------------
    ! Check the number of points
    ! --------------------------

    n = SRF%n_Points

    IF ( n < 2 ) THEN
      Error_Status = FAILURE
      CALL Display_Message( ROUTINE_NAME, &
                            'Allocated SRF structure arrays must contain at least 2 points.', &
                            Error_Status, &
                            Message_Log = Message_Log )
      RETURN
    END IF


    ! --------------------------------
    ! Integration using Simpson's rule
    ! --------------------------------

    Error_Status = Integral( SRF%Frequency, &
                                      SRF%Response,  &
                                      SRF%Integrated_SRF )

    IF ( Error_Status /= SUCCESS ) THEN
      WRITE( Message, '( "Error occurred integrating channel ", i5, " SRF" )' ) &
                      SRF%Channel
      CALL Display_Message( ROUTINE_NAME,    &
                            TRIM( Message ), &
                            Error_Status, &
                            Message_Log = Message_Log )
      RETURN
    END IF


    ! -------------------------------
    ! Integration by simple summation
    ! -------------------------------

    ! -- Compute the frequency grid interval
    dF = SUM( SRF%Frequency( 2:n ) - SRF%Frequency( 1:n-1 ) ) / &
    !    ----------------------------------------------------
                        REAL( n - 1, fp_kind )

    ! -- Do the summation
    SRF%Summation_SRF = SUM( SRF%Response ) * dF

  END FUNCTION Integrate_SRF






  SUBROUTINE Information_SRF( SRF,         &  ! Input
                              Information, &  ! Output
                              RCS_Id       )  ! Revision control



    !#--------------------------------------------------------------------------#
    !#                        -- TYPE DECLARATIONS --                           #
    !#--------------------------------------------------------------------------#

    ! ---------
    ! Arguments
    ! ---------

    ! -- Input
    TYPE( SRF_type ),         INTENT( IN )  :: SRF

    ! -- Output
    CHARACTER( * ),           INTENT( OUT ) :: Information

    ! -- Revision control
    CHARACTER( * ), OPTIONAL, INTENT( OUT ) :: RCS_Id


    ! ----------
    ! Parameters
    ! ----------

    INTEGER, PARAMETER :: CARRIAGE_RETURN = 13
    INTEGER, PARAMETER :: LINEFEED = 10


    ! ---------------
    ! Local variables
    ! ---------------

    CHARACTER( 5000 ) :: Long_String



    !#--------------------------------------------------------------------------#
    !#                -- SET THE RCS ID ARGUMENT IF SUPPLIED --                 #
    !#--------------------------------------------------------------------------#

    IF ( PRESENT( RCS_Id ) ) THEN
      RCS_Id = ' '
      RCS_Id = MODULE_RCS_ID
    END IF



    !#--------------------------------------------------------------------------#
    !#                     -- FILL THE VERSION INFO STRING --                   #
    !#--------------------------------------------------------------------------#

    ! -------------------------------------------
    ! Write the required data to the local string
    ! -------------------------------------------

    WRITE( Long_String, FMT = '( a," SRF: N_POINTS=",i6, &
                                &a,"      SENSOR NAME  :", a, &
                                &a,"      PLATFORM NAME:", a, &
                                &a,"      CHANNEL      :", i4  )' ) &
                              ACHAR(CARRIAGE_RETURN)//ACHAR(LINEFEED), &
                              SRF%n_Points, &
                              ACHAR(CARRIAGE_RETURN)//ACHAR(LINEFEED), &
                              TRIM( SRF%Sensor_Name ), &
                              ACHAR(CARRIAGE_RETURN)//ACHAR(LINEFEED), &
                              TRIM( SRF%Platform_Name ), &
                              ACHAR(CARRIAGE_RETURN)//ACHAR(LINEFEED), &
                              SRF%Channel

    ! ----------------------------
    ! Trim the output based on the
    ! dummy argument string length
    ! ----------------------------

    Information = Long_String(1:MIN( LEN( Information ), LEN_TRIM( Long_String ) ))

  END SUBROUTINE Information_SRF

END MODULE SRF_Define

<<<<<<< HEAD
=======

!-------------------------------------------------------------------------------
!                          -- MODIFICATION HISTORY --
!-------------------------------------------------------------------------------
!
!
! $Date: 2006/08/15 20:32:27 $
!
! $Revision: 774 $
!
! $Name:  $
!
! $State: Exp $
!
! $Log: SRF_Define.f90,v $
! Revision 2.10  2006/08/15 20:32:27  wd20pd
! Altered USE Integrate to USE Integrate_Utility to reflect changes in
! CRTM repository heirarchy.
!
! Revision 2.9  2006/05/02 16:58:02  dgroff
! *** empty log message ***
!
! Revision 2.8  2005/08/11 17:34:09  paulv
! - Added structure pointer association test in Destroy() function.
!
! Revision 2.7  2004/08/31 20:47:53  paulv
! - Upgraded to Fortran95.
! - Derived type component initialisation is now done in the defintion block.
! - Initialize_SRF() subroutine has been removed.
! - Intent of SRF dummy argument in Clear_SRF() routine changed from
!   OUT to IN OUT to prevent memory leaks.
! - Added optional No_Clear argument to Destroy_SRF() function.
! - Intent of SRF dummy argument in Allocate_SRF() routine changed from
!   OUT to IN OUT to prevent memory leaks.
! - Call to Destroy_SRF() added to Allocate_SRF() function for the case
!   where the input SRF argument is already allocated.
! - Intent of SRF_out dummy argument in Assign_SRF() routine changed from
!   OUT to IN OUT to prevent memory leaks.
! - Added Scalar_Only optional argument to Assign_SRF() function to copy
!   only the scalar components and do no allocation or array member copy.
! - Updated header documentation.
!
! Revision 2.6  2004/06/25 17:15:57  paulv
! - Removed unused variables from type declarations.
! - Cosmetic changes.
!
! Revision 2.5  2003/12/01 19:34:55  paulv
! - Corrected some documentation errors.
!
! Revision 2.4  2003/11/19 15:26:27  paulv
! - Updated header documentation.
!
! Revision 2.3  2003/11/18 15:31:31  paulv
! - Decreased the number of required points in the Integrate_SRF() routine
!   from 3 to 2.
! - Tidied up output format string in Information_SRF() routine.
!
! Revision 2.2  2003/09/05 16:06:06  paulv
! - Cosmetic changes to documentaiton.
!
! Revision 2.1  2003/09/04 15:20:50  paulv
! - Removed the Clear_SRF() call from the Allocate_SRF() function. Now the
!   scalar members of the unallocated SRF structure can be filled prior to
!   allocation without losing their contents.
!
! Revision 2.0  2003/08/29 18:04:45  paulv
! - New version.
! - Added sensor ID components to structure.
! - Added frequency grid component to structure that is filled in the
!   netCDF and ASCII read functions.
! - Added frequency grid calc and SRF integration functions.
!
! Revision 1.14  2002/11/22 17:30:23  paulv
! - Cosmetic changes only.
!
! Revision 1.13  2002/06/05 19:10:13  paulv
! - Removed MESSAGE as a module variable and placed definitions in each
!   module subprogram.
!
! Revision 1.12  2002/05/31 21:46:42  paulv
! - Initialize_SRF() and Destroy_SRF() routines are now overloaded for scalar
!   and rank-1 array input.
! - Added summation_SRF field to the SRF data type.
!
! Revision 1.11  2002/05/20 19:57:26  paulv
! - Added private Clear_SRF() function to initialise scalar members of the
!   SRF structure and inserted the call to this function in Initialize_SRF()
!   and Destroy_SRF().
!
! Revision 1.10  2002/05/07 14:48:26  paulv
! - Added FREQUENCY_SRF() function to calculate the SRF frequency grid.
!
! Revision 1.9  2002/05/07 14:16:46  paulv
! - Removed FREQUENCY member of the SRF data structure. The frequency
!   grid is now defined solely by the begin and end frequencies and the
!   total number of points for the channel.
!
! Revision 1.8  2002/05/03 19:20:29  paulv
! - Removed CHANNEL_TYPE component from SRF structure.
! - Renamed CHANNEL_NUMBER component of SRF structure to CHANNEL.
! - Added INTEGRATED_SRF component to SRF structure.
! - Altered module routines to reflect changes in SRF structure.
!
! Revision 1.7  2002/03/23 13:43:55  paulv
! - Removed unneeded type declarations from INITIALIZE_SRF().
! - Changed the INTENT( IN OUT ) attribute for SRF arguments to INTENT( OUT ).
!
! Revision 1.6  2002/03/22 23:30:03  paulv
! - Removed VALID_SRF() function. I found that the VALID member of the SRF
!   data structure could have an initial value of anything, including my
!   value that indicated a valid, i.e. initialised, structure. Stupid of me
!   to rely on an initialised value that could be literally anything. So, now
!   there is no VALID_SRF() function and no VALID structure member.
! - Changed INITIALIZE_SRF() from a function to a subroutine. Now all this
!   routine does is nullify the pointer members.
! - Added a DESTROY_SRF() function to deallocate the SRF pointer members,
!   i.e. to RE-initialise an SRF structure.
! - Removed all old VALID_SRF() and INITIALIZE_SRF() function calls from
!   ALLOCATE_SRF() and ASSIGN_SRF() functions.
! - Updated routine header documentation.
!
! Revision 1.5  2002/01/24 22:40:40  paulv
! - Modified for netCDF input
! - Generic SRF_type defined. No ASCII header.
!
!
!
!
>>>>>>> 6f1e5169
<|MERGE_RESOLUTION|>--- conflicted
+++ resolved
@@ -1,5 +1,3 @@
-<<<<<<< HEAD
-=======
 !------------------------------------------------------------------------------
 !M+
 ! NAME:
@@ -177,7 +175,6 @@
 !
 !M-
 !------------------------------------------------------------------------------
->>>>>>> 6f1e5169
 
 MODULE SRF_Define
 
@@ -1310,134 +1307,3 @@
 
 END MODULE SRF_Define
 
-<<<<<<< HEAD
-=======
-
-!-------------------------------------------------------------------------------
-!                          -- MODIFICATION HISTORY --
-!-------------------------------------------------------------------------------
-!
-!
-! $Date: 2006/08/15 20:32:27 $
-!
-! $Revision: 774 $
-!
-! $Name:  $
-!
-! $State: Exp $
-!
-! $Log: SRF_Define.f90,v $
-! Revision 2.10  2006/08/15 20:32:27  wd20pd
-! Altered USE Integrate to USE Integrate_Utility to reflect changes in
-! CRTM repository heirarchy.
-!
-! Revision 2.9  2006/05/02 16:58:02  dgroff
-! *** empty log message ***
-!
-! Revision 2.8  2005/08/11 17:34:09  paulv
-! - Added structure pointer association test in Destroy() function.
-!
-! Revision 2.7  2004/08/31 20:47:53  paulv
-! - Upgraded to Fortran95.
-! - Derived type component initialisation is now done in the defintion block.
-! - Initialize_SRF() subroutine has been removed.
-! - Intent of SRF dummy argument in Clear_SRF() routine changed from
-!   OUT to IN OUT to prevent memory leaks.
-! - Added optional No_Clear argument to Destroy_SRF() function.
-! - Intent of SRF dummy argument in Allocate_SRF() routine changed from
-!   OUT to IN OUT to prevent memory leaks.
-! - Call to Destroy_SRF() added to Allocate_SRF() function for the case
-!   where the input SRF argument is already allocated.
-! - Intent of SRF_out dummy argument in Assign_SRF() routine changed from
-!   OUT to IN OUT to prevent memory leaks.
-! - Added Scalar_Only optional argument to Assign_SRF() function to copy
-!   only the scalar components and do no allocation or array member copy.
-! - Updated header documentation.
-!
-! Revision 2.6  2004/06/25 17:15:57  paulv
-! - Removed unused variables from type declarations.
-! - Cosmetic changes.
-!
-! Revision 2.5  2003/12/01 19:34:55  paulv
-! - Corrected some documentation errors.
-!
-! Revision 2.4  2003/11/19 15:26:27  paulv
-! - Updated header documentation.
-!
-! Revision 2.3  2003/11/18 15:31:31  paulv
-! - Decreased the number of required points in the Integrate_SRF() routine
-!   from 3 to 2.
-! - Tidied up output format string in Information_SRF() routine.
-!
-! Revision 2.2  2003/09/05 16:06:06  paulv
-! - Cosmetic changes to documentaiton.
-!
-! Revision 2.1  2003/09/04 15:20:50  paulv
-! - Removed the Clear_SRF() call from the Allocate_SRF() function. Now the
-!   scalar members of the unallocated SRF structure can be filled prior to
-!   allocation without losing their contents.
-!
-! Revision 2.0  2003/08/29 18:04:45  paulv
-! - New version.
-! - Added sensor ID components to structure.
-! - Added frequency grid component to structure that is filled in the
-!   netCDF and ASCII read functions.
-! - Added frequency grid calc and SRF integration functions.
-!
-! Revision 1.14  2002/11/22 17:30:23  paulv
-! - Cosmetic changes only.
-!
-! Revision 1.13  2002/06/05 19:10:13  paulv
-! - Removed MESSAGE as a module variable and placed definitions in each
-!   module subprogram.
-!
-! Revision 1.12  2002/05/31 21:46:42  paulv
-! - Initialize_SRF() and Destroy_SRF() routines are now overloaded for scalar
-!   and rank-1 array input.
-! - Added summation_SRF field to the SRF data type.
-!
-! Revision 1.11  2002/05/20 19:57:26  paulv
-! - Added private Clear_SRF() function to initialise scalar members of the
-!   SRF structure and inserted the call to this function in Initialize_SRF()
-!   and Destroy_SRF().
-!
-! Revision 1.10  2002/05/07 14:48:26  paulv
-! - Added FREQUENCY_SRF() function to calculate the SRF frequency grid.
-!
-! Revision 1.9  2002/05/07 14:16:46  paulv
-! - Removed FREQUENCY member of the SRF data structure. The frequency
-!   grid is now defined solely by the begin and end frequencies and the
-!   total number of points for the channel.
-!
-! Revision 1.8  2002/05/03 19:20:29  paulv
-! - Removed CHANNEL_TYPE component from SRF structure.
-! - Renamed CHANNEL_NUMBER component of SRF structure to CHANNEL.
-! - Added INTEGRATED_SRF component to SRF structure.
-! - Altered module routines to reflect changes in SRF structure.
-!
-! Revision 1.7  2002/03/23 13:43:55  paulv
-! - Removed unneeded type declarations from INITIALIZE_SRF().
-! - Changed the INTENT( IN OUT ) attribute for SRF arguments to INTENT( OUT ).
-!
-! Revision 1.6  2002/03/22 23:30:03  paulv
-! - Removed VALID_SRF() function. I found that the VALID member of the SRF
-!   data structure could have an initial value of anything, including my
-!   value that indicated a valid, i.e. initialised, structure. Stupid of me
-!   to rely on an initialised value that could be literally anything. So, now
-!   there is no VALID_SRF() function and no VALID structure member.
-! - Changed INITIALIZE_SRF() from a function to a subroutine. Now all this
-!   routine does is nullify the pointer members.
-! - Added a DESTROY_SRF() function to deallocate the SRF pointer members,
-!   i.e. to RE-initialise an SRF structure.
-! - Removed all old VALID_SRF() and INITIALIZE_SRF() function calls from
-!   ALLOCATE_SRF() and ASSIGN_SRF() functions.
-! - Updated routine header documentation.
-!
-! Revision 1.5  2002/01/24 22:40:40  paulv
-! - Modified for netCDF input
-! - Generic SRF_type defined. No ASCII header.
-!
-!
-!
-!
->>>>>>> 6f1e5169
