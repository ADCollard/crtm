--- conflicted
+++ resolved
@@ -1,5 +1,3 @@
-<<<<<<< HEAD
-=======
 !------------------------------------------------------------------------------
 !M+
 ! NAME:
@@ -42,7 +40,6 @@
 !
 !M-
 !------------------------------------------------------------------------------
->>>>>>> 6f1e5169
 
 MODULE AIRS_SRF_Define
 
@@ -771,41 +768,3 @@
 
 END MODULE AIRS_SRF_Define
 
-<<<<<<< HEAD
-=======
-
-!-------------------------------------------------------------------------------
-!                          -- MODIFICATION HISTORY --
-!-------------------------------------------------------------------------------
-!
-!
-! $Date: 2006/08/15 20:51:04 $
-!
-! $Revision$
-!
-! $State: Exp $
-!
-! $Log: AIRS_SRF_Define.f90,v $
-! Revision 1.6  2006/08/15 20:51:04  wd20pd
-! Additional replacement of Error_Handler with Message_Handler.
-!
-! Revision 1.5  2006/05/02 16:58:02  dgroff
-! *** empty log message ***
-!
-! Revision 1.4  2003/11/19 15:26:26  paulv
-! - Updated header documentation.
-!
-! Revision 1.3  2003/09/04 15:16:42  paulv
-! - Added Associated() function.
-! - Other changes made to update code to current module standards.
-!
-! Revision 1.2  2002/05/20 19:47:52  paulv
-! - Changed the AIRS SRF data types from the HDF required ones to the netCDF ones.
-!
-! Revision 1.1  2002/05/08 19:16:24  paulv
-! Initial checkin.
-!
-!
-!
-!
->>>>>>> 6f1e5169
