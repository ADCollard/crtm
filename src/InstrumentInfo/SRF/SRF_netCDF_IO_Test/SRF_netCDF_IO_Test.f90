<<<<<<< HEAD
=======
!------------------------------------------------------------------------------
!P+
! NAME:
!       SRF_netCDF_IO_Test
!
! PURPOSE:
!       Program to test the SRF netCDF format I/O functions.
!
! CATEGORY:
!       Instrument Information : SRF
!
! LANGUAGE:
!       Fortran-95
!
! MODULES:
!       Type_Kinds:                 Module containing definitions for kinds
!                                   of variable types.
!
!       Message_Handler:            Module to define simple error codes and
!                                   handle error conditions
!                                   USEs: FILE_UTILITY module
!
!       SRF_Define:                 Module defining the SRF data structure
!                                   and containing routines to manipulate it.
!                                   USEs: TYPE_KINDS module
!                                         Message_Handler module
!
!       SRF_netCDF_IO:              Module containing routines to read and
!                                   write SRF netCDF format files.
!                                   USEs: TYPE_KINDS module
!                                         Message_Handler module
!                                         SRF_DEFINE module
!                                         NETCDF module
!                                         NETCDF_UTILITY module
!
! CONTAINS:
!       None.
!
! INCLUDE FILES:
!       None.
!
! EXTERNALS:
!       None.
!
! COMMON BLOCKS:
!       None.
!
! FILES ACCESSED:
!       netCDF SRF data file
!
! SIDE EFFECTS:
!       None.
!
! RESTRICTIONS:
!       None.
!
! CREATION HISTORY:
!       Written by:     Paul van Delst, CIMSS/SSEC 16-Apr-2002
!                       paul.vandelst@ssec.wisc.edu
!
!  Copyright (C) 2002 Paul van Delst
!
!P-
!------------------------------------------------------------------------------
>>>>>>> 6f1e5169

PROGRAM SRF_netCDF_IO_Test


  ! ------------
  ! Module usage
  ! ------------

  USE Type_Kinds
  USE Message_Handler

  USE SRF_Define
  USE SRF_netCDF_IO


  ! -----------------------
  ! Disable implicit typing
  ! -----------------------

  IMPLICIT NONE


  ! ----------
  ! Parameters
  ! ----------

  CHARACTER( * ), PARAMETER :: PROGRAM_NAME = 'SRF_netCDF_IO_Test'
  CHARACTER( * ), PARAMETER :: PROGRAM_RCS_ID = &
  CHARACTER( * ), PARAMETER :: PROGRAM_HEADER = &
  '**********************************************************'

  CHARACTER( * ), PARAMETER :: OUTPUT_SRF_FILENAME = 'Test.srf.nc'


  ! ---------
  ! Variables
  ! ---------

  CHARACTER( 256 ) :: Message

  INTEGER         :: pn_pos
  CHARACTER( 80 ) :: pn_fmt

  CHARACTER( 256 ) :: SRF_Filename

  INTEGER :: Error_Status
  INTEGER :: Allocate_Status

  ! -- SRF dimensions
  INTEGER :: n_Channels, l

  ! -- SRF global attributes
  CHARACTER( 256 ) :: Title
  CHARACTER( 256 ) :: History
  CHARACTER( 256 ) :: Sensor_Name
  CHARACTER( 256 ) :: Platform_Name
  CHARACTER( 256 ) :: Comment

  ! -- SRF sensor IDs
  INTEGER :: NCEP_Sensor_ID  
  INTEGER :: WMO_Satellite_ID
  INTEGER :: WMO_Sensor_ID

  ! -- SRF channel list data array
  INTEGER, DIMENSION( : ), ALLOCATABLE :: Channel_List

  ! -- SRF data structure
  TYPE( SRF_type ) :: SRF



  !#----------------------------------------------------------------------------#
  !#                       -- OUTPUT DESCRIPTIVE HEADER --                      #
  !#----------------------------------------------------------------------------#

  pn_pos = ( LEN( PROGRAM_HEADER ) / 2 ) - &
           ( LEN( PROGRAM_NAME ) / 2 )
  pn_pos = MAX( pn_pos, 0 ) + 5
  WRITE( pn_fmt, '( "( ",i2,"x, a )" )' ) pn_pos

  WRITE( *, '(/5x, a)' ) PROGRAM_HEADER
  WRITE( *, FMT = TRIM( pn_fmt ) ) PROGRAM_NAME
  WRITE( *, * )
  WRITE( *, '( 5x, " Program to test read netCDF SRF data files.")' )
  WRITE( *, * )
  WRITE( *, '( 5x, " $Revision: 1.7 $")' )
  WRITE( *, '( 5x, a)' ) PROGRAM_HEADER



  !#----------------------------------------------------------------------------#
  !#                     -- ENTER A NETCDF SRF FILENAME --                      #
  !#----------------------------------------------------------------------------#

  WRITE( *, FMT     = '( /5x, "Enter a netCDF SRF data file : " )', &
            ADVANCE = 'NO' )
  READ( *, FMT = '( a )' ) SRF_Filename
  SRF_Filename = ADJUSTL( SRF_Filename )



  !#----------------------------------------------------------------------------#
  !#                        -- INQUIRE THE SRF FILE --                          #
  !#----------------------------------------------------------------------------#

  ! ---------------------------------------------
  ! Get the file dimensions and global attributes
  ! ---------------------------------------------

  Error_Status = Inquire_SRF_netCDF( TRIM( SRF_Filename ), &
                                     n_Channels       = n_Channels, &
                                     NCEP_Sensor_ID   = NCEP_Sensor_ID, &
                                     WMO_Satellite_ID = WMO_Satellite_ID, &
                                     WMO_Sensor_ID    = WMO_Sensor_ID, &
                                     Title            = Title, &
                                     History          = History, &
                                     Sensor_Name      = Sensor_Name, &
                                     Platform_Name    = Platform_Name, &
                                     Comment          = Comment )

  IF ( Error_Status /= SUCCESS ) THEN
    CALL display_message( PROGRAM_NAME, &
                          'Error inquiring the netCDF SRF file '//&
                          TRIM( SRF_Filename ), &
                          Error_Status )
    STOP
  END IF


  ! ----------------
  ! Output some info
  ! ----------------

  WRITE( *, '( /5x, "SRF data set attributes:" )' )
  WRITE( *, '(  5x, "TITLE         : ", a )' ) TRIM( Title         )
  WRITE( *, '(  5x, "HISTORY       : ", a )' ) TRIM( History       )
  WRITE( *, '(  5x, "SENSOR_NAME   : ", a )' ) TRIM( Sensor_Name   )
  WRITE( *, '(  5x, "PLATFORM_NAME : ", a )' ) TRIM( Platform_Name )
  WRITE( *, '(  5x, "COMMENT       : ", a )' ) TRIM( Comment       )


  ! -------------------------------
  ! Allocate the channel list array
  ! -------------------------------

  ALLOCATE( Channel_List( n_Channels ), &
            STAT = Allocate_Status )


  IF ( Error_Status /= SUCCESS ) THEN
    CALL display_message( PROGRAM_NAME, &
                          'Error allocating CHANNEL_LIST or SRF arrays.', &
                          Error_Status )
    STOP
  END IF


  ! ---------------------
  ! Read the channel list
  ! ---------------------

  Error_Status = Inquire_SRF_netCDF( TRIM( SRF_Filename ), &
                                     Channel_List = Channel_List )

  IF ( Error_Status /= SUCCESS ) THEN
    CALL display_message( PROGRAM_NAME, &
                          'Error reading CHANNEL_LIST from netCDF SRF file '//&
                          TRIM( SRF_Filename ), &
                          Error_Status )
    STOP
  END IF



  !#----------------------------------------------------------------------------#
  !#                      -- CREATE A FILE FOR OUTPUT --                        #
  !#----------------------------------------------------------------------------#

  Error_Status = Create_SRF_netCDF( OUTPUT_SRF_FILENAME, &
                                    Channel_List, &
                                    NCEP_Sensor_ID   = NCEP_Sensor_ID, &
                                    WMO_Satellite_ID = WMO_Satellite_ID, &
                                    WMO_Sensor_ID    = WMO_Sensor_ID, &
                                    Title            = TRIM( Title ), &
                                    History          = PROGRAM_RCS_ID//';'//TRIM( History ), &
                                    Sensor_Name      = TRIM( Sensor_Name ), &
                                    Platform_Name    = TRIM( Platform_Name ), &
                                    Comment          = TRIM( Comment ) )

  IF ( Error_Status /= SUCCESS ) THEN
    CALL Display_Message( PROGRAM_NAME, &
                          'Error creating '//TRIM( OUTPUT_SRF_FILENAME ), &
                          Error_Status )
    STOP
  END IF



  !#----------------------------------------------------------------------------#
  !#                         -- LOOP OVER CHANNELS --                           #
  !#----------------------------------------------------------------------------#

  WRITE( *, '( /5x, "Channel",4x,"n_Points",6x,"Frequency limits" )' )

  Channel_Read_Loop: DO l = 1, n_Channels


    ! ---------------------------------
    ! Read the current SRF channel data
    ! ---------------------------------

    Error_Status = Read_SRF_netCDF( TRIM( SRF_Filename ), &  ! Input
                                    Channel_List( l ),    &  ! Input
                                    SRF                   )  ! Output

    IF ( Error_Status /= SUCCESS ) THEN
      WRITE( Message, '( "Error reading channel #", i5, " SRF from ", a )' ) &
                      Channel_List( l ), TRIM( SRF_Filename )
      CALL display_message( PROGRAM_NAME, &
                            TRIM( Message ), &
                            Error_Status )
      STOP
    END IF


    ! ----------------------------------------------
    ! Ouput some information about the SRF data read
    ! ----------------------------------------------

    WRITE( *, '( 5x, i5, 5x, i8, 5x,  "[",f9.4,",",f9.4,"]" )' ) &
              SRF%Channel, SRF%n_Points, &
              SRF%Begin_Frequency, SRF%End_Frequency

    IF ( MOD( l, 30 ) == 0 ) THEN
      WRITE( *, '( 5x, "Press <ENTER> to continue..." )' )
      READ( *, * )
    END IF


    ! ---------------------------------------
    ! Write the SRF to the output netCDF file
    ! ---------------------------------------

    Error_Status = Write_SRF_netCDF( OUTPUT_SRF_FILENAME, &
                                     SRF )

    IF ( Error_Status /= SUCCESS ) THEN
      WRITE( Message, '( "Error writing channel #", i5, " SRF to ", a )' ) &
                      Channel_List( l ), OUTPUT_SRF_FILENAME
      CALL display_message( PROGRAM_NAME, &
                            TRIM( Message ), &
                            Error_Status )
      STOP
    END IF


    ! ------------------------------------------------
    ! Destroy the SRF data structure for the next read
    ! ------------------------------------------------

    Error_Status = Destroy_SRF( SRF )

    IF ( Error_Status /= SUCCESS ) THEN
      WRITE( Message, '( "Error occurred destroying SRF structure ", &
                        &"after channel #", i4, " read." )' ) &
                      Channel_List( l )
      CALL display_message( PROGRAM_NAME,    &
                            TRIM( Message ), &
                            Error_Status     )
      STOP
    END IF

  END DO Channel_Read_Loop



  !#----------------------------------------------------------------------------#
  !#                    -- DEALLOCATE THE CHANNEL LIST --                       #
  !#----------------------------------------------------------------------------#

  DEALLOCATE( Channel_List, &
              STAT = Allocate_Status )


  IF ( Error_Status /= SUCCESS ) THEN
    CALL display_message( PROGRAM_NAME, &
                          'Error deallocating CHANNEL_LIST array after netCDF test read.', &
                          WARNING )
  END IF

END PROGRAM SRF_netCDF_IO_Test

<<<<<<< HEAD
=======

!-------------------------------------------------------------------------------
!                          -- MODIFICATION HISTORY --
!-------------------------------------------------------------------------------
!
!
! $Date: 2006/08/15 20:51:04 $
!
! $Revision: 1.7 $
!
! $Name:  $
!
! $State: Exp $
!
! $Log: SRF_netCDF_IO_Test.f90,v $
! Revision 1.7  2006/08/15 20:51:04  wd20pd
! Additional replacement of Error_Handler with Message_Handler.
!
! Revision 1.6  2006/05/02 16:58:02  dgroff
! *** empty log message ***
!
! Revision 1.5  2004/08/23 22:18:42  paulv
! - Upgraded to Fortran-95
! - Removed structure initialisation calls.
! - Added Create() and Write() test.
!
! Revision 1.4  2003/11/19 13:36:20  paulv
! - Updated program header documentation delimiters.
!
! Revision 1.2  2003/02/13 21:47:21  paulv
! - Increased format size of output points.
!
! Revision 1.1  2002/11/06 12:09:07  paulv
! Initial checkin.
!
!
!
!
!
>>>>>>> 6f1e5169
<|MERGE_RESOLUTION|>--- conflicted
+++ resolved
@@ -1,5 +1,3 @@
-<<<<<<< HEAD
-=======
 !------------------------------------------------------------------------------
 !P+
 ! NAME:
@@ -64,7 +62,6 @@
 !
 !P-
 !------------------------------------------------------------------------------
->>>>>>> 6f1e5169
 
 PROGRAM SRF_netCDF_IO_Test
 
@@ -357,45 +354,3 @@
 
 END PROGRAM SRF_netCDF_IO_Test
 
-<<<<<<< HEAD
-=======
-
-!-------------------------------------------------------------------------------
-!                          -- MODIFICATION HISTORY --
-!-------------------------------------------------------------------------------
-!
-!
-! $Date: 2006/08/15 20:51:04 $
-!
-! $Revision: 1.7 $
-!
-! $Name:  $
-!
-! $State: Exp $
-!
-! $Log: SRF_netCDF_IO_Test.f90,v $
-! Revision 1.7  2006/08/15 20:51:04  wd20pd
-! Additional replacement of Error_Handler with Message_Handler.
-!
-! Revision 1.6  2006/05/02 16:58:02  dgroff
-! *** empty log message ***
-!
-! Revision 1.5  2004/08/23 22:18:42  paulv
-! - Upgraded to Fortran-95
-! - Removed structure initialisation calls.
-! - Added Create() and Write() test.
-!
-! Revision 1.4  2003/11/19 13:36:20  paulv
-! - Updated program header documentation delimiters.
-!
-! Revision 1.2  2003/02/13 21:47:21  paulv
-! - Increased format size of output points.
-!
-! Revision 1.1  2002/11/06 12:09:07  paulv
-! Initial checkin.
-!
-!
-!
-!
-!
->>>>>>> 6f1e5169
