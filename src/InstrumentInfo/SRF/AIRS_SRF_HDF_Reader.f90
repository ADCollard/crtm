<<<<<<< HEAD
=======
!------------------------------------------------------------------------------
!M+
! NAME:
!       AIRS_SRF_HDF_Reader
!
! PURPOSE:
!       Module to provide access to the AIRS SRF HDF data file.
!
! CATEGORY:
!       Instrument Information : SRF
!
! CALLING SEQUENCE:
!       USE AIRS_SRF
!
! MODULES:
!       type_kinds:            Module containing definitions for kinds
!                              of variable types.
!
!       file_utility:          Module containing generic file utility routines
!
!       Message_Handler:       Module to define simple error codes and
!                              handle error conditions
!                              USEs: FILE_UTILITY module
!
!       AIRS_SRF_Define:       Module defining the SRF data structure and
!                              containing routines to manipulate it.
!                              USEs: TYPE_KINDS module
!                                    Message_Handler module
!
!       hdf_utility:           Module to provide some less, uh, verbose
!                              interfaces to HDF files
!
! CONTAINS:
!       Open_AIRS_SRF_HDF:     Function to open an existing HDF AIRS_SRF
!                              data file for reading.
!
!       Close_AIRS_SRF_HDF:    Function to close an open HDF AIRS SRF
!                              data file.
!
!       Inquire_AIRS_SRF_HDF:  Function to inquire the HDF AIRS SRF
!                              format file.
!
!       Read_AIRS_SRF_HDF:     Function to extract SRF data from the AIRS
!                              SRF HDF file.
!
! EXTERNALS:
!       None.
!
! INCLUDE FILES:
!       None.
!
! COMMON BLOCKS:
!       None.
!
! CREATION HISTORY:
!       Written by:     Paul van Delst, CIMSS/SSEC 19-Nov-2000
!                       paul.vandelst@ssec.wisc.edu
!
!  Copyright (C) 2000 Paul van Delst
!
!M-
!------------------------------------------------------------------------------
>>>>>>> 6f1e5169

MODULE AIRS_SRF_HDF_Reader


  ! ----------
  ! Module use
  ! ----------

  USE type_kinds
  USE Message_Handler

  USE AIRS_SRF_Define

  USE hdf_utility


  ! -----------------------
  ! Disable implicit typing
  ! -----------------------

  IMPLICIT NONE


  ! ------------
  ! Visibilities
  ! ------------

  PRIVATE
  PUBLIC :: Open_AIRS_SRF_HDF
  PUBLIC :: Close_AIRS_SRF_HDF
  PUBLIC :: Inquire_AIRS_SRF_HDF
  PUBLIC :: Read_AIRS_SRF_HDF


  ! -----------------
  ! Module parameters
  ! -----------------

  ! -- Maximum number of channels
  INTEGER, PRIVATE, PARAMETER :: MAX_CHANNELS  = 2378


  ! ----------------
  ! Module variables
  ! ----------------

  ! -- Message output
  CHARACTER( 256 ), PRIVATE :: message


  ! ----------
  ! Intrinsics
  ! ----------

  INTRINSIC MAXVAL, MINVAL, &
            PRESENT, &
            TRIM


CONTAINS



  FUNCTION get_channel_index( channel_list, channel ) RESULT( channel_index )

    INTEGER, DIMENSION( : ), INTENT( IN ) :: channel_list
    INTEGER :: channel
    INTEGER :: channel_index

    channel_index = MINLOC( ABS( channel_list - channel ), DIM = 1 )

  END FUNCTION get_channel_index






  FUNCTION Open_AIRS_SRF_HDF( HDF_fileNAME, &  ! Input
                              HDF_fileID,   &  ! Output
                              message_log ) &  ! Error messaging

                            RESULT ( error_status )



    !#--------------------------------------------------------------------------#
    !#                         -- TYPE DECLARATIONS --                          #
    !#--------------------------------------------------------------------------#

    ! ---------
    ! Arguments
    ! ---------

    ! -- Input
    CHARACTER( * ),           INTENT( IN )  :: HDF_fileNAME

    ! -- Output
    INTEGER,                  INTENT( OUT ) :: HDF_fileID

    ! -- Error handler message log
    CHARACTER( * ), OPTIONAL, INTENT( IN )  :: message_log


    ! ---------------
    ! Function result
    ! ---------------

    INTEGER :: error_status


    ! ----------------
    ! Local parameters
    ! ----------------

    CHARACTER( * ), PARAMETER :: ROUTINE_NAME = 'Open_AIRS_SRF_HDF'


    ! ---------------
    ! Local variables
    ! ---------------

    INTEGER :: fileID



    !#--------------------------------------------------------------------------#
    !#                 -- OPEN THE HDF4 DATA FILE FOR READING --                #
    !#--------------------------------------------------------------------------#

    fileID = SFSTART( HDF_fileNAME, DFACC_READ )

    IF ( fileID == FAIL ) THEN
      error_status = FAILURE
      CALL display_message( ROUTINE_NAME, &
                            'Error establishing interface to AIRS SRF HDF file, ' // &
                            TRIM( HDF_fileNAME ) // &
                            '.', &
                            error_status, &
                            message_log = message_log )
      RETURN
    END IF



    !#--------------------------------------------------------------------------#
    !#                               -- DONE --                                 #
    !#--------------------------------------------------------------------------#

    HDF_fileID   = fileID
    error_status = SUCCESS

  END FUNCTION Open_AIRS_SRF_HDF





  FUNCTION Close_AIRS_SRF_HDF( HDF_fileID,   &  ! Input
                               message_log ) &  ! Error messaging

                             RESULT ( error_status )



    !#--------------------------------------------------------------------------#
    !#                         -- TYPE DECLARATIONS --                          #
    !#--------------------------------------------------------------------------#

    ! ---------
    ! Arguments
    ! ---------

    ! -- Input
    INTEGER,                    INTENT( IN ) :: HDF_fileID

    ! -- Error handler message log
    CHARACTER( * ),  OPTIONAL,  INTENT( IN ) :: message_log


    ! ---------------
    ! Function result
    ! ---------------

    INTEGER :: error_status


    ! ----------------
    ! Local parameters
    ! ----------------

    CHARACTER( * ), PARAMETER :: ROUTINE_NAME = 'Close_AIRS_SRF_HDF'


    ! ---------------
    ! Local variables
    ! ---------------

    INTEGER :: hdf_error_status



    !#--------------------------------------------------------------------------#
    !#                     -- CLOSE THE HDF DATA FILE --                        #
    !#--------------------------------------------------------------------------#

    hdf_error_status = SFEND( HDF_fileID )

    IF ( hdf_error_status == FAIL ) THEN
      error_status = FAILURE
      CALL display_message( ROUTINE_NAME, &
                            'Error closing AIRS SRF HDF file.', &
                            error_status, &
                            message_log = message_log )
      RETURN
    END IF


    !#--------------------------------------------------------------------------#
    !#                               -- DONE --                                 #
    !#--------------------------------------------------------------------------#

    error_status = SUCCESS

  END FUNCTION Close_AIRS_SRF_HDF








  FUNCTION Inquire_AIRS_SRF_HDF( HDF_fileNAME,      &  ! Input
                                 HDF_fileID,        &  ! Input

                                 n_points,          &  ! Optional output
                                 n_channels,        &  ! Optional output
                                 channel_list,      &  ! Optional output
                                 channel_frequency, &  ! Optional output
                                 channel_fwhm,      &  ! Optional output

                                 message_log   )    &  ! Error messaging

                               RESULT( error_status )


    !#--------------------------------------------------------------------------#
    !#                         -- Type declarations --                          #
    !#--------------------------------------------------------------------------#

    ! ---------
    ! Arguments
    ! ---------

    CHARACTER( * ),                            INTENT( IN )  :: HDF_fileNAME
    INTEGER,                                   INTENT( IN )  :: HDF_fileID

    INTEGER,         OPTIONAL,                 INTENT( OUT ) :: n_points
    INTEGER,         OPTIONAL,                 INTENT( OUT ) :: n_channels
    INTEGER,         OPTIONAL, DIMENSION( : ), INTENT( OUT ) :: channel_list
    REAL( fp_kind ), OPTIONAL, DIMENSION( : ), INTENT( OUT ) :: channel_frequency
    REAL( fp_kind ), OPTIONAL, DIMENSION( : ), INTENT( OUT ) :: channel_fwhm

    ! -- Error handler message log
    CHARACTER( * ),  OPTIONAL,                 INTENT( IN )  :: message_log


    ! ------
    ! Result
    ! ------

    INTEGER :: error_status


    ! ----------
    ! Parameters
    ! ----------

    CHARACTER( * ), PARAMETER :: ROUTINE_NAME = 'Inquire_AIRS_SRF_HDF'


    ! ---------------
    ! Local variables
    ! ---------------

    INTEGER :: hdf_error_status

    INTEGER                                    :: n_sds_dimensions
    INTEGER, DIMENSION( MAX_N_SDS_DIMENSIONS ) :: sds_dimensions

    INTEGER :: n

    ! -- Read values declared as same type in HDF file.
    INTEGER( AIRS_SRF_chanid_type ), DIMENSION( MAX_CHANNELS ) :: chanid
    REAL( AIRS_SRF_freq_type ),      DIMENSION( MAX_CHANNELS ) :: freq
    REAL( AIRS_SRF_width_type ),     DIMENSION( MAX_CHANNELS ) :: width



    !#--------------------------------------------------------------------------#
    !#                   -- GET THE SRFVAL DIMENSION DATA --                    #
    !#--------------------------------------------------------------------------#

    error_status = get_sds_dimensions( HDF_fileID,                          &
                                       'srfval',                            &
                                       n_sds_dimensions = n_sds_dimensions, &
                                       sds_dimensions   = sds_dimensions,   &
                                       message_log      = message_log       )

    IF ( error_status /= SUCCESS ) THEN
      CALL display_message( ROUTINE_NAME, &
                            'Error obtaining dimension information for the SRFVAL SDS.', &
                            error_status, &
                            message_log = message_log )
      hdf_error_status = SFEND( HDF_fileID )
      RETURN
    END IF

    ! -- Assign a short name for the number of channels
    n = sds_dimensions( 2 )



    !#--------------------------------------------------------------------------#
    !#                      -- ASSIGN THE DIMENSIONS --                         #
    !#--------------------------------------------------------------------------#

    IF ( PRESENT( n_points ) ) THEN
      n_points = sds_dimensions( 1 )
    END IF
    
    IF ( PRESENT( n_channels ) ) THEN
      n_channels = n
    END IF
    


    !#--------------------------------------------------------------------------#
    !#                         -- READ CHANNEL LIST --                          #
    !#--------------------------------------------------------------------------#

    IF ( PRESENT( channel_list ) ) THEN

      hdf_error_status = SFRDATA( get_sds_id( HDF_fileID, 'chanid' ), &
                                  (/ 0, 0 /), &  ! Start
                                  (/ 1, 1 /), &  ! Stride
                                  (/ 1, n /), &  ! Edges
                                  chanid( 1:n ) )

      IF ( hdf_error_status == FAIL ) THEN
        error_status = FAILURE
        CALL display_message( ROUTINE_NAME, &
                              'Error reading CHANNEL_LIST data from '//&
                              TRIM( HDF_fileNAME ), &
                              error_status, &
                              message_log = message_log )
        hdf_error_status = SFEND( HDF_fileID )
        RETURN
      END IF

      ! -- Save ShortInt in DefaultInt return.
      channel_list( 1:n ) = chanid( 1:n )

    END IF



    !#--------------------------------------------------------------------------#
    !#                     -- READ CHANNEL FREQUENCIES --                       #
    !#--------------------------------------------------------------------------#

    IF ( PRESENT( channel_frequency ) ) THEN

      hdf_error_status = SFRDATA( get_sds_id( HDF_fileID, 'freq' ), &
                                  (/ 0, 0 /), &  ! Start
                                  (/ 1, 1 /), &  ! Stride
                                  (/ 1, n /), &  ! Edges
                                  freq( 1:n ) )

      IF ( hdf_error_status == FAIL ) THEN
        error_status = FAILURE
        CALL display_message( ROUTINE_NAME, &
                              'Error reading CHANNEL_FREQUENCY data from '//&
                              TRIM( HDF_fileNAME ), &
                              error_status, &
                              message_log = message_log )
        hdf_error_status = SFEND( HDF_fileID )
        RETURN
      END IF

      ! -- Save DoubleReal in (fp_kind)Real return.
      channel_frequency( 1:n ) = REAL( freq( 1:n ), fp_kind )

    END IF



    !#--------------------------------------------------------------------------#
    !#              -- READ CHANNEL Full-Width-at-Half-Maximums --              #
    !#--------------------------------------------------------------------------#

    IF ( PRESENT( channel_fwhm ) ) THEN

      hdf_error_status = SFRDATA( get_sds_id( HDF_fileID, 'width' ), &
                                  (/ 0, 0 /), &  ! Start
                                  (/ 1, 1 /), &  ! Stride
                                  (/ 1, n /), &  ! Edges
                                  width( 1:n ) )

      IF ( hdf_error_status == FAIL ) THEN
        error_status = FAILURE
        CALL display_message( ROUTINE_NAME, &
                              'Error reading CHANNEL_FWHM data from '//&
                              TRIM( HDF_fileNAME ), &
                              error_status, &
                              message_log = message_log )
        hdf_error_status = SFEND( HDF_fileID )
        RETURN
      END IF

      ! -- Save SingleReal in (fp_kind)Real return.
      channel_fwhm( 1:n ) = REAL( width( 1:n ), fp_kind )

    END IF

  END FUNCTION Inquire_AIRS_SRF_HDF



                             
  FUNCTION Read_AIRS_SRF_HDF( HDF_fileNAME, &  ! Input
                              HDF_fileID,   &  ! Input
                              channel,      &  ! Input

                              AIRS_SRF,     &  ! Output

                              message_log ) &  ! Error messaging

                            RESULT( error_status )


    !#--------------------------------------------------------------------------#
    !#                         -- Type declarations --                          #
    !#--------------------------------------------------------------------------#

    ! ---------
    ! Arguments
    ! ---------

    ! -- Input
    CHARACTER( * ),           INTENT( IN )  :: HDF_fileNAME
    INTEGER,                  INTENT( IN )  :: HDF_fileID
    INTEGER,                  INTENT( IN )  :: channel

    ! -- Output
    TYPE( AIRS_SRF_type ),    INTENT( OUT ) :: AIRS_SRF

    ! -- Error handler message log
    CHARACTER( * ), OPTIONAL, INTENT( IN )  :: message_log


    ! ------
    ! Result
    ! ------

    INTEGER :: error_status


    ! ----------
    ! Parameters
    ! ----------

    CHARACTER( * ), PARAMETER :: ROUTINE_NAME = 'Read_AIRS_SRF_HDF'


    ! ---------------
    ! Local variables
    ! ---------------

    INTEGER :: hdf_error_status

    INTEGER :: n_points
    INTEGER :: n_channels
    INTEGER, DIMENSION( MAX_CHANNELS ) :: channel_list
    INTEGER :: channel_index

    REAL( AIRS_SRF_freq_type  ), DIMENSION( 1 ) :: freq
    REAL( AIRS_SRF_width_type ), DIMENSION( 1 ) :: width




    !#--------------------------------------------------------------------------#
    !#                 -- GET THE DIMENSIONS AND CHANNEL LIST --                #
    !#--------------------------------------------------------------------------#

    ! -------------------
    ! Read the dimensions
    ! -------------------

    error_status = Inquire_AIRS_SRF_HDF( HDF_fileNAME, &
                                         HDF_fileID,   &
                                         n_points    = n_points,   &
                                         n_channels  = n_channels, &
                                         message_log = message_log )

    IF ( error_status /= SUCCESS ) THEN
      error_status = FAILURE
      CALL display_message( ROUTINE_NAME,    &
                            'Error inquiring '//TRIM( HDF_fileNAME )//&
                            ' for the N_POINTS and N_CHANNELS dimensions.', &
                            error_status,    &
                            message_log = message_log )
      hdf_error_status = SFEND( HDF_fileID )
      RETURN
    END IF

      
    ! ---------------------
    ! Read the CHANNEL_LIST
    ! ---------------------

    error_status = Inquire_AIRS_SRF_HDF( HDF_fileNAME, &
                                         HDF_fileID,   &
                                         channel_list = channel_list( 1:n_channels ), &
                                         message_log  = message_log )

    IF ( error_status /= SUCCESS ) THEN
      error_status = FAILURE
      CALL display_message( ROUTINE_NAME,    &
                            'Error inquiring '//TRIM( HDF_fileNAME )//&
                            ' for CHANNEL_LIST data.', &
                            error_status,    &
                            message_log = message_log )
      hdf_error_status = SFEND( HDF_fileID )
      RETURN
    END IF



    !#--------------------------------------------------------------------------#
    !#                  -- CHECK THAT INPUT CHANNEL IS VALID --                 #
    !#--------------------------------------------------------------------------#

    channel_index = get_channel_index( channel_list(1:n_channels), channel )

    IF ( channel_list( channel_index ) /= channel ) THEN
      error_status = FAILURE
      WRITE( message, '( "Requested channel, ", i5, ", not listed in ", a )' ) &
                      channel, TRIM( HDF_fileNAME )
      CALL display_message( ROUTINE_NAME,    &
                            TRIM( message ), &
                            error_status,    &
                            message_log = message_log )
      hdf_error_status = SFEND( HDF_fileID )
      RETURN
    END IF



    !#--------------------------------------------------------------------------#
    !#               -- ALLOCATE THE AIRS_SRF DATA STRUCTURE --                 #
    !#--------------------------------------------------------------------------#

    error_status = Allocate_AIRS_SRF( n_points, &
                                      AIRS_SRF, &
                                      message_log = message_log )

    IF ( error_status /= SUCCESS ) THEN
      WRITE( message, '( "Error allocating AIRS_SRF data structure for channel, ", i5, "." )' ) &
                      channel
      CALL display_message( ROUTINE_NAME,    &
                            TRIM( message ), &
                            error_status,    &
                            message_log = message_log )
      hdf_error_status = SFEND( HDF_fileID )
      RETURN
    END IF



    !#--------------------------------------------------------------------------#
    !#                         -- READ THE SRF DATA --                          #
    !#--------------------------------------------------------------------------#

    ! ---------------------
    ! The central frequency
    ! ---------------------

    hdf_error_status = SFRDATA( get_sds_id( HDF_fileID, 'freq' ), &
                                (/ 0, channel_index - 1 /), &  ! Start
                                (/ 1, 1 /), &                  ! Stride
                                (/ 1, 1 /), &                  ! Edges
                                freq )

    IF ( hdf_error_status == FAIL ) THEN
      error_status = FAILURE
      WRITE( message, '( "Error reading AIRS SRF central frequency for channel ", i4, "." )' ) &
                      channel
      CALL display_message( ROUTINE_NAME, &
                            message, &
                            error_status, &
                            message_log = message_log )
      hdf_error_status = SFEND( HDF_fileID )
      RETURN
    END IF

    AIRS_SRF%central_frequency = freq( 1 )


    ! -----------------
    ! The SRF halfwidth
    ! -----------------

    hdf_error_status = SFRDATA( get_sds_id( HDF_fileID, 'width' ), &
                                (/ 0, channel_index - 1 /), &  ! Start
                                (/ 1, 1 /), &                  ! Stride
                                (/ 1, 1 /), &                  ! Edges
                                width )

    IF ( hdf_error_status == FAIL ) THEN
      error_status = FAILURE
      WRITE( message, '( "Error reading AIRS SRF FWHM for channel ", i4, "." )' ) &
                      channel
      CALL display_message( ROUTINE_NAME, &
                            message, &
                            error_status, &
                            message_log = message_log )
      hdf_error_status = SFEND( HDF_fileID )
      RETURN
    END IF

    AIRS_SRF%fwhm = width( 1 )


    ! ---------------------
    ! The SRF response data
    ! ---------------------

    hdf_error_status = SFRDATA( get_sds_id( HDF_fileID, 'srfval' ), &
                                (/ 0, channel_index - 1 /), &  ! Start
                                (/ 1, 1 /), &                  ! Stride
                                (/ n_points, 1 /), &           ! Edges
                                AIRS_SRF%response )

    IF ( hdf_error_status == FAIL ) THEN
      error_status = FAILURE
      WRITE( message, '( "Error reading SRF response data for channel ", i4, "." )' ) &
                     channel
      CALL display_message( ROUTINE_NAME, &
                            message, &
                            error_status, &
                            message_log = message_log )
      hdf_error_status = SFEND( HDF_fileID )
      RETURN
    END IF


    ! ----------------------
    ! The SRF frequency data
    ! ----------------------

    hdf_error_status = SFRDATA( get_sds_id( HDF_fileID, 'fwgrid' ), &
                                (/ 0, 0 /), &         ! Start
                                (/ 1, 1 /), &         ! Stride
                                (/ n_points, 1 /), &  ! Edges
                                AIRS_SRF%frequency )

    IF ( hdf_error_status == FAIL ) THEN
      error_status = FAILURE
      WRITE( message, '( "Error reading SRF frequency data for channel ", i4, "." )' ) &
                     channel
      CALL display_message( ROUTINE_NAME, &
                            message, &
                            error_status, &
                            message_log = message_log )
      hdf_error_status = SFEND( HDF_fileID )
      RETURN
    END IF


    ! -- Apply transformation to get "true" frequency
    AIRS_SRF%frequency = ( AIRS_SRF%frequency * AIRS_SRF%fwhm ) + &
                         REAL( AIRS_SRF%central_frequency, Single )


    !#--------------------------------------------------------------------------#
    !#             -- ASSIGN THE OTHER AIRS_SRF STRUCTURE FIELDS --             #
    !#--------------------------------------------------------------------------#

    AIRS_SRF%channel         = channel
    AIRS_SRF%begin_frequency = REAL( MINVAL( AIRS_SRF%frequency ), fp_kind )
    AIRS_SRF%end_frequency   = REAL( MAXVAL( AIRS_SRF%frequency ), fp_kind )

  END FUNCTION Read_AIRS_SRF_HDF

END MODULE AIRS_SRF_HDF_Reader

<<<<<<< HEAD
=======

!-------------------------------------------------------------------------------
!                          -- MODIFICATION HISTORY --
!-------------------------------------------------------------------------------
!
!
! $Date: 2006/08/15 20:51:04 $
!
! $Revision$
!
! $Name:  $
!
! $State: Exp $
!
! $Log: AIRS_SRF_HDF_Reader.f90,v $
! Revision 1.3  2006/08/15 20:51:04  wd20pd
! Additional replacement of Error_Handler with Message_Handler.
!
! Revision 1.2  2003/11/19 15:26:26  paulv
! - Updated header documentation.
!
! Revision 1.1  2002/05/08 19:16:25  paulv
! Initial checkin.
!
!
!
!
>>>>>>> 6f1e5169
<|MERGE_RESOLUTION|>--- conflicted
+++ resolved
@@ -1,5 +1,3 @@
-<<<<<<< HEAD
-=======
 !------------------------------------------------------------------------------
 !M+
 ! NAME:
@@ -62,7 +60,6 @@
 !
 !M-
 !------------------------------------------------------------------------------
->>>>>>> 6f1e5169
 
 MODULE AIRS_SRF_HDF_Reader
 
@@ -762,33 +759,3 @@
 
 END MODULE AIRS_SRF_HDF_Reader
 
-<<<<<<< HEAD
-=======
-
-!-------------------------------------------------------------------------------
-!                          -- MODIFICATION HISTORY --
-!-------------------------------------------------------------------------------
-!
-!
-! $Date: 2006/08/15 20:51:04 $
-!
-! $Revision$
-!
-! $Name:  $
-!
-! $State: Exp $
-!
-! $Log: AIRS_SRF_HDF_Reader.f90,v $
-! Revision 1.3  2006/08/15 20:51:04  wd20pd
-! Additional replacement of Error_Handler with Message_Handler.
-!
-! Revision 1.2  2003/11/19 15:26:26  paulv
-! - Updated header documentation.
-!
-! Revision 1.1  2002/05/08 19:16:25  paulv
-! Initial checkin.
-!
-!
-!
-!
->>>>>>> 6f1e5169
