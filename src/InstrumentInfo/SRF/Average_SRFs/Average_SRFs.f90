<<<<<<< HEAD
=======
!------------------------------------------------------------------------------
!P+
! NAME:
!       Average_SRFs
!
! PURPOSE:
!       Program to average SRFs read in from separate netCDF format SRF
!       data files.
!
! CATEGORY:
!       SRF
!
! LANGUAGE:
!       Fortran-95
!
! MODULES:
!       Type_Kinds:         Module containing definitions for kinds
!                           of variable types.
!
!       File_Utility:       Module containing generic file utility
!                           routines
!
!       Message_Handler:    Module to define simple error codes and
!                           handle error conditions
!                           USEs: FILE_UTILITY module
!
!       List_File_Utility:  Module containing routines for reading list
!                           files, i.e. ASCII files that contain lists of
!                           character or integer data, one item per line.
!                           USEs: TYPE_KINDS module
!                                 FILE_UTILITY module
!                                 Message_Handler module
!
!       Integrate:          Module containing integration routines.
!                           USEs: TYPE_KINDS module
!                                 Message_Handler module
!                                 INTERPOLATE module
!
!       SRF_Define:         Module defining the SRF data structure
!                           and containing routines to manipulate it.
!                           USEs: TYPE_KINDS module
!                                 Message_Handler module
!
!       SRF_netCDF_IO:      Module containing routines to read and
!                           write SRF netCDF format files.
!                           USEs: TYPE_KINDS module
!                                 Message_Handler module
!                                 SRF_DEFINE module
!                                 NETCDF module
!                                 NETCDF_UTILITY module
!
!       SRF_Utility:        Module containing routines for application of
!                           SRF data.
!                           USEs: TYPE_KINDS module
!                                 Message_Handler module
!                                 COMPARE_FLOAT_NUMBERS module
!                                 INTERPOLATE module
!                                 INTEGRATE module
!                                 SRF_DEFINE module
!
! CONTAINS:
!       Compute_Delta_Frequency:  Function to compute the SRF frequency interval
!                                 given the begin and end frequencies and the 
!                                 total number of SRF points.
!
! INCLUDE FILES:
!       None.
!
! EXTERNALS:
!       None.
!
! COMMON BLOCKS:
!       None.
!
! FILES ACCESSED:
!       Input and output netCDF SRF data files
!
! SIDE EFFECTS:
!       None.
!
! RESTRICTIONS:
!       None.
!
! CREATION HISTORY:
!       Written by:     Paul van Delst, CIMSS/SSEC 20-Nov-2002
!                       paul.vandelst@ssec.wisc.edu
!
!  Copyright (C) 2002 Paul van Delst
!
!P-
!------------------------------------------------------------------------------
>>>>>>> 6f1e5169

PROGRAM Average_SRFs


  ! ------------
  ! Module usage
  ! ------------

  USE Type_Kinds
  USE File_Utility
  USE Message_Handler
  USE List_File_Utility

  USE Integrate

  USE SRF_Define
  USE SRF_netCDF_IO
  USE SRF_Utility


  ! -----------------------
  ! Disable implicit typing
  ! -----------------------

  IMPLICIT NONE


  ! ----------
  ! Parameters
  ! ----------

  CHARACTER( * ),  PARAMETER :: PROGRAM_NAME = 'Average_SRFs'
  CHARACTER( * ),  PARAMETER :: PROGRAM_RCS_ID = &
  CHARACTER( * ),  PARAMETER :: PROGRAM_HEADER = &
  '**********************************************************'

  REAL( fp_kind ), PARAMETER :: ZERO = 0.0_fp_kind
  REAL( fp_kind ), PARAMETER :: ONE = 1.0_fp_kind
  REAL( fp_kind ), PARAMETER :: ONEpointFIVE = 1.5_fp_kind
  
  INTEGER, PARAMETER :: INTERPOLATION_ORDER = 3


  ! ---------
  ! Variables
  ! ---------

  CHARACTER( 256 ) :: message

  INTEGER         :: pn_pos
  CHARACTER( 80 ) :: pn_fmt

  CHARACTER( 256 ) :: List_Filename
  CHARACTER( 256 ) :: Output_SRF_Filename

  TYPE( Character_List_File_type ) :: Input_SRF_Filename_List
  CHARACTER( 256 ) :: Input_SRF_Filename

  INTEGER :: Error_Status
  INTEGER :: Allocate_Status

  INTEGER :: n, n_Files
  INTEGER :: l, n_Channels, n_Channels_Save
  INTEGER :: n_SRF_Points

  CHARACTER( 5000 ) :: History
  CHARACTER(  256 ) :: Sensor_Name
  CHARACTER(  256 ) :: Platform_Name
  CHARACTER( 5000 ) :: Comment

  INTEGER,          DIMENSION( : ), ALLOCATABLE :: Channel_List,    Channel_List_Save
  INTEGER,          DIMENSION( : ), ALLOCATABLE :: n_Points
  REAL( fp_kind ),  DIMENSION( : ), ALLOCATABLE :: Begin_Frequency, Begin_Frequency_Save
  REAL( fp_kind ),  DIMENSION( : ), ALLOCATABLE :: End_Frequency,   End_Frequency_Save
  INTEGER :: NCEP_Sensor_ID,   NCEP_Sensor_ID_Save
  INTEGER :: WMO_Satellite_ID, WMO_Satellite_ID_Save
  INTEGER :: WMO_Sensor_ID,    WMO_Sensor_ID_Save

  REAL( fp_kind ),  DIMENSION( : ), ALLOCATABLE :: Min_Begin_Frequency
  REAL( fp_kind ),  DIMENSION( : ), ALLOCATABLE :: Max_End_Frequency
  REAL( fp_kind ),  DIMENSION( : ), ALLOCATABLE :: Max_Delta_Frequency

  REAL( fp_kind ) :: Averaging_Factor

  TYPE( SRF_type ) :: Input_SRF
  TYPE( SRF_type ) :: iSRF
  TYPE( SRF_type ) :: Output_SRF



  !#----------------------------------------------------------------------------#
  !#                       -- OUTPUT DESCRIPTIVE HEADER --                      #
  !#----------------------------------------------------------------------------#

  pn_pos = ( LEN( PROGRAM_HEADER ) / 2 ) - &
           ( LEN( PROGRAM_NAME ) / 2 )
  pn_pos = MAX( pn_pos, 0 ) + 5
  WRITE( pn_fmt, '( "( ",i2,"x, a )" )' ) pn_pos

  WRITE( *, '(/5x, a)' ) PROGRAM_HEADER
  WRITE( *, FMT = TRIM( pn_fmt ) ) PROGRAM_NAME
  WRITE( *, '(/5x, " Program to average SRFs read in from separate netCDF   ")' )
  WRITE( *, '( 5x, "   format SRF data files.                               ")' )
  WRITE( *, '(/5x, " $Revision: 2.4 $")' )
  WRITE( *, '( 5x, a)' ) PROGRAM_HEADER



  !#----------------------------------------------------------------------------#
  !#                          -- GET USER INPUTS --                             #
  !#----------------------------------------------------------------------------#

  ! ------------------------
  ! The input list file name
  ! ------------------------

  WRITE( *, FMT     = '( /5x, "Enter the input SRF list filename : " )', &
            ADVANCE = 'NO' )
  READ( *, FMT = '( a )' ) List_Filename
  List_Filename = ADJUSTL( List_Filename )

  ! -----------------------
  ! The output SRF filename
  ! -----------------------

  WRITE( *, FMT     = '( /5x, "Enter the output SRF netCDF filename : " )', &
            ADVANCE = 'NO' )
  READ( *, FMT = '( a )' ) Output_SRF_Filename
  Output_SRF_Filename = ADJUSTL( Output_SRF_Filename )



  !#----------------------------------------------------------------------------#
  !#       -- READ THE LIST FILE CONTAINING THE FILENAMES TO AVERAGE --         #
  !#----------------------------------------------------------------------------#

  Error_Status = Read_List_File( List_Filename, &
                                 Input_SRF_Filename_List )

  IF ( Error_Status /= SUCCESS ) THEN
    CALL Display_Message( PROGRAM_NAME, &
                          'Error reading list file '//TRIM( List_Filename ), &
                          Error_Status )
    STOP
  END IF


  ! ----------------------------
  ! Retrieve the number of files
  ! ----------------------------

  n_Files = Get_List_Size( Input_SRF_Filename_List )

  IF ( n_Files < 2 ) THEN
    CALL Display_Message( PROGRAM_NAME, &
                          'Less than 2 files in list file. No averaging to do.', &
                          Error_Status )
    STOP
  END IF



  !#----------------------------------------------------------------------------#
  !#              -- LOOP OVER THE INPUT FILE CHECK THEY "MATCH" --             #
  !#----------------------------------------------------------------------------#

  Input_File_Check_Loop: DO n = 1, n_Files


    ! ------------------------
    ! Get the current filename
    ! ------------------------

    Error_Status = Get_List_Entry( Input_SRF_Filename_List, n, &
                                   Input_SRF_Filename )


    IF ( Error_Status /= SUCCESS ) THEN
      CALL Display_Message( PROGRAM_NAME, &
                            'Error retrieving filename from list for file checking.', &
                            FAILURE )
      STOP
    END IF


    ! ---------------------------
    ! Read the number of channels
    ! ---------------------------

    Error_Status = Inquire_SRF_netCDF( TRIM( Input_SRF_Filename ), &
                                       n_Channels = n_Channels )

    IF ( Error_Status /= SUCCESS ) THEN
      CALL Display_Message( PROGRAM_NAME, &
                            'Error reading n_Channels dimension from the netCDF SRF file '//&
                            TRIM( Input_SRF_Filename ), &
                            Error_Status )
      STOP
    END IF


    ! ----------------------------------------------------
    ! Save the number of channels, channel list, frequency
    ! limits and IDs for checking subsequent files values
    ! ----------------------------------------------------

    First_File_Check: IF ( n == 1 ) THEN


      ! -- Save the number of channels
      n_Channels_Save = n_Channels

      ! -- Allocate the list data and frequency limit arrays
      ALLOCATE( Channel_List( n_Channels ), &
                n_Points( n_Channels ), &
                Begin_Frequency( n_Channels ), &
                End_Frequency( n_Channels ), &
                Channel_List_Save( n_Channels ), &
                Begin_Frequency_Save( n_Channels ), &
                End_Frequency_Save( n_Channels ), &
                Min_Begin_Frequency( n_Channels ), &
                Max_End_Frequency( n_Channels ), &
                Max_Delta_Frequency( n_Channels ), &
                STAT = Allocate_Status )


      IF ( Allocate_Status /= 0 ) THEN
        CALL Display_Message( PROGRAM_NAME, &
                              'Error allocating SRF data arrays.', &
                              FAILURE )
        STOP
      END IF


      ! -- Inquire the current file for the list data
      Error_Status = Inquire_SRF_netCDF( TRIM( Input_SRF_Filename ), &
                                         Channel_List     = Channel_List_Save, &
                                         n_Points         = n_Points, &
                                         Begin_Frequency  = Begin_Frequency_Save, &
                                         End_Frequency    = End_Frequency_Save, &
                                         NCEP_Sensor_ID   = NCEP_Sensor_ID_Save, &
                                         WMO_Satellite_ID = WMO_Satellite_ID_Save, &
                                         WMO_Sensor_ID    = WMO_Sensor_ID_Save, &
                                         History          = History, &
                                         Sensor_Name      = Sensor_Name, &
                                         Platform_Name    = Platform_Name )

      IF ( Error_Status /= SUCCESS ) THEN
        CALL Display_Message( PROGRAM_NAME, &
                              'Error reading channel, frequency, and Sensor ID data '//&
                              'from netCDF SRF file '//&
                              TRIM( Input_SRF_Filename ), &
                              Error_Status )
        STOP
      END IF


      ! -- Initialise some of the arrays
      Min_Begin_Frequency = Begin_Frequency_Save
      Max_End_Frequency   = End_Frequency_Save
      Max_Delta_Frequency = Compute_Delta_Frequency( Min_Begin_Frequency, &
                                                     Max_End_Frequency, &
                                                     n_Points )

    ELSE First_File_Check


      ! ----------------------------
      ! Check the number of channels
      ! ----------------------------

      IF ( n_Channels /= n_Channels_Save ) THEN
        WRITE( Message, '( "Number of channels in file ", a, " (",i4, &
                          &") is different from that expected (",i4,")." )' ) &
                        TRIM( Input_SRF_Filename ), n_Channels, n_Channels_Save
        CALL Display_Message( PROGRAM_NAME, &
                              TRIM( Message ), &
                              FAILURE )
        STOP
      END IF


      ! ---------------------------
      ! Get the current set of data
      ! ---------------------------

      Error_Status = Inquire_SRF_netCDF( TRIM( Input_SRF_Filename ), &
                                         Channel_List     = Channel_List,    &
                                         n_Points         = n_Points, &
                                         Begin_Frequency  = Begin_Frequency, &
                                         End_Frequency    = End_Frequency, &
                                         NCEP_Sensor_ID   = NCEP_Sensor_ID, &
                                         WMO_Satellite_ID = WMO_Satellite_ID, &
                                         WMO_Sensor_ID    = WMO_Sensor_ID )

      IF ( Error_Status /= SUCCESS ) THEN
        CALL Display_Message( PROGRAM_NAME, &
                              'Error reading channel, frequency, and Sensor ID data '//&
                              'from netCDF SRF file '//&
                              TRIM( Input_SRF_Filename ), &
                              Error_Status )
        STOP
      END IF


      ! -----------------------------------------------------------------------
      ! Compare the channel list data. The comparison is not too sophisticated,
      ! it assumes the ORDER of the data is the same as well as the value.
      ! This is not strictly necessary, but to allow different channel
      ! ordering would make this comparison too much of a PITA. :o)
      ! -----------------------------------------------------------------------

      IF ( ANY( ( Channel_List - Channel_List_Save ) /= 0 ) ) THEN
        CALL Display_Message( PROGRAM_NAME, &
                              'Channel_List from netCDF SRF file'//&
                              TRIM( Input_SRF_Filename )//&
                              ' is different.', &
                              FAILURE )
        STOP
      END IF


      ! ---------------------------------------------------------------
      ! Determine the frequency limits. Note that the frequency limits
      ! determined here may sit outside the limits of some of the SRFs
      ! to be averaged. For those SRFs, the "outside" points are set to
      ! zero. This is done to avoid cutting off potentially significant
      ! parts of an SRF.
      ! ---------------------------------------------------------------

      Min_Begin_Frequency = MIN( Min_Begin_Frequency, Begin_Frequency )
      Max_End_Frequency   = MAX( Max_End_Frequency, End_Frequency )
      Max_Delta_Frequency = MAX( Max_Delta_Frequency, &
                                 Compute_Delta_Frequency( Begin_Frequency, &
                                                          End_Frequency,   &
                                                          n_Points         ) ) 

      ! -------------------
      ! Compare the ID data
      ! -------------------

      ! -- The NCEP Sensor ID
      IF ( NCEP_Sensor_ID /= NCEP_Sensor_ID_Save ) THEN
        CALL Display_Message( PROGRAM_NAME, &
                              'NCEP_Sensor_ID from netCDF SRF file'//&
                              TRIM( Input_SRF_Filename )//&
                              ' is different.', &
                              FAILURE )
        STOP
      END IF

      ! -- The WMO Satellite ID
      IF ( WMO_Satellite_ID /= WMO_Satellite_ID_Save ) THEN
        CALL Display_Message( PROGRAM_NAME, &
                              'WMO_Satellite_ID from netCDF SRF file'//&
                              TRIM( Input_SRF_Filename )//&
                              ' is different.', &
                              FAILURE )
        STOP
      END IF

      ! -- The WMO Sensor ID
      IF ( WMO_Sensor_ID /= WMO_Sensor_ID_Save ) THEN
        CALL Display_Message( PROGRAM_NAME, &
                              'WMO_Sensor_ID from netCDF SRF file'//&
                              TRIM( Input_SRF_Filename )//&
                              ' is different.', &
                              FAILURE )
        STOP
      END IF

    END IF First_File_Check

  END DO Input_File_Check_Loop


  ! ---------------------------------------------------
  ! Compute the averaging weight factor. I do this so
  ! when I average I can multiply across an array
  ! (faster?) rather than do a division across an array
  ! ---------------------------------------------------

  Averaging_Factor = ONE / REAL( n_Files, fp_kind )



  !#----------------------------------------------------------------------------#
  !#                -- DEALLOCATE SOME OF THE LIST DATA FILES --                #
  !#----------------------------------------------------------------------------#

  DEALLOCATE( Begin_Frequency, &
              End_Frequency, &
              Channel_List_Save, &
              Begin_Frequency_Save, &
              End_Frequency_Save, &
              STAT = Allocate_Status )

  IF ( Allocate_Status /= 0 ) THEN
    CALL Display_Message( PROGRAM_NAME, &
                          'Error deallocating no-longer-needed list arrays.', &
                          FAILURE )
    STOP
  END IF



  !#----------------------------------------------------------------------------#
  !#                 -- CREATE THE OUTPUT NETCDF SRF FILE --                    #
  !#----------------------------------------------------------------------------#

  Comment = 'Interpolation to common frequency grid performed. Min and Max frequencies '//&
            'of all detectors used as interpolation endpoints.'

  Error_Status = Create_SRF_netCDF( TRIM( Output_SRF_Filename ), &
                                    Channel_List, &
                                    NCEP_Sensor_ID   = NCEP_Sensor_ID, &
                                    WMO_Satellite_ID = WMO_Satellite_ID, &
                                    WMO_Sensor_ID    = WMO_Sensor_ID, &
                                    Title         = 'Detector-averaged SRFs for '//&
                                                    TRIM( Platform_Name )//' '//&
                                                    TRIM( Sensor_Name ), &
                                    History       = PROGRAM_RCS_ID//'; '//TRIM( History ), &
                                    Sensor_name   = TRIM( Sensor_Name ), &
                                    Platform_name = TRIM( Platform_Name ), &
                                    Comment       = TRIM( Comment ) )

  IF ( Error_Status /= SUCCESS ) THEN
    CALL Display_Message( PROGRAM_NAME, &
                          'Error creating '//TRIM( Output_SRF_Filename ), &
                          Error_Status )
    STOP
  END IF



  !#----------------------------------------------------------------------------#
  !#                -- BEGIN THE AVERAGING LOOP OVER CHANNELS --                #
  !#----------------------------------------------------------------------------#

  Channel_Average_Loop: DO l = 1, n_Channels

    WRITE( *, '( /5x, "Averaging ", a, " ", a, " channel # ", i4 )' ) &
              TRIM( Platform_Name ), TRIM( Sensor_Name ), Channel_List( l )


    ! ----------------------------------------------------------------
    ! Determine the number of SRF points and confirm the end frequency
    ! ----------------------------------------------------------------

    n_SRF_Points = INT( ONEpointFIVE + ( ( Max_End_Frequency(l) - Min_Begin_Frequency(l) ) / &
    !                                    -------------------------------------------------
                                                       Max_Delta_Frequency(l)              ) )

    Max_End_Frequency(l) = Min_Begin_Frequency(l) + &
                           ( REAL( n_SRF_Points - 1, fp_kind ) * Max_Delta_Frequency(l) )

    WRITE( *, '( 10x, "Channel AVE f1, f2, df, and n: ", 2(f12.6), 2x, f11.9, 1x, i5 )' ) &
              Min_Begin_Frequency(l), Max_End_Frequency(l), Max_Delta_Frequency(l), n_SRF_Points


    ! ---------------------------------
    ! Allocate the output SRF Structure
    ! ---------------------------------

    Error_Status = Allocate_SRF( n_SRF_Points, &
                                 Output_SRF )

    IF ( Error_Status /= SUCCESS ) THEN
      WRITE( Message, '( "Error allocating output SRF structure for channel ", i4, "." )' ) &
                      Channel_List( l )
      CALL Display_Message( PROGRAM_NAME, &
                            TRIM( Message ), &
                            Error_Status )
      STOP
    END IF

    ! -- Copy over the available scalar data
    Output_SRF%Sensor_Name   = TRIM( Sensor_Name )
    Output_SRF%Platform_Name = TRIM( Platform_Name )

    Output_SRF%NCEP_Sensor_Id   = NCEP_Sensor_Id  
    Output_SRF%WMO_Satellite_Id = WMO_Satellite_Id
    Output_SRF%WMO_Sensor_Id    = WMO_Sensor_Id   
    Output_SRF%Channel          = Channel_List( l )

    Output_SRF%Begin_Frequency = Min_Begin_Frequency(l)
    Output_SRF%End_Frequency   = Max_End_Frequency(l)


    ! -- Compute the output frequency grid
    Error_Status = Frequency_SRF( Output_SRF )

    IF ( Error_Status /= SUCCESS ) THEN
      WRITE( Message, '( "Error computing frequency grid for channel ", i4, " output SRF." )' ) &
                      Channel_List( l )
      CALL Display_Message( PROGRAM_NAME, &
                            TRIM( Message ), &
                            Error_Status )
      STOP
    END IF

    ! -- Initialise the SRF response array
    Output_SRF%Response = ZERO


    ! -------------------
    ! Begin the file loop
    ! -------------------

    File_Average_Loop: DO n = 1, n_Files


      ! ------------------------
      ! Get the current filename
      ! ------------------------

      Error_Status = Get_List_Entry( Input_SRF_Filename_List, n, &
                                     Input_SRF_Filename )


      IF ( Error_Status /= SUCCESS ) THEN
        CALL Display_Message( PROGRAM_NAME, &
                              'Error retrieving filename from list for file averaging.', &
                              FAILURE )
        STOP
      END IF


      ! ---------------------------------------------
      ! Read the SRF for the current file and channel
      ! ---------------------------------------------

      Error_Status = Read_SRF_netCDF( TRIM( Input_SRF_Filename ), &
                                      Channel_List( l ), &
                                      Input_SRF )

      IF ( Error_Status /= SUCCESS ) THEN
        WRITE( Message, '( "Error reading channel ", i4, " SRF from ", a, "." )' ) &
                        Channel_List( l ), TRIM( Input_SRF_Filename )
        CALL Display_Message( PROGRAM_NAME, &
                              TRIM( Message ), &
                              Error_Status )
        STOP
      END IF

      WRITE( *, '( 10x, "File #", i5, " f1, f2, df, and n: ", 2(f12.6), 2x, f11.9, 1x, i5 )' ) &
                n, &
                Input_SRF%Begin_Frequency, Input_SRF%End_Frequency, &
                Compute_Delta_Frequency( Input_SRF%Begin_Frequency, Input_SRF%End_Frequency, &
                                         Input_SRF%n_Points ), &
                Input_SRF%n_Points


      ! ------------------------------------------------------
      ! Interpolate the input SRF to the output frequency grid
      ! ------------------------------------------------------

      Error_Status = Interpolate_SRF( Output_SRF%Frequency, &
                                      Input_SRF, &
                                      iSRF, &
                                      Order = INTERPOLATION_ORDER )

      IF ( Error_Status /= SUCCESS ) THEN
        WRITE( Message, '( "Error interpolating input SRF for channel ", i4, "." )' ) &
                        Channel_List( l )
        CALL Display_Message( PROGRAM_NAME, &
                              TRIM( Message ), &
                              Error_Status )
        STOP
      END IF


      ! ---------------------------
      ! Accumulate the SRF response
      ! ---------------------------

      Output_SRF%Response = Output_SRF%Response + iSRF%Response



      ! ------------------------------------------------
      ! Destroy the input and interpolated SRF structure
      ! ------------------------------------------------

      Error_Status = Destroy_SRF( Input_SRF )

      IF ( Error_Status /= SUCCESS ) THEN
        WRITE( Message, '( "Error destroying input SRF structure for channel ", i4, " from ", a, "." )' ) &
                        Channel_List( l ), TRIM( Input_SRF_Filename )
        CALL Display_Message( PROGRAM_NAME, &
                              TRIM( Message ), &
                              Error_Status )
        STOP
      END IF

      Error_Status = Destroy_SRF( iSRF )

      IF ( Error_Status /= SUCCESS ) THEN
        WRITE( Message, '( "Error destroying inteprolated SRF structure for channel ", i4, " from ", a, "." )' ) &
                        Channel_List( l ), TRIM( Input_SRF_Filename )
        CALL Display_Message( PROGRAM_NAME, &
                              TRIM( Message ), &
                              Error_Status )
        STOP
      END IF

    END DO File_Average_Loop


    ! ---------------------------------------------
    ! Average and normalise the output SRF response
    ! ---------------------------------------------

    Output_SRF%Response = Averaging_Factor * Output_SRF%Response
    Output_SRF%Response = Output_SRF%Response / MAXVAL( Output_SRF%Response )


    ! ----------------------------------
    ! Integrate the average SRF response
    ! ----------------------------------

    Error_Status = Integrate_SRF( Output_SRF )

    IF ( Error_Status /= SUCCESS ) THEN
      WRITE( Message, '( "Error occurred integrating channel #", i4, " average SRF." )' ) &
                      Output_SRF%Channel
      CALL Display_Message( PROGRAM_NAME, &
                            TRIM( Message ), &
                            Error_Status )
      STOP
    END IF


    ! ------------------------------
    ! Write the averaged SRF to file
    ! ------------------------------

    Error_Status = Write_SRF_netCDF( TRIM( Output_SRF_Filename ), &
                                     Output_SRF )

    IF ( Error_Status /= SUCCESS ) THEN
      WRITE( Message, '( "Error writing channel ", i4, " average SRF to ", a, "." )' ) &
                      Channel_List( l ), TRIM( Output_SRF_Filename )
      CALL Display_Message( PROGRAM_NAME, &
                            TRIM( Message ), &
                            Error_Status )
      STOP
    END IF


    ! -----------------------------------------------------
    ! Destroy the output SRF structure for the next channel
    ! -----------------------------------------------------

    Error_Status = Destroy_SRF( Output_SRF )

    IF ( Error_Status /= SUCCESS ) THEN
      WRITE( Message, '( "Error destroying output SRF structure for channel ", i4, "." )' ) &
                      Channel_List( l )
      CALL Display_Message( PROGRAM_NAME, &
                            TRIM( Message ), &
                            Error_Status )
      STOP
    END IF

  END DO Channel_Average_Loop



  !#----------------------------------------------------------------------------#
  !#                    -- DEALLOCATE CHANNEL LIST ARRAY --                     #
  !#----------------------------------------------------------------------------#

  DEALLOCATE( Channel_List, &
              n_Points, &
              Min_Begin_Frequency, &
              Max_End_Frequency, &
              Max_Delta_Frequency, &
              STAT = Allocate_Status )

  IF ( Allocate_Status /= 0 ) THEN
    CALL Display_Message( PROGRAM_NAME, &
                          'Error deallocating data arrays.', &
                          WARNING )
  END IF

CONTAINS

  ELEMENTAL FUNCTION Compute_Delta_Frequency( f1, f2, n ) RESULT ( df )
    REAL( fp_kind ), INTENT( IN ) :: f1, f2
    INTEGER,         INTENT( IN ) :: n
    REAL( fp_kind ) :: df

    df = ( f2 - f1 ) / REAL( n-1, fp_kind )

  END FUNCTION Compute_Delta_Frequency

END PROGRAM Average_SRFs

<<<<<<< HEAD
=======

!-------------------------------------------------------------------------------
!                          -- MODIFICATION HISTORY --
!-------------------------------------------------------------------------------
!
!
! $Date: 2006/08/15 20:51:04 $
!
! $Revision: 2.4 $
!
! $Name:  $
!
! $State: Exp $
!
! $Log: Average_SRFs.f90,v $
! Revision 2.4  2006/08/15 20:51:04  wd20pd
! Additional replacement of Error_Handler with Message_Handler.
!
! Revision 2.3  2006/05/02 16:58:02  dgroff
! *** empty log message ***
!
! Revision 2.2  2006/01/25 18:29:14  paulv
! - Added some more comments to the frequency limit determination code.
!
! Revision 2.1  2004/09/03 20:31:44  paulv
! - Updated program html delimiters.
!
! Revision 2.0  2004/08/31 20:37:00  paulv
! - Upgraded to Fortran95.
! - Using new List_File_Utility modules.
!
! Revision 1.2  2002/11/22 17:29:34  paulv
! - Initial working version.
!
! Revision 1.1  2002/11/20 21:58:51  paulv
! Initial checkin. Incomplete.
!
!
!
>>>>>>> 6f1e5169
<|MERGE_RESOLUTION|>--- conflicted
+++ resolved
@@ -1,5 +1,3 @@
-<<<<<<< HEAD
-=======
 !------------------------------------------------------------------------------
 !P+
 ! NAME:
@@ -91,7 +89,6 @@
 !
 !P-
 !------------------------------------------------------------------------------
->>>>>>> 6f1e5169
 
 PROGRAM Average_SRFs
 
@@ -791,45 +788,3 @@
 
 END PROGRAM Average_SRFs
 
-<<<<<<< HEAD
-=======
-
-!-------------------------------------------------------------------------------
-!                          -- MODIFICATION HISTORY --
-!-------------------------------------------------------------------------------
-!
-!
-! $Date: 2006/08/15 20:51:04 $
-!
-! $Revision: 2.4 $
-!
-! $Name:  $
-!
-! $State: Exp $
-!
-! $Log: Average_SRFs.f90,v $
-! Revision 2.4  2006/08/15 20:51:04  wd20pd
-! Additional replacement of Error_Handler with Message_Handler.
-!
-! Revision 2.3  2006/05/02 16:58:02  dgroff
-! *** empty log message ***
-!
-! Revision 2.2  2006/01/25 18:29:14  paulv
-! - Added some more comments to the frequency limit determination code.
-!
-! Revision 2.1  2004/09/03 20:31:44  paulv
-! - Updated program html delimiters.
-!
-! Revision 2.0  2004/08/31 20:37:00  paulv
-! - Upgraded to Fortran95.
-! - Using new List_File_Utility modules.
-!
-! Revision 1.2  2002/11/22 17:29:34  paulv
-! - Initial working version.
-!
-! Revision 1.1  2002/11/20 21:58:51  paulv
-! Initial checkin. Incomplete.
-!
-!
-!
->>>>>>> 6f1e5169
