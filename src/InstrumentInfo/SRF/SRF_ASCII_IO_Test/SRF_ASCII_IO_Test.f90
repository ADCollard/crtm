--- conflicted
+++ resolved
@@ -1,5 +1,3 @@
-<<<<<<< HEAD
-=======
 !------------------------------------------------------------------------------
 !P+
 ! NAME:
@@ -66,7 +64,6 @@
 !
 !P-
 !------------------------------------------------------------------------------
->>>>>>> 6f1e5169
 
 PROGRAM SRF_ASCII_IO_Test
 
@@ -248,39 +245,3 @@
 
 END PROGRAM SRF_ASCII_IO_Test
 
-<<<<<<< HEAD
-=======
-
-!-------------------------------------------------------------------------------
-!                          -- MODIFICATION HISTORY --
-!-------------------------------------------------------------------------------
-!
-!
-! $Date: 2006/08/15 20:51:04 $
-!
-! $Revision: 1.5 $
-!
-! $Name:  $
-!
-! $State: Exp $
-!
-! $Log: SRF_ASCII_IO_Test.f90,v $
-! Revision 1.5  2006/08/15 20:51:04  wd20pd
-! Additional replacement of Error_Handler with Message_Handler.
-!
-! Revision 1.4  2006/05/02 16:58:02  dgroff
-! *** empty log message ***
-!
-! Revision 1.3  2004/09/03 20:31:44  paulv
-! - Updated program html delimiters.
-!
-! Revision 1.2  2004/08/23 19:50:38  paulv
-! - Updated for Fortran-95 conversion.
-!
-! Revision 1.1  2003/08/29 18:23:42  paulv
-! Initial checkin.
-!
-!
-!
-!
->>>>>>> 6f1e5169
