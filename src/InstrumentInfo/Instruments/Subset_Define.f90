!
! Subset_Define
!
! Module containing the subset type definition and routines
! to manipulate it.
!
!
! CREATION HISTORY:
!       Written by:     Paul van Delst, 26-May-2011
!                       paul.vandelst@noaa.gov
!

MODULE Subset_Define

  ! -----------------
  ! Environment setup
  ! -----------------
  ! Module usage
  USE Message_Handler, ONLY: SUCCESS, FAILURE, INFORMATION, Display_Message
  USE Sort_Utility   , ONLY: InsertionSort
  ! Disable implicit typing
  IMPLICIT NONE


  ! ------------
  ! Visibilities
  ! ------------
  ! Everything private by default
  PRIVATE
  ! Datatypes
  PUBLIC :: Subset_type
  ! Operators
  PUBLIC :: OPERATOR(==)
  ! Procedures
  PUBLIC :: Subset_Associated
  PUBLIC :: Subset_Destroy
  PUBLIC :: Subset_Create
  PUBLIC :: Subset_Inspect
  PUBLIC :: Subset_SetValue
  PUBLIC :: Subset_GetValue
  PUBLIC :: Subset_Generate


  ! ---------------------
  ! Procedure overloading
  ! ---------------------
  INTERFACE OPERATOR(==)
    MODULE PROCEDURE Subset_Equal
  END INTERFACE OPERATOR(==)


  ! -----------------
  ! Module Parameters
  ! -----------------
<<<<<<< HEAD
  CHARACTER(*), PARAMETER :: MODULE_VERSION_ID = &
=======
>>>>>>> 9569c6af


  ! -----------------------------------
  ! Channel subset data type definition
  ! -----------------------------------
  TYPE :: Subset_type
    PRIVATE
    ! Allocation indicator
    LOGICAL :: Is_Allocated = .FALSE.
    ! Dimensions
    INTEGER :: n_Values = 0
    ! Subset inforamtion
    INTEGER, ALLOCATABLE :: Number(:)
    INTEGER, ALLOCATABLE :: Index(:) 
  END TYPE Subset_type


CONTAINS


!################################################################################
!################################################################################
!##                                                                            ##
!##                         ## PUBLIC MODULE ROUTINES ##                       ##
!##                                                                            ##
!################################################################################
!################################################################################

!--------------------------------------------------------------------------------
!:sdoc+:
!
! NAME:
!       Subset_Associated
!
! PURPOSE:
!       Elemental function to test the status of the allocatable components
!       of the Subset structure.
!
! CALLING SEQUENCE:
!       Status = Subset_Associated( Subset )
!
! OBJECTS:
!       Subset:     Structure which is to have its member's
!                   status tested.
!                   UNITS:      N/A
!                   TYPE:       Subset_type
!                   DIMENSION:  Scalar or any rank
!                   ATTRIBUTES: INTENT(IN)
!
! FUNCTION RESULT:
!       Status:     The return value is a logical value indicating the
!                   status of the Subset members.
!                    .TRUE.  - if ANY of the Subset allocatable members
!                              are in use.
!                    .FALSE. - if ALL of the Subset allocatable members
!                              are not in use.
!                   UNITS:      N/A
!                   TYPE:       LOGICAL
!                   DIMENSION:  Same as input
!
!:sdoc-:
!--------------------------------------------------------------------------------

  ELEMENTAL FUNCTION Subset_Associated( Subset ) RESULT( Status )
    TYPE(Subset_type), INTENT(IN) :: Subset
    LOGICAL :: Status
    Status = Subset%Is_Allocated
  END FUNCTION Subset_Associated


!--------------------------------------------------------------------------------
!:sdoc+:
!
! NAME:
!       Subset_Destroy
! 
! PURPOSE:
!       Elemental subroutine to re-initialize Subset objects.
!
! CALLING SEQUENCE:
!       CALL Subset_Destroy( Subset )
!
! OBJECTS:
!       Subset:      Re-initialized Subset structure.
!                     UNITS:      N/A
!                     TYPE:       Subset_type
!                     DIMENSION:  Scalar or any rank
!                     ATTRIBUTES: INTENT(OUT)
!
!:sdoc-:
!--------------------------------------------------------------------------------

  ELEMENTAL SUBROUTINE Subset_Destroy( Subset )
    TYPE(Subset_type), INTENT(OUT) :: Subset
    Subset%Is_Allocated = .FALSE.
    Subset%n_Values     = 0
  END SUBROUTINE Subset_Destroy


!--------------------------------------------------------------------------------
!:sdoc+:
!
! NAME:
!       Subset_Create
! 
! PURPOSE:
!       Elemental subroutine to create an instance of an Subset object.
!
! CALLING SEQUENCE:
!       CALL Subset_Create( Subset  , &
!                           n_Values  )         
!
! OBJECTS:
!       Subset:             Subset object structure.
!                           UNITS:      N/A
!                           TYPE:       Subset_type
!                           DIMENSION:  Scalar or any rank
!                           ATTRIBUTES: INTENT(OUT)
!
! INPUTS:
!       n_Values:           Number of values in the subset.
!                           Must be > 0.
!                           UNITS:      N/A
!                           TYPE:       INTEGER
!                           DIMENSION:  Scalar
!                           ATTRIBUTES: INTENT(IN)
!
!:sdoc-:
!--------------------------------------------------------------------------------

  ELEMENTAL SUBROUTINE Subset_Create( &
    Subset  , &  ! Output
    n_Values  )  ! Input
    ! Arguments
    TYPE(Subset_type), INTENT(OUT) :: Subset
    INTEGER          , INTENT(IN)  :: n_Values
    ! Local variables
    INTEGER :: alloc_stat

    ! Check input
    IF ( n_Values < 1 ) RETURN
    
    ! Perform the allocation
    ALLOCATE( Subset%Number( n_Values ), &
              Subset%Index( n_Values ),  &
              STAT = alloc_stat )
    IF ( alloc_stat /= 0 ) RETURN


    ! Initialise
    ! ...Dimensions
    Subset%n_Values = n_Values
    ! ...Arrays
    Subset%Number = 0
    Subset%Index  = 0


    ! Set allocation indicator
    Subset%Is_Allocated = .TRUE.

  END SUBROUTINE Subset_Create


!--------------------------------------------------------------------------------
!:sdoc+:
!
! NAME:
!       Subset_Inspect
!
! PURPOSE:
!       Subroutine to print the contents of a Subset object to stdout.
!
! CALLING SEQUENCE:
!       CALL Subset_Inspect( Subset )
!
! OBJECTS:
!       Subset:      Subset object to display.
!                      UNITS:      N/A
!                      TYPE:       Subset_type
!                      DIMENSION:  Scalar
!                      ATTRIBUTES: INTENT(IN)
!
!:sdoc-:
!--------------------------------------------------------------------------------

  SUBROUTINE Subset_Inspect( Subset )
    TYPE(Subset_type), INTENT(IN) :: Subset
    WRITE(*,'(1x,"Subset OBJECT")')
    ! Dimensions
    WRITE(*,'(3x,"n_Values:",1x,i0)') Subset%n_Values
    IF ( .NOT. Subset_Associated(Subset) ) RETURN
    ! Subset info
    WRITE(*,'(3x,"Number  :")')
    WRITE(*,'(10(1x,i5,:))') Subset%Number
    WRITE(*,'(3x,"Index   :")')
    WRITE(*,'(10(1x,i5,:))') Subset%Index
          
  END SUBROUTINE Subset_Inspect
  

!--------------------------------------------------------------------------------
!:sdoc+:
!
! NAME:
!       Subset_SetValue
!
! PURPOSE:
!       Subroutine to set the contents of a Subset object.
!
! CALLING SEQUENCE:
!       CALL Subset_SetValue( Subset, Number=Number, Index=Index )
!
! OBJECTS:
!       Subset:      Subset object for which values are to be set.
!                    UNITS:      N/A
!                    TYPE:       Subset_type
!                    DIMENSION:  Scalar
!                    ATTRIBUTES: INTENT(IN OUT)
!
! OPTIONAL INPUTS:
!       Number:      Integer array to which the Number component of the Subset
!                    object is to be set. The size of the input must match 
!                    the allocated size of the component, otherwise all the
!                    component number values are set to zero.
!                    UNITS:      N/A
!                    TYPE:       INTEGER
!                    DIMENSION:  Rank-1
!                    ATTRIBUTES: INTENT(IN), OPTIONAL
!
!       Index:       Integer array to which the Index component of the Subset
!                    object is to be set. The size of the input must match 
!                    the allocated size of the component, otherwise all the
!                    component index values are set to zero.
!                    UNITS:      N/A
!                    TYPE:       INTEGER
!                    DIMENSION:  Rank-1
!                    ATTRIBUTES: INTENT(IN), OPTIONAL
!
!:sdoc-:
!--------------------------------------------------------------------------------

  SUBROUTINE Subset_SetValue( &
    Subset  , &  ! Input
    Number  , &  ! Optional input
    Index     )  ! Optional input
    ! Arguments
    TYPE(Subset_type), INTENT(IN OUT) :: Subset
    INTEGER, OPTIONAL, INTENT(IN)     :: Number(:)
    INTEGER, OPTIONAL, INTENT(IN)     :: Index(:)
    
    IF ( .NOT. Subset_Associated(Subset) ) RETURN
    
    IF ( PRESENT(Number) ) THEN
      IF ( SIZE(Number) == Subset%n_Values ) THEN
        Subset%Number = Number
      ELSE
        Subset%Number = 0
      END IF
    END IF
    
    IF ( PRESENT(Index) ) THEN
      IF ( SIZE(Index) == Subset%n_Values ) THEN
        Subset%Index = Index
      ELSE
        Subset%Index = 0
      END IF
    END IF
    
  END SUBROUTINE Subset_SetValue
  

!--------------------------------------------------------------------------------
!:sdoc+:
!
! NAME:
!       Subset_GetValue
!
! PURPOSE:
!       Subroutine to get and return the contents of a Subset object.
!
! CALLING SEQUENCE:
!       CALL Subset_GetValue( Subset, n_Values=n_Values, Number=Number, Index=Index )
!
! OBJECTS:
!       Subset:      Subset object from which values are to be retrieved.
!                    UNITS:      N/A
!                    TYPE:       Subset_type
!                    DIMENSION:  Scalar
!                    ATTRIBUTES: INTENT(IN)
!
! OPTIONAL OUTPUTS:
!       n_Values:    The dimension of the components of the Subset object.
!                    UNITS:      N/A
!                    TYPE:       INTEGER
!                    DIMENSION:  Scalar
!                    ATTRIBUTES: INTENT(OUT), OPTIONAL
!
!       Number:      Integer array to which the values of the Number
!                    component of the Subset object are to be assigned.
!                    The actual argument must be defined as allocatable.
!                    UNITS:      N/A
!                    TYPE:       INTEGER
!                    DIMENSION:  Rank-1
!                    ATTRIBUTES: INTENT(OUT), OPTIONAL, ALLOCATABLE
!
!       Index:       Integer array to which the values of the Index
!                    component of the Subset object are to be assigned.
!                    The actual argument must be defined as allocatable.
!                    UNITS:      N/A
!                    TYPE:       INTEGER
!                    DIMENSION:  Rank-1
!                    ATTRIBUTES: INTENT(OUT), OPTIONAL, ALLOCATABLE
!:sdoc-:
!--------------------------------------------------------------------------------

  SUBROUTINE Subset_GetValue( &
    Subset  , &  ! Input
    n_Values, &  ! Optional output
    Number  , &  ! Optional output
    Index     )  ! Optional output
    ! Arguments
    TYPE(Subset_type),              INTENT(IN)  :: Subset
    INTEGER,              OPTIONAL, INTENT(OUT) :: n_Values
    INTEGER, ALLOCATABLE, OPTIONAL, INTENT(OUT) :: Number(:)
    INTEGER, ALLOCATABLE, OPTIONAL, INTENT(OUT) :: Index(:)
    ! Local variables
    INTEGER :: n
    
    n = Subset%n_Values
    IF ( PRESENT(n_Values) ) n_Values = n
    
    IF ( PRESENT(Number) ) THEN
      ALLOCATE(Number(n))
      Number = Subset%Number
    END IF
    
    IF ( PRESENT(Index) ) THEN
      ALLOCATE(Index(n))
      Index = Subset%Index
    END IF

  END SUBROUTINE Subset_GetValue
  

!--------------------------------------------------------------------------------
!:sdoc+:
!
! NAME:
!       Subset_Generate
!
! PURPOSE:
!       Subroutine to generate the subset indexing and return
!       it in a Subset object.
!
! CALLING SEQUENCE:
!       CALL Subset_Generate( Subset, List, Subset_List )
!
! OBJECTS:
!       Subset:      Subset object to hold the generated subset index
!                    information
!                    UNITS:      N/A
!                    TYPE:       Subset_type
!                    DIMENSION:  Scalar
!                    ATTRIBUTES: INTENT(OUT)
!
! INPUTS:
!       List:        Array of values from which a subset is to be extracted.
!                    UNITS:      N/A
!                    TYPE:       INTEGER
!                    DIMENSION:  Rank-1
!                    ATTRIBUTES: INTENT(IN)
!                    
!       Subset_List: Array of values defining the subset.
!                    UNITS:      N/A
!                    TYPE:       INTEGER
!                    DIMENSION:  Rank-1
!                    ATTRIBUTES: INTENT(IN)
!:sdoc-:
!--------------------------------------------------------------------------------

  SUBROUTINE Subset_Generate( &
    Subset     , &  ! Output
    List       , &  ! Input
    Subset_List  )  ! Input
    ! Arguments
    TYPE(Subset_type), INTENT(OUT) :: Subset
    INTEGER          , INTENT(IN)  :: List(:)
    INTEGER          , INTENT(IN)  :: Subset_List(:)
    ! Local variables
    INTEGER :: sorted_list(SIZE(List))
    INTEGER :: sorted_subset_list(SIZE(Subset_List))
    INTEGER :: i, n_list
    INTEGER :: n_subset_list
    INTEGER :: n_elements
    INTEGER :: isubset, iextract

    ! Set up
    ! ...No list data?
    n_list        = SIZE(List)
    n_subset_list = SIZE(Subset_List)
    IF ( n_list < 1 .OR. n_subset_list < 1 ) RETURN


    ! Sort the lists
    sorted_list = List
    CALL InsertionSort( sorted_list )
    sorted_subset_list = Subset_List
    CALL InsertionSort( sorted_subset_list )
    
    
    ! Count the elements to subset
    n_elements = COUNT( sorted_subset_list >= sorted_list(1) .AND. &
                        sorted_subset_list <= sorted_list(n_list)  )
    IF ( n_elements == 0 ) RETURN


    ! Allocate the Subset structure
    CALL Subset_Create( Subset, n_elements )
    IF ( .NOT. Subset_Associated( Subset ) ) RETURN


    ! Define the start points for the search
    ! ...Determine the starting index in the SUBSET list array
    isubset = MINLOC( sorted_subset_list - sorted_list(1), &
                      MASK = ( (sorted_subset_list - sorted_list(1)) >= 0 ), &
                      DIM  = 1 )
    ! ...Set the starting index in the output. This is always 1.
    iextract = 1


    ! Loop over the number of MAIN list elements
    List_Loop: DO i = 1, n_list
      IF ( sorted_list(i) == sorted_subset_list(isubset) ) THEN  ! Is the list element in the subset?
        Subset%Index(  iextract ) = i                              ! Save the index...
        Subset%Number( iextract ) = sorted_list(i)                 ! ...and number
        iextract = iextract + 1                                    ! Increment the extract...
        isubset  = isubset  + 1                                    ! ...and subset indices
        IF ( isubset > n_subset_list ) EXIT List_Loop              ! Exit loop if last element found
      END IF
    END DO List_Loop

  END SUBROUTINE Subset_Generate



!##################################################################################
!##################################################################################
!##                                                                              ##
!##                          ## PRIVATE MODULE ROUTINES ##                       ##
!##                                                                              ##
!##################################################################################
!##################################################################################

!------------------------------------------------------------------------------
!
! NAME:
!       Subset_Equal
!
! PURPOSE:
!       Elemental function to test the equality of two Subset objects.
!       Used in OPERATOR(==) interface block.
!
! CALLING SEQUENCE:
!       is_equal = Subset_Equal( x, y )
!
!         or
!
!       IF ( x == y ) THEN
!         ...
!       END IF
!
! OBJECTS:
!       x, y:          Two Subset objects to be compared.
!                      UNITS:      N/A
!                      TYPE:       Subset_type
!                      DIMENSION:  Scalar or any rank
!                      ATTRIBUTES: INTENT(IN)
!
! FUNCTION RESULT:
!       is_equal:      Logical value indicating whether the inputs are equal.
!                      UNITS:      N/A
!                      TYPE:       LOGICAL
!                      DIMENSION:  Same as inputs.
!
!------------------------------------------------------------------------------

  ELEMENTAL FUNCTION Subset_Equal( x, y ) RESULT( is_equal )
    TYPE(Subset_type), INTENT(IN) :: x, y
    LOGICAL :: is_equal

    ! Set up
    is_equal = .FALSE.
   
    ! Check the object association status
    IF ( (.NOT. Subset_Associated(x)) .OR. &
         (.NOT. Subset_Associated(y))      ) RETURN

    ! Check contents
    ! ...Dimensions
    IF ( x%n_Values /= y%n_Values ) RETURN
    ! ...Arrays
    IF ( ALL(x%Number == y%Number ) .AND. &
         ALL(x%Index  == y%Index  ) ) &
      is_equal = .TRUE.

  END FUNCTION Subset_Equal

END MODULE Subset_Define<|MERGE_RESOLUTION|>--- conflicted
+++ resolved
@@ -52,10 +52,6 @@
   ! -----------------
   ! Module Parameters
   ! -----------------
-<<<<<<< HEAD
-  CHARACTER(*), PARAMETER :: MODULE_VERSION_ID = &
-=======
->>>>>>> 9569c6af
 
 
   ! -----------------------------------
