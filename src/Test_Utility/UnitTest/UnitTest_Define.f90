!
! UnitTest_Define
!
! Module defining the UnitTest object
!
!
! CREATION HISTORY:
!   Written by:     Paul van Delst, 05-Feb-2007
!                   paul.vandelst@noaa.gov
!

MODULE UnitTest_Define

  ! ------------------
  ! Environment setup
  ! -----------------
  ! Module usage
  USE Type_Kinds           , ONLY: Byte, Short, Long, Single, Double
  USE Compare_Float_Numbers, ONLY: OPERATOR(.EqualTo.), &
                                   Compares_Within_Tolerance
  ! Disable implicit typing
  IMPLICIT NONE


  ! ------------
  ! Visibilities
  ! ------------
  ! Everything private by default
  PRIVATE
  ! Datatypes
  PUBLIC :: UnitTest_type
  ! Procedures
  ! **** These procedure interfaces are kept for legacy
  ! **** purposes, but deprecated for new code
  PUBLIC :: UnitTest_Init
  PUBLIC :: UnitTest_Setup
  PUBLIC :: UnitTest_Report
  PUBLIC :: UnitTest_Summary
  PUBLIC :: UnitTest_n_Passed
  PUBLIC :: UnitTest_n_Failed
  PUBLIC :: UnitTest_Passed
  PUBLIC :: UnitTest_Failed
  PUBLIC :: UnitTest_Assert
  PUBLIC :: UnitTest_IsEqual
  PUBLIC :: UnitTest_IsEqualWithin
  PUBLIC :: UnitTest_IsWithinSigFig


  ! ---------------------
  ! Procedure overloading
  ! ---------------------

  ! **** Pre-type-bound procedure interface definitions
  ! **** Kept for legacy purposes, but deprecated for new code
  INTERFACE UnitTest_Init
    MODULE PROCEDURE Init
  END INTERFACE UnitTest_Init

  INTERFACE UnitTest_Setup
    MODULE PROCEDURE Setup
  END INTERFACE UnitTest_Setup

  INTERFACE UnitTest_Report
    MODULE PROCEDURE Report
  END INTERFACE UnitTest_Report

  INTERFACE UnitTest_Summary
    MODULE PROCEDURE Summary
  END INTERFACE UnitTest_Summary

  INTERFACE UnitTest_n_Passed
    MODULE PROCEDURE n_Passed
  END INTERFACE UnitTest_n_Passed

  INTERFACE UnitTest_n_Failed
    MODULE PROCEDURE n_Failed
  END INTERFACE UnitTest_n_Failed

  INTERFACE UnitTest_Passed
    MODULE PROCEDURE Passed
  END INTERFACE UnitTest_Passed

  INTERFACE UnitTest_Failed
    MODULE PROCEDURE Failed
  END INTERFACE UnitTest_Failed

  INTERFACE UnitTest_Assert
    MODULE PROCEDURE Assert
  END INTERFACE UnitTest_Assert

  INTERFACE UnitTest_IsEqual
    ! INTEGER(Byte) procedures
    MODULE PROCEDURE intbyte_assert_equal_s
    MODULE PROCEDURE intbyte_assert_equal_r1
    MODULE PROCEDURE intbyte_assert_equal_r2
    ! INTEGER(Short) procedures
    MODULE PROCEDURE intshort_assert_equal_s
    MODULE PROCEDURE intshort_assert_equal_r1
    MODULE PROCEDURE intshort_assert_equal_r2
    ! INTEGER(Long) procedures
    MODULE PROCEDURE intlong_assert_equal_s
    MODULE PROCEDURE intlong_assert_equal_r1
    MODULE PROCEDURE intlong_assert_equal_r2
    ! REAL(Single) procedures
    MODULE PROCEDURE realsp_assert_equal_s
    MODULE PROCEDURE realsp_assert_equal_r1
    MODULE PROCEDURE realsp_assert_equal_r2
    ! REAL(Double) procedures
    MODULE PROCEDURE realdp_assert_equal_s
    MODULE PROCEDURE realdp_assert_equal_r1
    MODULE PROCEDURE realdp_assert_equal_r2
    ! COMPLEX(Single) procedures
    MODULE PROCEDURE complexsp_assert_equal_s
    MODULE PROCEDURE complexsp_assert_equal_r1
    MODULE PROCEDURE complexsp_assert_equal_r2
    ! COMPLEX(Double) procedures
    MODULE PROCEDURE complexdp_assert_equal_s
    MODULE PROCEDURE complexdp_assert_equal_r1
    MODULE PROCEDURE complexdp_assert_equal_r2
    ! CHARACTER(*) procedures
    MODULE PROCEDURE char_assert_equal_s
    MODULE PROCEDURE char_assert_equal_r1
    MODULE PROCEDURE char_assert_equal_r2
  END INTERFACE UnitTest_IsEqual

  INTERFACE UnitTest_IsEqualWithin
    ! REAL(Single) procedures
    MODULE PROCEDURE realsp_assert_equalwithin_s
    MODULE PROCEDURE realsp_assert_equalwithin_r1
    MODULE PROCEDURE realsp_assert_equalwithin_r2
    ! REAL(Double) procedures
    MODULE PROCEDURE realdp_assert_equalwithin_s
    MODULE PROCEDURE realdp_assert_equalwithin_r1
    MODULE PROCEDURE realdp_assert_equalwithin_r2
    ! COMPLEX(Single) procedures
    MODULE PROCEDURE complexsp_assert_equalwithin_s
    MODULE PROCEDURE complexsp_assert_equalwithin_r1
    MODULE PROCEDURE complexsp_assert_equalwithin_r2
    ! COMPLEX(Double) procedures
    MODULE PROCEDURE complexdp_assert_equalwithin_s
    MODULE PROCEDURE complexdp_assert_equalwithin_r1
    MODULE PROCEDURE complexdp_assert_equalwithin_r2
  END INTERFACE UnitTest_IsEqualWithin

  INTERFACE UnitTest_IsWithinSigFig
    ! REAL(Single) procedures
    MODULE PROCEDURE realsp_assert_withinsigfig_s
    MODULE PROCEDURE realsp_assert_withinsigfig_r1
    MODULE PROCEDURE realsp_assert_withinsigfig_r2
    ! REAL(Double) procedures
    MODULE PROCEDURE realdp_assert_withinsigfig_s
    MODULE PROCEDURE realdp_assert_withinsigfig_r1
    MODULE PROCEDURE realdp_assert_withinsigfig_r2
    ! COMPLEX(Single) procedures
    MODULE PROCEDURE complexsp_assert_withinsigfig_s
    MODULE PROCEDURE complexsp_assert_withinsigfig_r1
    MODULE PROCEDURE complexsp_assert_withinsigfig_r2
    ! COMPLEX(Double) procedures
    MODULE PROCEDURE complexdp_assert_withinsigfig_s
    MODULE PROCEDURE complexdp_assert_withinsigfig_r1
    MODULE PROCEDURE complexdp_assert_withinsigfig_r2
  END INTERFACE UnitTest_IsWithinSigFig


  ! -----------------
  ! Module parameters
  ! -----------------
<<<<<<< HEAD
  CHARACTER(*), PARAMETER :: MODULE_VERSION_ID = &
=======
>>>>>>> 9569c6af
  INTEGER,      PARAMETER :: SL = 512
  INTEGER,      PARAMETER :: CR = 13
  INTEGER,      PARAMETER :: LF = 10
  CHARACTER(2), PARAMETER :: CRLF = ACHAR(CR)//ACHAR(LF)
  LOGICAL,      PARAMETER :: DEFAULT_VERBOSE = .FALSE.
  ! Message colours
  CHARACTER(*), PARAMETER :: GREEN_COLOUR = ACHAR(27)//'[1;32m'
  CHARACTER(*), PARAMETER :: RED_COLOUR   = ACHAR(27)//'[1;31m'
  CHARACTER(*), PARAMETER :: NO_COLOUR    = ACHAR(27)//'[0m'
  ! Message levels
  INTEGER, PARAMETER :: N_MESSAGE_LEVELS = 6
  INTEGER, PARAMETER :: INIT_LEVEL          = 1
  INTEGER, PARAMETER :: SETUP_LEVEL         = 2
  INTEGER, PARAMETER :: TEST_LEVEL          = 3
  INTEGER, PARAMETER :: REPORT_LEVEL        = 4
  INTEGER, PARAMETER :: SUMMARY_LEVEL       = 5
  INTEGER, PARAMETER :: INTERNAL_FAIL_LEVEL = 6
  CHARACTER(*), PARAMETER :: MESSAGE_LEVEL(N_MESSAGE_LEVELS) = &
    [ 'INIT            ', &
      'SETUP           ', &
      'TEST            ', &
      'REPORT          ', &
      'SUMMARY         ', &
      'INTERNAL FAILURE' ]


  ! ------------------------
  ! Derived type definitions
  ! ------------------------
  !:tdoc+:
  TYPE :: UnitTest_type
    PRIVATE
    ! User accessible test settings
    LOGICAL       :: Verbose = DEFAULT_VERBOSE
    CHARACTER(SL) :: Title   = ''
    CHARACTER(SL) :: Caller  = ''
    ! Internal test settings
    ! ...Test result messaging
    INTEGER       :: Level     = INIT_LEVEL
    CHARACTER(SL) :: Procedure = ''
    CHARACTER(SL) :: Message   = ''
    ! ...Test result (used for array argument procedures)
    LOGICAL :: Test_Result = .TRUE.
    ! ...Individual test counters
    INTEGER :: n_Tests        = 0
    INTEGER :: n_Passed_Tests = 0
    INTEGER :: n_Failed_Tests = 0
    ! ...All test counters
    INTEGER :: n_AllTests        = 0
    INTEGER :: n_Passed_AllTests = 0
    INTEGER :: n_Failed_AllTests = 0
  CONTAINS
    PRIVATE
    ! Public methods
    PROCEDURE, PUBLIC, PASS(self) :: Init
    PROCEDURE, PUBLIC, PASS(self) :: Setup
    PROCEDURE, PUBLIC, PASS(self) :: Report
    PROCEDURE, PUBLIC, PASS(self) :: Summary
    PROCEDURE, PUBLIC, PASS(self) :: n_Passed
    PROCEDURE, PUBLIC, PASS(self) :: n_Failed
    PROCEDURE, PUBLIC, PASS(self) :: Passed
    PROCEDURE, PUBLIC, PASS(self) :: Failed
    PROCEDURE, PUBLIC, PASS(self) :: Assert
    PROCEDURE, PUBLIC, PASS(self) :: Refute
    GENERIC, PUBLIC :: Assert_Equal => &
      intbyte_assert_equal_s, intbyte_assert_equal_r1, intbyte_assert_equal_r2, &
      intshort_assert_equal_s, intshort_assert_equal_r1, intshort_assert_equal_r2, &
      intlong_assert_equal_s, intlong_assert_equal_r1, intlong_assert_equal_r2, &
      realsp_assert_equal_s, realsp_assert_equal_r1, realsp_assert_equal_r2, &
      realdp_assert_equal_s, realdp_assert_equal_r1, realdp_assert_equal_r2, &
      complexsp_assert_equal_s, complexsp_assert_equal_r1, complexsp_assert_equal_r2, &
      complexdp_assert_equal_s, complexdp_assert_equal_r1, complexdp_assert_equal_r2, &
      char_assert_equal_s, char_assert_equal_r1, char_assert_equal_r2
    PROCEDURE, PASS(self) :: intbyte_assert_equal_s
    PROCEDURE, PASS(self) :: intbyte_assert_equal_r1
    PROCEDURE, PASS(self) :: intbyte_assert_equal_r2
    PROCEDURE, PASS(self) :: intshort_assert_equal_s
    PROCEDURE, PASS(self) :: intshort_assert_equal_r1
    PROCEDURE, PASS(self) :: intshort_assert_equal_r2
    PROCEDURE, PASS(self) :: intlong_assert_equal_s
    PROCEDURE, PASS(self) :: intlong_assert_equal_r1
    PROCEDURE, PASS(self) :: intlong_assert_equal_r2
    PROCEDURE, PASS(self) :: realsp_assert_equal_s
    PROCEDURE, PASS(self) :: realsp_assert_equal_r1
    PROCEDURE, PASS(self) :: realsp_assert_equal_r2
    PROCEDURE, PASS(self) :: realdp_assert_equal_s
    PROCEDURE, PASS(self) :: realdp_assert_equal_r1
    PROCEDURE, PASS(self) :: realdp_assert_equal_r2
    PROCEDURE, PASS(self) :: complexsp_assert_equal_s
    PROCEDURE, PASS(self) :: complexsp_assert_equal_r1
    PROCEDURE, PASS(self) :: complexsp_assert_equal_r2
    PROCEDURE, PASS(self) :: complexdp_assert_equal_s
    PROCEDURE, PASS(self) :: complexdp_assert_equal_r1
    PROCEDURE, PASS(self) :: complexdp_assert_equal_r2
    PROCEDURE, PASS(self) :: char_assert_equal_s
    PROCEDURE, PASS(self) :: char_assert_equal_r1
    PROCEDURE, PASS(self) :: char_assert_equal_r2
    GENERIC, PUBLIC :: Refute_Equal => &
      intbyte_refute_equal_s, intbyte_refute_equal_r1, intbyte_refute_equal_r2, &
      intshort_refute_equal_s, intshort_refute_equal_r1, intshort_refute_equal_r2, &
      intlong_refute_equal_s, intlong_refute_equal_r1, intlong_refute_equal_r2, &
      realsp_refute_equal_s, realsp_refute_equal_r1, realsp_refute_equal_r2, &
      realdp_refute_equal_s, realdp_refute_equal_r1, realdp_refute_equal_r2, &
      complexsp_refute_equal_s, complexsp_refute_equal_r1, complexsp_refute_equal_r2, &
      complexdp_refute_equal_s, complexdp_refute_equal_r1, complexdp_refute_equal_r2, &
      char_refute_equal_s, char_refute_equal_r1, char_refute_equal_r2
    PROCEDURE, PASS(self) :: intbyte_refute_equal_s
    PROCEDURE, PASS(self) :: intbyte_refute_equal_r1
    PROCEDURE, PASS(self) :: intbyte_refute_equal_r2
    PROCEDURE, PASS(self) :: intshort_refute_equal_s
    PROCEDURE, PASS(self) :: intshort_refute_equal_r1
    PROCEDURE, PASS(self) :: intshort_refute_equal_r2
    PROCEDURE, PASS(self) :: intlong_refute_equal_s
    PROCEDURE, PASS(self) :: intlong_refute_equal_r1
    PROCEDURE, PASS(self) :: intlong_refute_equal_r2
    PROCEDURE, PASS(self) :: realsp_refute_equal_s
    PROCEDURE, PASS(self) :: realsp_refute_equal_r1
    PROCEDURE, PASS(self) :: realsp_refute_equal_r2
    PROCEDURE, PASS(self) :: realdp_refute_equal_s
    PROCEDURE, PASS(self) :: realdp_refute_equal_r1
    PROCEDURE, PASS(self) :: realdp_refute_equal_r2
    PROCEDURE, PASS(self) :: complexsp_refute_equal_s
    PROCEDURE, PASS(self) :: complexsp_refute_equal_r1
    PROCEDURE, PASS(self) :: complexsp_refute_equal_r2
    PROCEDURE, PASS(self) :: complexdp_refute_equal_s
    PROCEDURE, PASS(self) :: complexdp_refute_equal_r1
    PROCEDURE, PASS(self) :: complexdp_refute_equal_r2
    PROCEDURE, PASS(self) :: char_refute_equal_s
    PROCEDURE, PASS(self) :: char_refute_equal_r1
    PROCEDURE, PASS(self) :: char_refute_equal_r2
    GENERIC, PUBLIC :: Assert_EqualWithin => &
      realsp_assert_equalwithin_s, realsp_assert_equalwithin_r1, realsp_assert_equalwithin_r2, &
      realdp_assert_equalwithin_s, realdp_assert_equalwithin_r1, realdp_assert_equalwithin_r2, &
      complexsp_assert_equalwithin_s, complexsp_assert_equalwithin_r1, complexsp_assert_equalwithin_r2, &
      complexdp_assert_equalwithin_s, complexdp_assert_equalwithin_r1, complexdp_assert_equalwithin_r2
    PROCEDURE, PASS(self) :: realsp_assert_equalwithin_s
    PROCEDURE, PASS(self) :: realsp_assert_equalwithin_r1
    PROCEDURE, PASS(self) :: realsp_assert_equalwithin_r2
    PROCEDURE, PASS(self) :: realdp_assert_equalwithin_s
    PROCEDURE, PASS(self) :: realdp_assert_equalwithin_r1
    PROCEDURE, PASS(self) :: realdp_assert_equalwithin_r2
    PROCEDURE, PASS(self) :: complexsp_assert_equalwithin_s
    PROCEDURE, PASS(self) :: complexsp_assert_equalwithin_r1
    PROCEDURE, PASS(self) :: complexsp_assert_equalwithin_r2
    PROCEDURE, PASS(self) :: complexdp_assert_equalwithin_s
    PROCEDURE, PASS(self) :: complexdp_assert_equalwithin_r1
    PROCEDURE, PASS(self) :: complexdp_assert_equalwithin_r2
    GENERIC, PUBLIC :: Refute_EqualWithin => &
      realsp_refute_equalwithin_s, realsp_refute_equalwithin_r1, realsp_refute_equalwithin_r2, &
      realdp_refute_equalwithin_s, realdp_refute_equalwithin_r1, realdp_refute_equalwithin_r2, &
      complexsp_refute_equalwithin_s, complexsp_refute_equalwithin_r1, complexsp_refute_equalwithin_r2, &
      complexdp_refute_equalwithin_s, complexdp_refute_equalwithin_r1, complexdp_refute_equalwithin_r2
    PROCEDURE, PASS(self) :: realsp_refute_equalwithin_s
    PROCEDURE, PASS(self) :: realsp_refute_equalwithin_r1
    PROCEDURE, PASS(self) :: realsp_refute_equalwithin_r2
    PROCEDURE, PASS(self) :: realdp_refute_equalwithin_s
    PROCEDURE, PASS(self) :: realdp_refute_equalwithin_r1
    PROCEDURE, PASS(self) :: realdp_refute_equalwithin_r2
    PROCEDURE, PASS(self) :: complexsp_refute_equalwithin_s
    PROCEDURE, PASS(self) :: complexsp_refute_equalwithin_r1
    PROCEDURE, PASS(self) :: complexsp_refute_equalwithin_r2
    PROCEDURE, PASS(self) :: complexdp_refute_equalwithin_s
    PROCEDURE, PASS(self) :: complexdp_refute_equalwithin_r1
    PROCEDURE, PASS(self) :: complexdp_refute_equalwithin_r2
    GENERIC, PUBLIC :: Assert_WithinSigfig => &
      realsp_assert_withinsigfig_s, realsp_assert_withinsigfig_r1, realsp_assert_withinsigfig_r2, &
      realdp_assert_withinsigfig_s, realdp_assert_withinsigfig_r1, realdp_assert_withinsigfig_r2, &
      complexsp_assert_withinsigfig_s, complexsp_assert_withinsigfig_r1, complexsp_assert_withinsigfig_r2, &
      complexdp_assert_withinsigfig_s, complexdp_assert_withinsigfig_r1, complexdp_assert_withinsigfig_r2
    PROCEDURE, PASS(self) :: realsp_assert_withinsigfig_s
    PROCEDURE, PASS(self) :: realsp_assert_withinsigfig_r1
    PROCEDURE, PASS(self) :: realsp_assert_withinsigfig_r2
    PROCEDURE, PASS(self) :: realdp_assert_withinsigfig_s
    PROCEDURE, PASS(self) :: realdp_assert_withinsigfig_r1
    PROCEDURE, PASS(self) :: realdp_assert_withinsigfig_r2
    PROCEDURE, PASS(self) :: complexsp_assert_withinsigfig_s
    PROCEDURE, PASS(self) :: complexsp_assert_withinsigfig_r1
    PROCEDURE, PASS(self) :: complexsp_assert_withinsigfig_r2
    PROCEDURE, PASS(self) :: complexdp_assert_withinsigfig_s
    PROCEDURE, PASS(self) :: complexdp_assert_withinsigfig_r1
    PROCEDURE, PASS(self) :: complexdp_assert_withinsigfig_r2
    GENERIC, PUBLIC :: Refute_WithinSigfig => &
      realsp_refute_withinsigfig_s, realsp_refute_withinsigfig_r1, realsp_refute_withinsigfig_r2, &
      realdp_refute_withinsigfig_s, realdp_refute_withinsigfig_r1, realdp_refute_withinsigfig_r2, &
      complexsp_refute_withinsigfig_s, complexsp_refute_withinsigfig_r1, complexsp_refute_withinsigfig_r2, &
      complexdp_refute_withinsigfig_s, complexdp_refute_withinsigfig_r1, complexdp_refute_withinsigfig_r2
    PROCEDURE, PASS(self) :: realsp_refute_withinsigfig_s
    PROCEDURE, PASS(self) :: realsp_refute_withinsigfig_r1
    PROCEDURE, PASS(self) :: realsp_refute_withinsigfig_r2
    PROCEDURE, PASS(self) :: realdp_refute_withinsigfig_s
    PROCEDURE, PASS(self) :: realdp_refute_withinsigfig_r1
    PROCEDURE, PASS(self) :: realdp_refute_withinsigfig_r2
    PROCEDURE, PASS(self) :: complexsp_refute_withinsigfig_s
    PROCEDURE, PASS(self) :: complexsp_refute_withinsigfig_r1
    PROCEDURE, PASS(self) :: complexsp_refute_withinsigfig_r2
    PROCEDURE, PASS(self) :: complexdp_refute_withinsigfig_s
    PROCEDURE, PASS(self) :: complexdp_refute_withinsigfig_r1
    PROCEDURE, PASS(self) :: complexdp_refute_withinsigfig_r2
    ! Private methods
    PROCEDURE, PASS(self) :: Set_Property
    PROCEDURE, PASS(self) :: Get_Property
    PROCEDURE, PASS(self) :: Test_Passed
    PROCEDURE, PASS(self) :: Test_Failed
    PROCEDURE, PASS(self) :: Test_Increment
    PROCEDURE, PASS(self) :: Display_Message
    PROCEDURE, PASS(self) :: Test_Info_String
  END TYPE UnitTest_type
  !:tdoc-:


CONTAINS


!################################################################################
!################################################################################
!##                                                                            ##
!##                         ## PUBLIC MODULE ROUTINES ##                       ##
!##                                                                            ##
!################################################################################
!################################################################################

!--------------------------------------------------------------------------------
!:sdoc+:
!
! NAME:
!   UnitTest::Init
!
! PURPOSE:
!   UnitTest initialisation method.
!
!   This method should be called ONCE, BEFORE ANY tests are performed.
!
! CALLING SEQUENCE:
!   CALL utest%Init( Verbose=Verbose )
!
! OBJECTS:
!   utest:    UnitTest object.
!             UNITS:      N/A
!             CLASS:      UnitTest_type
!             DIMENSION:  Scalar
!             ATTRIBUTES: INTENT(OUT)
!
! OPTIONAL INPUTS:
!   Verbose:  Logical argument to control length of reporting output.
!             If == .FALSE., Only failed tests are reported [DEFAULT].
!                == .TRUE.,  Both failed and passed tests are reported.
!             If not specified, default is .TRUE.
!             UNITS:      N/A
!             TYPE:       LOGICAL
!             DIMENSION:  Scalar
!             ATTRIBUTES: INTENT(IN), OPTIONAL
!
!:sdoc-:
!--------------------------------------------------------------------------------

  SUBROUTINE Init( self, Verbose )
    ! Arguments
    CLASS(UnitTest_type), INTENT(OUT) :: self
    LOGICAL,    OPTIONAL, INTENT(IN)  :: Verbose
    ! Parameters
    CHARACTER(*), PARAMETER :: PROCEDURE_NAME = 'UnitTest::Init'

    ! Perform initialisation
    CALL Set_Property( &
      self, &
      Verbose           = Verbose , &
      Level             = INIT_LEVEL    , &
      Procedure         = PROCEDURE_NAME, &
      n_Tests           = 0, &
      n_Passed_Tests    = 0, &
      n_Failed_Tests    = 0, &
      n_AllTests        = 0, &
      n_Passed_AllTests = 0, &
      n_Failed_AllTests = 0  )

    CALL Display_Message( self )

  END SUBROUTINE Init


!--------------------------------------------------------------------------------
!:sdoc+:
!
! NAME:
!   UnitTest::Setup
!
! PURPOSE:
!   Individual test setup method.
!
!   This method should be called BEFORE each set of tests performed.
!
! CALLING SEQUENCE:
!   CALL utest_obj&Setup( Title            , &
!                         Caller  = Caller , &
!                         Verbose = Verbose  )
!
! OBJECT:
!   utest_obj:  UnitTest object.
!               UNITS:      N/A
!               CLASS:      UnitTest_type
!               DIMENSION:  Scalar
!               ATTRIBUTES: INTENT(IN OUT)
!
! INPUTS:
!   Title:      Character string containing the title of the test
!               to be performed.
!               UNITS:      N/A
!               TYPE:       CHARACTER(*)
!               DIMENSION:  Scalar
!               ATTRIBUTES: INTENT(IN)
!
! OPTIONAL INPUTS:
!   Caller:     Character string containing the name of the calling
!               subprogram. If not specified, default is an empty string.
!               UNITS:      N/A
!               TYPE:       CHARACTER(*)
!               DIMENSION:  Scalar
!               ATTRIBUTES: INTENT(IN), OPTIONAL
!
!   Verbose:    Logical argument to control length of reporting output.
!               If == .FALSE., Only failed tests are reported [DEFAULT].
!                  == .TRUE.,  Both failed and passed tests are reported.
!               If not specified, default is .TRUE.
!               UNITS:      N/A
!               TYPE:       LOGICAL
!               DIMENSION:  Scalar
!               ATTRIBUTES: INTENT(IN), OPTIONAL
!
!:sdoc-:
!--------------------------------------------------------------------------------

  SUBROUTINE Setup( self, Title, Caller, Verbose )
    ! Arguments
    CLASS(UnitTest_type)  , INTENT(IN OUT) :: self
    CHARACTER(*)          , INTENT(IN)     :: Title
    CHARACTER(*), OPTIONAL, INTENT(IN)     :: Caller
    LOGICAL,      OPTIONAL, INTENT(IN)     :: Verbose
    ! Parameters
    CHARACTER(*), PARAMETER :: PROCEDURE_NAME = 'UnitTest::Setup'
    ! Variables
    CHARACTER(SL) :: the_caller
    CHARACTER(SL) :: message

    ! Check optional arguments
    the_caller = ''
    IF ( PRESENT(Caller) ) the_caller = '; CALLER: '//TRIM(ADJUSTL(Caller))

    ! Create setup message
    message = TRIM(ADJUSTL(Title))//TRIM(the_caller)

    ! Perform initialistion
    CALL Set_Property( &
      self, &
      Title          = Title         , &
      Caller         = Caller        , &
      Verbose        = Verbose       , &
      Level          = SETUP_LEVEL   , &
      Procedure      = PROCEDURE_NAME, &
      Message        = message       , &
      n_Tests        = 0             , &
      n_Passed_Tests = 0             , &
      n_Failed_Tests = 0               )

    CALL Display_Message( self )

  END SUBROUTINE Setup


!--------------------------------------------------------------------------------
!:sdoc+:
!
! NAME:
!   UnitTest::Report
!
! PURPOSE:
!   Individual test report method.
!
!   This method should be called AFTER each set of tests performed.
!
! CALLING SEQUENCE:
!   CALL utest_obj%Report()
!
! OBJECT:
!   utest_obj:  UnitTest object.
!               UNITS:      N/A
!               CLASS:      UnitTest_type
!               DIMENSION:  Scalar
!               ATTRIBUTES: INTENT(IN)
!
!:sdoc-:
!--------------------------------------------------------------------------------

  SUBROUTINE Report( self )
    ! Arguments
    CLASS(UnitTest_type), INTENT(IN OUT) :: self
    ! Parameters
    CHARACTER(*), PARAMETER :: PROCEDURE_NAME = 'UnitTest::Report'
    ! Variables
    INTEGER :: n_tests
    INTEGER :: n_passed_tests
    INTEGER :: n_failed_tests
    CHARACTER(SL) :: message
    CHARACTER(SL) :: attention
    CHARACTER(SL) :: colour

    ! Retrieve required properties
    CALL Get_Property( &
      self, &
      n_Tests        = n_tests       , &
      n_Passed_Tests = n_passed_tests, &
      n_Failed_Tests = n_failed_tests  )

    ! Test fail attention-grabber
    colour    = GREEN_COLOUR
    attention = ''
    IF ( n_failed_tests /= 0 ) THEN
      colour    = RED_COLOUR
      attention = '  <----<<<  **WARNING**'
    END IF

    ! Generate report message
    WRITE( message, &
      '(a,a,3x,"Passed ",i0," of ",i0," tests", &
         &a,3x,"Failed ",i0," of ",i0," tests",a,a)') &
      TRIM(colour), CRLF, &
      n_passed_tests, n_tests, &
      CRLF, &
      n_failed_tests, n_tests, &
      TRIM(attention), NO_COLOUR

    ! Load object with report message
    CALL Set_Property( &
      self, &
      Level     = REPORT_LEVEL, &
      Procedure = PROCEDURE_NAME, &
      Message   = Message )

    ! Report!
    CALL Display_Message( self )

  END SUBROUTINE Report


!--------------------------------------------------------------------------------
!:sdoc+:
!
! NAME:
!   UnitTest::Summary
!
! PURPOSE:
!   Test suite report summary method.
!
!   This method should be called ONCE, AFTER ALL tests are performed.
!
! CALLING SEQUENCE:
!   CALL utest_obj%Summary()
!
! OBJECT:
!   utest_obj:     UnitTest object.
!                  UNITS:      N/A
!                  CLASS:      UnitTest_type
!                  DIMENSION:  Scalar
!                  ATTRIBUTES: INTENT(IN)
!
!:sdoc-:
!--------------------------------------------------------------------------------

  SUBROUTINE Summary( self )
    ! Arguments
    CLASS(UnitTest_type), INTENT(IN OUT) :: self
    ! Parameters
    CHARACTER(*), PARAMETER :: PROCEDURE_NAME = 'UnitTest::Summary'
    ! Variables
    INTEGER :: n_alltests
    INTEGER :: n_passed_alltests
    INTEGER :: n_failed_alltests
    CHARACTER(SL) :: message
    CHARACTER(SL) :: attention
    CHARACTER(SL) :: colour

    ! Retrieve required properties
    CALL Get_Property( &
      self, &
      n_AllTests        = n_alltests       , &
      n_Passed_AllTests = n_passed_alltests, &
      n_Failed_AllTests = n_failed_alltests  )

    ! Test fail attention-grabber
    colour    = GREEN_COLOUR
    attention = ''
    IF ( n_failed_alltests /= 0 ) THEN
      colour    = RED_COLOUR
      attention = '  <----<<<  **WARNING**'
    END IF

    ! Generate summary
    WRITE( message, &
      '(a,a,1x,"Passed ",i0," of ",i0," total tests",&
         &a,1x,"Failed ",i0," of ",i0," total tests",a,a)') &
      TRIM(colour), CRLF, &
      n_passed_alltests, n_alltests, &
      CRLF, &
      n_failed_alltests, n_alltests, &
      TRIM(attention), NO_COLOUR

    ! Load object with summary message
    CALL Set_Property( &
      self, &
      Level     = SUMMARY_LEVEL, &
      Procedure = PROCEDURE_NAME, &
      Message   = message )

    ! Summarise!
    CALL Display_Message( self )

  END SUBROUTINE Summary


!--------------------------------------------------------------------------------
!:sdoc+:
!
! NAME:
!   UnitTest::n_Passed
!
! PURPOSE:
!   Method to return the number of tests passed.
!
! CALLING SEQUENCE:
!   n = utest_obj%n_Passed()
!
! OBJECT:
!   utest_obj:  UnitTest object.
!               UNITS:      N/A
!               CLASS:      UnitTest_type
!               DIMENSION:  Scalar
!               ATTRIBUTES: INTENT(IN)
!
! FUNCTION RESULT:
!   n:          The number of exercised unit tests that have passed.
!               UNITS:      N/A
!               TYPE:       INTEGER
!               DIMENSION:  Scalar
!
!:sdoc-:
!--------------------------------------------------------------------------------

  PURE INTEGER FUNCTION n_Passed( self )
    CLASS(UnitTest_type), INTENT(IN) :: self
    CALL Get_Property( self, n_Passed_Tests = n_Passed )
  END FUNCTION n_Passed


!--------------------------------------------------------------------------------
!:sdoc+:
!
! NAME:
!   UnitTest::n_Failed
!
! PURPOSE:
!   Method to return the number of tests failed.
!
! CALLING SEQUENCE:
!   n = utest_obj%n_Failed()
!
! OBJECT:
!   utest_obj:  UnitTest object.
!               UNITS:      N/A
!               CLASS:      UnitTest_type
!               DIMENSION:  Scalar
!               ATTRIBUTES: INTENT(IN)
!
! FUNCTION RESULT:
!   n:          The number of exercised unit tests that have failed.
!               UNITS:      N/A
!               TYPE:       INTEGER
!               DIMENSION:  Scalar
!
!:sdoc-:
!--------------------------------------------------------------------------------

  PURE INTEGER FUNCTION n_Failed( self )
    CLASS(UnitTest_type), INTENT(IN) :: self
    CALL Get_Property( self, n_Failed_Tests = n_Failed )
  END FUNCTION n_Failed


!--------------------------------------------------------------------------------
!:sdoc+:
!
! NAME:
!   UnitTest::Passed
!
! PURPOSE:
!   Method to inform if the last test performed passed.
!
! CALLING SEQUENCE:
!   result = utest_obj%Passed()
!
! OBJECT:
!   utest_obj:  UnitTest object.
!               UNITS:      N/A
!               CLASS:      UnitTest_type
!               DIMENSION:  Scalar
!               ATTRIBUTES: INTENT(IN)
!
! FUNCTION RESULT:
!   result:     Logical to indicate if the last test performed passed.
!               If == .TRUE.,  the last test passed,
!                  == .FALSE., the last test failed.
!               UNITS:      N/A
!               TYPE:       LOGICAL
!               DIMENSION:  Scalar
!
!:sdoc-:
!--------------------------------------------------------------------------------

  PURE LOGICAL FUNCTION Passed( self )
    CLASS(UnitTest_type), INTENT(IN) :: self
    CALL Get_Property( self, Test_Result = Passed )
  END FUNCTION Passed


!--------------------------------------------------------------------------------
!:sdoc+:
!
! NAME:
!   UnitTest::Failed
!
! PURPOSE:
!   Method to inform if the last test performed failed.
!
!   Syntactic sugar procedure.
!
! CALLING SEQUENCE:
!   result = utest_obj%Failed()
!
! OBJECT:
!   utest_obj:  UnitTest object.
!               UNITS:      N/A
!               CLASS:      UnitTest_type
!               DIMENSION:  Scalar
!               ATTRIBUTES: INTENT(IN)
!
! FUNCTION RESULT:
!   result:     Logical to indicate if the last test performed failed.
!               If == .TRUE.,  the last test failed,
!                  == .FALSE., the last test passed.
!               UNITS:      N/A
!               TYPE:       LOGICAL
!               DIMENSION:  Scalar
!
!:sdoc-:
!--------------------------------------------------------------------------------

  PURE LOGICAL FUNCTION Failed( self )
    CLASS(UnitTest_type), INTENT(IN) :: self
    Failed = .NOT. self%Passed()
  END FUNCTION Failed


!--------------------------------------------------------------------------------
!:sdoc+:
!
! NAME:
!   UnitTest::Assert
!
! PURPOSE:
!   Method to assert its logical argument as true.
!
! CALLING SEQUENCE:
!   CALL utest_obj%Assert( boolean )
!
! OBJECTS:
!   utest_obj:  UnitTest object.
!               UNITS:      N/A
!               CLASS:      UnitTest_type
!               DIMENSION:  Scalar
!               ATTRIBUTES: INTENT(IN OUT)
!
! INPUTS:
!   boolean:    The logical expression to assert. The test passes if the
!               expression is .TRUE.
!               UNITS:      N/A
!               TYPE:       LOGICAL
!               DIMENSION:  Scalar
!               ATTRIBUTES: INTENT(IN)
!
!:sdoc-:
!--------------------------------------------------------------------------------

  SUBROUTINE Assert(self, boolean)
    ! Arguments
    CLASS(UnitTest_type), INTENT(IN OUT) :: self
    LOGICAL,              INTENT(IN)     :: boolean
    ! Parameters
    CHARACTER(*), PARAMETER :: PROCEDURE_NAME = 'UnitTest::Assert'
    ! Variables
    LOGICAL :: verbose
    CHARACTER(SL) :: message

    ! Setup
    message = ''
    ! ...Locally modify properties for this test
    CALL Get_Property( &
      self, &
      Verbose = verbose )
    verbose = verbose .OR. (.NOT. boolean)  ! Always output test failure

    ! Assert the test
    IF ( boolean ) THEN
      CALL Test_Passed( self )
    ELSE
      CALL Test_Failed( self )
    END IF

    ! Generate the assertion message
    CALL Test_Info_String( self, message )
    
    ! Load the object with message
    CALL Set_Property( &
      self, &
      Level     = TEST_LEVEL    , &
      Procedure = PROCEDURE_NAME, &
      Message   = message         )
      
    ! Output the assertion result
    IF ( verbose ) CALL Display_Message( self )

  END SUBROUTINE Assert


!--------------------------------------------------------------------------------
!:sdoc+:
!
! NAME:
!   UnitTest::Refute
!
! PURPOSE:
!   Method to refute its logical argument as false
!
! CALLING SEQUENCE:
!   CALL utest_obj%Assert( boolean )
!
! OBJECTS:
!   utest_obj:  UnitTest object.
!               UNITS:      N/A
!               CLASS:      UnitTest_type
!               DIMENSION:  Scalar
!               ATTRIBUTES: INTENT(IN OUT)
!
! INPUTS:
!   boolean:    The logical expression to refute. The test passes if the
!               expression is .FALSE.
!               UNITS:      N/A
!               TYPE:       LOGICAL
!               DIMENSION:  Scalar
!               ATTRIBUTES: INTENT(IN)
!
!:sdoc-:
!--------------------------------------------------------------------------------

  SUBROUTINE Refute(self, boolean)
    ! Arguments
    CLASS(UnitTest_type), INTENT(IN OUT) :: self
    LOGICAL,              INTENT(IN)     :: boolean
    ! Parameters
    CHARACTER(*), PARAMETER :: PROCEDURE_NAME = 'UnitTest::Refute'
    ! Variables
    LOGICAL :: verbose
    CHARACTER(SL) :: message

    ! Setup
    message = ''
    ! ...Locally modify properties for this test
    CALL Get_Property( &
      self, &
      Verbose = verbose )
    verbose = verbose .OR. boolean  ! Always output test failure

    ! Refute the test
    IF ( .NOT. boolean ) THEN
      CALL Test_Passed( self )
    ELSE
      CALL Test_Failed( self )
    END IF

    ! Generate the refutation message
    CALL Test_Info_String( self, message )
    
    ! Load the object with message
    CALL Set_Property( &
      self, &
      Level     = TEST_LEVEL    , &
      Procedure = PROCEDURE_NAME, &
      Message   = message         )
      
    ! Output the refuation result
    IF ( verbose ) CALL Display_Message( self )

  END SUBROUTINE Refute


!--------------------------------------------------------------------------------
!:sdoc+:
!
! NAME:
!   UnitTest::Assert_Equal
!
! PURPOSE:
!   Method to assert that two arguments are equal.
!
! CALLING SEQUENCE:
!   CALL utest_obj%Assert_Equal( Expected, Actual )
!
! OBJECTS:
!   utest_obj:     UnitTest object.
!                  UNITS:      N/A
!                  CLASS:      UnitTest_type
!                  DIMENSION:  Scalar
!                  ATTRIBUTES: INTENT(IN OUT)
!
! INPUTS:
!   Expected:      The expected value of the variable being tested.
!                  UNITS:      N/A
!                  TYPE:       INTEGER(Byte)  , or
!                              INTEGER(Short) , or
!                              INTEGER(Long)  , or
!                              REAL(Single)   , or
!                              REAL(Double)   , or
!                              COMPLEX(Single), or
!                              COMPLEX(Double), or
!                              CHARACTER(*)
!                  DIMENSION:  Scalar, or
!                              Rank-1, or
!                              Rank-2
!                  ATTRIBUTES: INTENT(IN)
!
!   Actual:        The actual value of the variable being tested.
!                  UNITS:      N/A
!                  TYPE:       Same as Expected input
!                  DIMENSION:  Same as Expected input
!                  ATTRIBUTES: INTENT(IN)
!
!:sdoc-:
!--------------------------------------------------------------------------------

  SUBROUTINE intbyte_assert_equal_s( self, Expected, Actual )
    ! Arguments
    CLASS(UnitTest_type), INTENT(IN OUT) :: self
    INTEGER(Byte), INTENT(IN) :: Expected, Actual
    ! Parameters
    CHARACTER(*), PARAMETER :: PROCEDURE_NAME = 'UnitTest::Assert_Equal[INTEGER(Byte)]'
    ! Variables
    LOGICAL :: test
    LOGICAL :: verbose
    CHARACTER(SL) :: message
    ! Setup
    ! ...Assign the test
    test = (Expected == Actual)
    ! ...Locally modify properties for this test
    CALL Get_Property( &
      self, &
      Verbose = verbose )
    verbose = verbose .OR. (.NOT. test)  ! Always output test failure
    ! Assert the test
    IF ( test ) THEN
      CALL Test_Passed( self )
    ELSE
      CALL Test_Failed( self )
    END IF
    ! Generate the test message
    WRITE( message, '(a,7x,"Expected: ",i0,a,&
                       &7x,"And got:  ",i0)') &
                    CRLF, Expected, CRLF, Actual
    ! Load the object with the message
    CALL Set_Property( &
      self, &
      Level     = TEST_LEVEL, &
      Procedure = PROCEDURE_NAME, &
      Message   = message )
    ! Output the result
    IF ( verbose ) CALL Display_Message( self )
  END SUBROUTINE intbyte_assert_equal_s
  
  
  SUBROUTINE intbyte_assert_equal_r1( self, Expected, Actual )
    ! Arguments
    CLASS(UnitTest_type), INTENT(IN OUT) :: self
    INTEGER(Byte), INTENT(IN) :: Expected(:), Actual(:)
    ! Parameters
    CHARACTER(*), PARAMETER :: PROCEDURE_NAME = 'UnitTest::Assert_Equal[INTEGER(Byte)]'
    ! Variables
    INTEGER :: i, isize
    CHARACTER(SL) :: Message
    ! Check array sizes
    isize = SIZE(Expected)
    IF ( SIZE(Actual) /= isize ) THEN
      CALL Test_Failed( self )
      WRITE( Message,'("Array sizes are diffferent -- Expected:",i0,"; Actual:",i0)') &
                     isize, SIZE(Actual)
      CALL Set_Property( &
        self, &
        Level     = TEST_LEVEL, &
        Procedure = PROCEDURE_NAME, &
        Message   = message )
      CALL Display_Message( self )
      RETURN
    ENDIF
    ! Loop over elements
    DO i = 1, isize
      CALL self%Assert_Equal( Expected(i), Actual(i) )
    END DO
  END SUBROUTINE intbyte_assert_equal_r1
  
  
  SUBROUTINE intbyte_assert_equal_r2( self, Expected, Actual )
    ! Arguments
    CLASS(UnitTest_type), INTENT(IN OUT) :: self
    INTEGER(Byte), INTENT(IN) :: Expected(:,:), Actual(:,:)
    ! Parameters
    CHARACTER(*), PARAMETER :: PROCEDURE_NAME = 'UnitTest::Assert_Equal[INTEGER(Byte)]'
    ! Variables
    INTEGER :: i, j, isize, jsize
    CHARACTER(SL) :: Message
    ! Check array sizes
    isize = SIZE(Expected,DIM=1); jsize = SIZE(Expected,DIM=2)
    IF ( SIZE(Actual,DIM=1) /= isize .OR. &
         SIZE(Actual,DIM=2) /= jsize ) THEN
      CALL Test_Failed( self )
      WRITE( Message, &
        '("Array sizes are diffferent -- Expected:(",i0,",",i0,"); Actual:(",i0,",",i0,")")') &
        isize, jsize, &
        SIZE(Actual,DIM=1), SIZE(Actual,DIM=2)
      CALL Set_Property( &
        self, &
        Level     = TEST_LEVEL, &
        Procedure = PROCEDURE_NAME, &
        Message   = Message )
      CALL Display_Message( self )
      RETURN
    ENDIF
    ! Loop over elements
    DO j = 1, jsize
      DO i = 1, isize
        CALL self%Assert_Equal( Expected(i,j), Actual(i,j) )
      END DO
    END DO
  END SUBROUTINE intbyte_assert_equal_r2
  
  
  SUBROUTINE intshort_assert_equal_s( self, Expected, Actual )
    ! Arguments
    CLASS(UnitTest_type), INTENT(IN OUT) :: self
    INTEGER(Short), INTENT(IN) :: Expected, Actual
    ! Parameters
    CHARACTER(*), PARAMETER :: PROCEDURE_NAME = 'UnitTest::Assert_Equal[INTEGER(Short)]'
    ! Variables
    LOGICAL :: test
    LOGICAL :: verbose
    CHARACTER(SL) :: message
    ! Setup
    ! ...Assign the test
    test = (Expected == Actual)
    ! ...Locally modify properties for this test
    CALL Get_Property( &
      self, &
      Verbose = verbose )
    verbose = verbose .OR. (.NOT. test)  ! Always output test failure
    ! Assert the test
    IF ( test ) THEN
      CALL Test_Passed( self )
    ELSE
      CALL Test_Failed( self )
    END IF
    ! Generate the test message
    WRITE( message, '(a,7x,"Expected: ",i0,a,&
                       &7x,"And got:  ",i0)') &
                    CRLF, Expected, CRLF, Actual
    ! Load the object with the message
    CALL Set_Property( &
      self, &
      Level     = TEST_LEVEL, &
      Procedure = PROCEDURE_NAME, &
      Message   = message )
    ! Output the result
    IF ( verbose ) CALL Display_Message( self )
  END SUBROUTINE intshort_assert_equal_s
  
  
  SUBROUTINE intshort_assert_equal_r1( self, Expected, Actual )
    ! Arguments
    CLASS(UnitTest_type), INTENT(IN OUT) :: self
    INTEGER(Short), INTENT(IN) :: Expected(:), Actual(:)
    ! Parameters
    CHARACTER(*), PARAMETER :: PROCEDURE_NAME = 'UnitTest::Assert_Equal[INTEGER(Short)]'
    ! Variables
    INTEGER :: i, isize
    CHARACTER(SL) :: Message
    ! Check array sizes
    isize = SIZE(Expected)
    IF ( SIZE(Actual) /= isize ) THEN
      CALL Test_Failed( self )
      WRITE( Message,'("Array sizes are diffferent -- Expected:",i0,"; Actual:",i0)') &
                     isize, SIZE(Actual)
      CALL Set_Property( &
        self, &
        Level     = TEST_LEVEL, &
        Procedure = PROCEDURE_NAME, &
        Message   = message )
      CALL Display_Message( self )
      RETURN
    ENDIF
    ! Loop over elements
    DO i = 1, isize
      CALL self%Assert_Equal( Expected(i), Actual(i) )
    END DO
  END SUBROUTINE intshort_assert_equal_r1
  
  
  SUBROUTINE intshort_assert_equal_r2( self, Expected, Actual )
    ! Arguments
    CLASS(UnitTest_type), INTENT(IN OUT) :: self
    INTEGER(Short), INTENT(IN) :: Expected(:,:), Actual(:,:)
    ! Parameters
    CHARACTER(*), PARAMETER :: PROCEDURE_NAME = 'UnitTest::Assert_Equal[INTEGER(Short)]'
    ! Variables
    INTEGER :: i, j, isize, jsize
    CHARACTER(SL) :: Message
    ! Check array sizes
    isize = SIZE(Expected,DIM=1); jsize = SIZE(Expected,DIM=2)
    IF ( SIZE(Actual,DIM=1) /= isize .OR. &
         SIZE(Actual,DIM=2) /= jsize ) THEN
      CALL Test_Failed( self )
      WRITE( Message, &
        '("Array sizes are diffferent -- Expected:(",i0,",",i0,"); Actual:(",i0,",",i0,")")') &
        isize, jsize, &
        SIZE(Actual,DIM=1), SIZE(Actual,DIM=2)
      CALL Set_Property( &
        self, &
        Level     = TEST_LEVEL, &
        Procedure = PROCEDURE_NAME, &
        Message   = Message )
      CALL Display_Message( self )
      RETURN
    ENDIF
    ! Loop over elements
    DO j = 1, jsize
      DO i = 1, isize
        CALL self%Assert_Equal( Expected(i,j), Actual(i,j) )
      END DO
    END DO
  END SUBROUTINE intshort_assert_equal_r2
  
  
  SUBROUTINE intlong_assert_equal_s( self, Expected, Actual )
    ! Arguments
    CLASS(UnitTest_type), INTENT(IN OUT) :: self
    INTEGER(Long), INTENT(IN) :: Expected, Actual
    ! Parameters
    CHARACTER(*), PARAMETER :: PROCEDURE_NAME = 'UnitTest::Assert_Equal[INTEGER(Long)]'
    ! Variables
    LOGICAL :: test
    LOGICAL :: verbose
    CHARACTER(SL) :: message
    ! Setup
    ! ...Assign the test
    test = (Expected == Actual)
    ! ...Locally modify properties for this test
    CALL Get_Property( &
      self, &
      Verbose = verbose )
    verbose = verbose .OR. (.NOT. test)  ! Always output test failure
    ! Assert the test
    IF ( test ) THEN
      CALL Test_Passed( self )
    ELSE
      CALL Test_Failed( self )
    END IF
    ! Generate the test message
    WRITE( message, '(a,7x,"Expected: ",i0,a,&
                       &7x,"And got:  ",i0)') &
                    CRLF, Expected, CRLF, Actual
    ! Load the object with the message
    CALL Set_Property( &
      self, &
      Level     = TEST_LEVEL, &
      Procedure = PROCEDURE_NAME, &
      Message   = message )
    ! Output the result
    IF ( verbose ) CALL Display_Message( self )
  END SUBROUTINE intlong_assert_equal_s
  
  
  SUBROUTINE intlong_assert_equal_r1( self, Expected, Actual )
    ! Arguments
    CLASS(UnitTest_type), INTENT(IN OUT) :: self
    INTEGER(Long), INTENT(IN) :: Expected(:), Actual(:)
    ! Parameters
    CHARACTER(*), PARAMETER :: PROCEDURE_NAME = 'UnitTest::Assert_Equal[INTEGER(Long)]'
    ! Variables
    INTEGER :: i, isize
    CHARACTER(SL) :: Message
    ! Check array sizes
    isize = SIZE(Expected)
    IF ( SIZE(Actual) /= isize ) THEN
      CALL Test_Failed( self )
      WRITE( Message,'("Array sizes are diffferent -- Expected:",i0,"; Actual:",i0)') &
                     isize, SIZE(Actual)
      CALL Set_Property( &
        self, &
        Level     = TEST_LEVEL, &
        Procedure = PROCEDURE_NAME, &
        Message   = message )
      CALL Display_Message( self )
      RETURN
    ENDIF
    ! Loop over elements
    DO i = 1, isize
      CALL self%Assert_Equal( Expected(i), Actual(i) )
    END DO
  END SUBROUTINE intlong_assert_equal_r1
  
  
  SUBROUTINE intlong_assert_equal_r2( self, Expected, Actual )
    ! Arguments
    CLASS(UnitTest_type), INTENT(IN OUT) :: self
    INTEGER(Long), INTENT(IN) :: Expected(:,:), Actual(:,:)
    ! Parameters
    CHARACTER(*), PARAMETER :: PROCEDURE_NAME = 'UnitTest::Assert_Equal[INTEGER(Long)]'
    ! Variables
    INTEGER :: i, j, isize, jsize
    CHARACTER(SL) :: Message
    ! Check array sizes
    isize = SIZE(Expected,DIM=1); jsize = SIZE(Expected,DIM=2)
    IF ( SIZE(Actual,DIM=1) /= isize .OR. &
         SIZE(Actual,DIM=2) /= jsize ) THEN
      CALL Test_Failed( self )
      WRITE( Message, &
        '("Array sizes are diffferent -- Expected:(",i0,",",i0,"); Actual:(",i0,",",i0,")")') &
        isize, jsize, &
        SIZE(Actual,DIM=1), SIZE(Actual,DIM=2)
      CALL Set_Property( &
        self, &
        Level     = TEST_LEVEL, &
        Procedure = PROCEDURE_NAME, &
        Message   = Message )
      CALL Display_Message( self )
      RETURN
    ENDIF
    ! Loop over elements
    DO j = 1, jsize
      DO i = 1, isize
        CALL self%Assert_Equal( Expected(i,j), Actual(i,j) )
      END DO
    END DO
  END SUBROUTINE intlong_assert_equal_r2
  
  
  SUBROUTINE realsp_assert_equal_s( self, Expected, Actual )
    ! Arguments
    CLASS(UnitTest_type), INTENT(IN OUT) :: self
    REAL(Single), INTENT(IN) :: Expected, Actual
    ! Parameters
    CHARACTER(*), PARAMETER :: PROCEDURE_NAME = 'UnitTest::Assert_Equal[REAL(Single)]'
    ! Variables
    LOGICAL :: test
    LOGICAL :: verbose
    CHARACTER(SL) :: message
    ! Setup
    ! ...Assign the test
    test = (Expected .EqualTo. Actual)
    ! ...Locally modify properties for this test
    CALL Get_Property( &
      self, &
      Verbose = verbose )
    verbose = verbose .OR. (.NOT. test)  ! Always output test failure
    ! Assert the test
    IF ( test ) THEN
      CALL Test_Passed( self )
    ELSE
      CALL Test_Failed( self )
    END IF
    ! Generate the test message
    WRITE( message, '(a,7x,"Expected: ",es25.18,a,&
                       &7x,"And got:  ",es25.18)') &
                    CRLF, Expected, CRLF, Actual
    ! Load the object with the message
    CALL Set_Property( &
      self, &
      Level     = TEST_LEVEL, &
      Procedure = PROCEDURE_NAME, &
      Message   = message )
    ! Output the result
    IF ( verbose ) CALL Display_Message( self )
  END SUBROUTINE realsp_assert_equal_s
  
  
  SUBROUTINE realsp_assert_equal_r1( self, Expected, Actual )
    ! Arguments
    CLASS(UnitTest_type), INTENT(IN OUT) :: self
    REAL(Single), INTENT(IN) :: Expected(:), Actual(:)
    ! Parameters
    CHARACTER(*), PARAMETER :: PROCEDURE_NAME = 'UnitTest::Assert_Equal[REAL(Single)]'
    ! Variables
    INTEGER :: i, isize
    CHARACTER(SL) :: Message
    ! Check array sizes
    isize = SIZE(Expected)
    IF ( SIZE(Actual) /= isize ) THEN
      CALL Test_Failed( self )
      WRITE( Message,'("Array sizes are diffferent -- Expected:",i0,"; Actual:",i0)') &
                     isize, SIZE(Actual)
      CALL Set_Property( &
        self, &
        Level     = TEST_LEVEL, &
        Procedure = PROCEDURE_NAME, &
        Message   = message )
      CALL Display_Message( self )
      RETURN
    ENDIF
    ! Loop over elements
    DO i = 1, isize
      CALL self%Assert_Equal( Expected(i), Actual(i) )
    END DO
  END SUBROUTINE realsp_assert_equal_r1
  
  
  SUBROUTINE realsp_assert_equal_r2( self, Expected, Actual )
    ! Arguments
    CLASS(UnitTest_type), INTENT(IN OUT) :: self
    REAL(Single), INTENT(IN) :: Expected(:,:), Actual(:,:)
    ! Parameters
    CHARACTER(*), PARAMETER :: PROCEDURE_NAME = 'UnitTest::Assert_Equal[REAL(Single)]'
    ! Variables
    INTEGER :: i, j, isize, jsize
    CHARACTER(SL) :: Message
    ! Check array sizes
    isize = SIZE(Expected,DIM=1); jsize = SIZE(Expected,DIM=2)
    IF ( SIZE(Actual,DIM=1) /= isize .OR. &
         SIZE(Actual,DIM=2) /= jsize ) THEN
      CALL Test_Failed( self )
      WRITE( Message, &
        '("Array sizes are diffferent -- Expected:(",i0,",",i0,"); Actual:(",i0,",",i0,")")') &
        isize, jsize, &
        SIZE(Actual,DIM=1), SIZE(Actual,DIM=2)
      CALL Set_Property( &
        self, &
        Level     = TEST_LEVEL, &
        Procedure = PROCEDURE_NAME, &
        Message   = Message )
      CALL Display_Message( self )
      RETURN
    ENDIF
    ! Loop over elements
    DO j = 1, jsize
      DO i = 1, isize
        CALL self%Assert_Equal( Expected(i,j), Actual(i,j) )
      END DO
    END DO
  END SUBROUTINE realsp_assert_equal_r2
  
  
  SUBROUTINE realdp_assert_equal_s( self, Expected, Actual )
    ! Arguments
    CLASS(UnitTest_type), INTENT(IN OUT) :: self
    REAL(Double), INTENT(IN) :: Expected, Actual
    ! Parameters
    CHARACTER(*), PARAMETER :: PROCEDURE_NAME = 'UnitTest::Assert_Equal[REAL(Double)]'
    ! Variables
    LOGICAL :: test
    LOGICAL :: verbose
    CHARACTER(SL) :: message
    ! Setup
    ! ...Assign the test
    test = (Expected .EqualTo. Actual)
    ! ...Locally modify properties for this test
    CALL Get_Property( &
      self, &
      Verbose = verbose )
    verbose = verbose .OR. (.NOT. test)  ! Always output test failure
    ! Assert the test
    IF ( test ) THEN
      CALL Test_Passed( self )
    ELSE
      CALL Test_Failed( self )
    END IF
    ! Generate the test message
    WRITE( message, '(a,7x,"Expected: ",es25.18,a,&
                       &7x,"And got:  ",es25.18)') &
                    CRLF, Expected, CRLF, Actual
    ! Load the object with the message
    CALL Set_Property( &
      self, &
      Level     = TEST_LEVEL, &
      Procedure = PROCEDURE_NAME, &
      Message   = message )
    ! Output the result
    IF ( verbose ) CALL Display_Message( self )
  END SUBROUTINE realdp_assert_equal_s
  
  
  SUBROUTINE realdp_assert_equal_r1( self, Expected, Actual )
    ! Arguments
    CLASS(UnitTest_type), INTENT(IN OUT) :: self
    REAL(Double), INTENT(IN) :: Expected(:), Actual(:)
    ! Parameters
    CHARACTER(*), PARAMETER :: PROCEDURE_NAME = 'UnitTest::Assert_Equal[REAL(Double)]'
    ! Variables
    INTEGER :: i, isize
    CHARACTER(SL) :: Message
    ! Check array sizes
    isize = SIZE(Expected)
    IF ( SIZE(Actual) /= isize ) THEN
      CALL Test_Failed( self )
      WRITE( Message,'("Array sizes are diffferent -- Expected:",i0,"; Actual:",i0)') &
                     isize, SIZE(Actual)
      CALL Set_Property( &
        self, &
        Level     = TEST_LEVEL, &
        Procedure = PROCEDURE_NAME, &
        Message   = message )
      CALL Display_Message( self )
      RETURN
    ENDIF
    ! Loop over elements
    DO i = 1, isize
      CALL self%Assert_Equal( Expected(i), Actual(i) )
    END DO
  END SUBROUTINE realdp_assert_equal_r1
  
  
  SUBROUTINE realdp_assert_equal_r2( self, Expected, Actual )
    ! Arguments
    CLASS(UnitTest_type), INTENT(IN OUT) :: self
    REAL(Double), INTENT(IN) :: Expected(:,:), Actual(:,:)
    ! Parameters
    CHARACTER(*), PARAMETER :: PROCEDURE_NAME = 'UnitTest::Assert_Equal[REAL(Double)]'
    ! Variables
    INTEGER :: i, j, isize, jsize
    CHARACTER(SL) :: Message
    ! Check array sizes
    isize = SIZE(Expected,DIM=1); jsize = SIZE(Expected,DIM=2)
    IF ( SIZE(Actual,DIM=1) /= isize .OR. &
         SIZE(Actual,DIM=2) /= jsize ) THEN
      CALL Test_Failed( self )
      WRITE( Message, &
        '("Array sizes are diffferent -- Expected:(",i0,",",i0,"); Actual:(",i0,",",i0,")")') &
        isize, jsize, &
        SIZE(Actual,DIM=1), SIZE(Actual,DIM=2)
      CALL Set_Property( &
        self, &
        Level     = TEST_LEVEL, &
        Procedure = PROCEDURE_NAME, &
        Message   = Message )
      CALL Display_Message( self )
      RETURN
    ENDIF
    ! Loop over elements
    DO j = 1, jsize
      DO i = 1, isize
        CALL self%Assert_Equal( Expected(i,j), Actual(i,j) )
      END DO
    END DO
  END SUBROUTINE realdp_assert_equal_r2
  
  
  SUBROUTINE complexsp_assert_equal_s( self, Expected, Actual )
    ! Arguments
    CLASS(UnitTest_type), INTENT(IN OUT) :: self
    COMPLEX(Single), INTENT(IN) :: Expected, Actual
    ! Parameters
    CHARACTER(*), PARAMETER :: PROCEDURE_NAME = 'UnitTest::Assert_Equal[COMPLEX(Single)]'
    ! Variables
    LOGICAL :: test
    LOGICAL :: verbose
    CHARACTER(SL) :: message
    ! Setup
    ! ...Assign the test
    test = (Expected .EqualTo. Actual)
    ! ...Locally modify properties for this test
    CALL Get_Property( &
      self, &
      Verbose = verbose )
    verbose = verbose .OR. (.NOT. test)  ! Always output test failure
    ! Assert the test
    IF ( test ) THEN
      CALL Test_Passed( self )
    ELSE
      CALL Test_Failed( self )
    END IF
    ! Generate the test message
    WRITE( message, '(a,7x,"Expected: ","(",es25.18,",",es25.18,")",a,&
                       &7x,"And got:  ","(",es25.18,",",es25.18,")")') &
                    CRLF, Expected, CRLF, Actual
    ! Load the object with the message
    CALL Set_Property( &
      self, &
      Level     = TEST_LEVEL, &
      Procedure = PROCEDURE_NAME, &
      Message   = message )
    ! Output the result
    IF ( verbose ) CALL Display_Message( self )
  END SUBROUTINE complexsp_assert_equal_s
  
  
  SUBROUTINE complexsp_assert_equal_r1( self, Expected, Actual )
    ! Arguments
    CLASS(UnitTest_type), INTENT(IN OUT) :: self
    COMPLEX(Single), INTENT(IN) :: Expected(:), Actual(:)
    ! Parameters
    CHARACTER(*), PARAMETER :: PROCEDURE_NAME = 'UnitTest::Assert_Equal[COMPLEX(Single)]'
    ! Variables
    INTEGER :: i, isize
    CHARACTER(SL) :: Message
    ! Check array sizes
    isize = SIZE(Expected)
    IF ( SIZE(Actual) /= isize ) THEN
      CALL Test_Failed( self )
      WRITE( Message,'("Array sizes are diffferent -- Expected:",i0,"; Actual:",i0)') &
                     isize, SIZE(Actual)
      CALL Set_Property( &
        self, &
        Level     = TEST_LEVEL, &
        Procedure = PROCEDURE_NAME, &
        Message   = message )
      CALL Display_Message( self )
      RETURN
    ENDIF
    ! Loop over elements
    DO i = 1, isize
      CALL self%Assert_Equal( Expected(i), Actual(i) )
    END DO
  END SUBROUTINE complexsp_assert_equal_r1
  
  
  SUBROUTINE complexsp_assert_equal_r2( self, Expected, Actual )
    ! Arguments
    CLASS(UnitTest_type), INTENT(IN OUT) :: self
    COMPLEX(Single), INTENT(IN) :: Expected(:,:), Actual(:,:)
    ! Parameters
    CHARACTER(*), PARAMETER :: PROCEDURE_NAME = 'UnitTest::Assert_Equal[COMPLEX(Single)]'
    ! Variables
    INTEGER :: i, j, isize, jsize
    CHARACTER(SL) :: Message
    ! Check array sizes
    isize = SIZE(Expected,DIM=1); jsize = SIZE(Expected,DIM=2)
    IF ( SIZE(Actual,DIM=1) /= isize .OR. &
         SIZE(Actual,DIM=2) /= jsize ) THEN
      CALL Test_Failed( self )
      WRITE( Message, &
        '("Array sizes are diffferent -- Expected:(",i0,",",i0,"); Actual:(",i0,",",i0,")")') &
        isize, jsize, &
        SIZE(Actual,DIM=1), SIZE(Actual,DIM=2)
      CALL Set_Property( &
        self, &
        Level     = TEST_LEVEL, &
        Procedure = PROCEDURE_NAME, &
        Message   = Message )
      CALL Display_Message( self )
      RETURN
    ENDIF
    ! Loop over elements
    DO j = 1, jsize
      DO i = 1, isize
        CALL self%Assert_Equal( Expected(i,j), Actual(i,j) )
      END DO
    END DO
  END SUBROUTINE complexsp_assert_equal_r2
  
  
  SUBROUTINE complexdp_assert_equal_s( self, Expected, Actual )
    ! Arguments
    CLASS(UnitTest_type), INTENT(IN OUT) :: self
    COMPLEX(Double), INTENT(IN) :: Expected, Actual
    ! Parameters
    CHARACTER(*), PARAMETER :: PROCEDURE_NAME = 'UnitTest::Assert_Equal[COMPLEX(Double)]'
    ! Variables
    LOGICAL :: test
    LOGICAL :: verbose
    CHARACTER(SL) :: message
    ! Setup
    ! ...Assign the test
    test = (Expected .EqualTo. Actual)
    ! ...Locally modify properties for this test
    CALL Get_Property( &
      self, &
      Verbose = verbose )
    verbose = verbose .OR. (.NOT. test)  ! Always output test failure
    ! Assert the test
    IF ( test ) THEN
      CALL Test_Passed( self )
    ELSE
      CALL Test_Failed( self )
    END IF
    ! Generate the test message
    WRITE( message, '(a,7x,"Expected: ","(",es25.18,",",es25.18,")",a,&
                       &7x,"And got:  ","(",es25.18,",",es25.18,")")') &
                    CRLF, Expected, CRLF, Actual
    ! Load the object with the message
    CALL Set_Property( &
      self, &
      Level     = TEST_LEVEL, &
      Procedure = PROCEDURE_NAME, &
      Message   = message )
    ! Output the result
    IF ( verbose ) CALL Display_Message( self )
  END SUBROUTINE complexdp_assert_equal_s
  
  
  SUBROUTINE complexdp_assert_equal_r1( self, Expected, Actual )
    ! Arguments
    CLASS(UnitTest_type), INTENT(IN OUT) :: self
    COMPLEX(Double), INTENT(IN) :: Expected(:), Actual(:)
    ! Parameters
    CHARACTER(*), PARAMETER :: PROCEDURE_NAME = 'UnitTest::Assert_Equal[COMPLEX(Double)]'
    ! Variables
    INTEGER :: i, isize
    CHARACTER(SL) :: Message
    ! Check array sizes
    isize = SIZE(Expected)
    IF ( SIZE(Actual) /= isize ) THEN
      CALL Test_Failed( self )
      WRITE( Message,'("Array sizes are diffferent -- Expected:",i0,"; Actual:",i0)') &
                     isize, SIZE(Actual)
      CALL Set_Property( &
        self, &
        Level     = TEST_LEVEL, &
        Procedure = PROCEDURE_NAME, &
        Message   = message )
      CALL Display_Message( self )
      RETURN
    ENDIF
    ! Loop over elements
    DO i = 1, isize
      CALL self%Assert_Equal( Expected(i), Actual(i) )
    END DO
  END SUBROUTINE complexdp_assert_equal_r1
  
  
  SUBROUTINE complexdp_assert_equal_r2( self, Expected, Actual )
    ! Arguments
    CLASS(UnitTest_type), INTENT(IN OUT) :: self
    COMPLEX(Double), INTENT(IN) :: Expected(:,:), Actual(:,:)
    ! Parameters
    CHARACTER(*), PARAMETER :: PROCEDURE_NAME = 'UnitTest::Assert_Equal[COMPLEX(Double)]'
    ! Variables
    INTEGER :: i, j, isize, jsize
    CHARACTER(SL) :: Message
    ! Check array sizes
    isize = SIZE(Expected,DIM=1); jsize = SIZE(Expected,DIM=2)
    IF ( SIZE(Actual,DIM=1) /= isize .OR. &
         SIZE(Actual,DIM=2) /= jsize ) THEN
      CALL Test_Failed( self )
      WRITE( Message, &
        '("Array sizes are diffferent -- Expected:(",i0,",",i0,"); Actual:(",i0,",",i0,")")') &
        isize, jsize, &
        SIZE(Actual,DIM=1), SIZE(Actual,DIM=2)
      CALL Set_Property( &
        self, &
        Level     = TEST_LEVEL, &
        Procedure = PROCEDURE_NAME, &
        Message   = Message )
      CALL Display_Message( self )
      RETURN
    ENDIF
    ! Loop over elements
    DO j = 1, jsize
      DO i = 1, isize
        CALL self%Assert_Equal( Expected(i,j), Actual(i,j) )
      END DO
    END DO
  END SUBROUTINE complexdp_assert_equal_r2
  
  
  SUBROUTINE char_assert_equal_s( self, Expected, Actual )
    ! Arguments
    CLASS(UnitTest_type), INTENT(IN OUT) :: self
    CHARACTER(*), INTENT(IN) :: Expected, Actual
    ! Parameters
    CHARACTER(*), PARAMETER :: PROCEDURE_NAME = 'UnitTest::Assert_Equal[CHARACTER(*)]'
    ! Variables
    LOGICAL :: test
    LOGICAL :: verbose
    CHARACTER(SL) :: message
    ! Setup
    ! ...Assign the test
    test = (Expected == Actual)
    ! ...Locally modify properties for this test
    CALL Get_Property( &
      self, &
      Verbose = verbose )
    verbose = verbose .OR. (.NOT. test)  ! Always output test failure
    ! Assert the test
    IF ( test ) THEN
      CALL Test_Passed( self )
    ELSE
      CALL Test_Failed( self )
    END IF
    ! Generate the test message
    WRITE( message, '(a,7x,"Expected: ",">",a,"<",a,&
                       &7x,"And got:  ",">",a,"<")') &
                    CRLF, Expected, CRLF, Actual
    ! Load the object with the message
    CALL Set_Property( &
      self, &
      Level     = TEST_LEVEL, &
      Procedure = PROCEDURE_NAME, &
      Message   = message )
    ! Output the result
    IF ( verbose ) CALL Display_Message( self )
  END SUBROUTINE char_assert_equal_s
  
  
  SUBROUTINE char_assert_equal_r1( self, Expected, Actual )
    ! Arguments
    CLASS(UnitTest_type), INTENT(IN OUT) :: self
    CHARACTER(*), INTENT(IN) :: Expected(:), Actual(:)
    ! Parameters
    CHARACTER(*), PARAMETER :: PROCEDURE_NAME = 'UnitTest::Assert_Equal[CHARACTER(*)]'
    ! Variables
    INTEGER :: i, isize
    CHARACTER(SL) :: Message
    ! Check array sizes
    isize = SIZE(Expected)
    IF ( SIZE(Actual) /= isize ) THEN
      CALL Test_Failed( self )
      WRITE( Message,'("Array sizes are diffferent -- Expected:",i0,"; Actual:",i0)') &
                     isize, SIZE(Actual)
      CALL Set_Property( &
        self, &
        Level     = TEST_LEVEL, &
        Procedure = PROCEDURE_NAME, &
        Message   = message )
      CALL Display_Message( self )
      RETURN
    ENDIF
    ! Loop over elements
    DO i = 1, isize
      CALL self%Assert_Equal( Expected(i), Actual(i) )
    END DO
  END SUBROUTINE char_assert_equal_r1
  
  
  SUBROUTINE char_assert_equal_r2( self, Expected, Actual )
    ! Arguments
    CLASS(UnitTest_type), INTENT(IN OUT) :: self
    CHARACTER(*), INTENT(IN) :: Expected(:,:), Actual(:,:)
    ! Parameters
    CHARACTER(*), PARAMETER :: PROCEDURE_NAME = 'UnitTest::Assert_Equal[CHARACTER(*)]'
    ! Variables
    INTEGER :: i, j, isize, jsize
    CHARACTER(SL) :: Message
    ! Check array sizes
    isize = SIZE(Expected,DIM=1); jsize = SIZE(Expected,DIM=2)
    IF ( SIZE(Actual,DIM=1) /= isize .OR. &
         SIZE(Actual,DIM=2) /= jsize ) THEN
      CALL Test_Failed( self )
      WRITE( Message, &
        '("Array sizes are diffferent -- Expected:(",i0,",",i0,"); Actual:(",i0,",",i0,")")') &
        isize, jsize, &
        SIZE(Actual,DIM=1), SIZE(Actual,DIM=2)
      CALL Set_Property( &
        self, &
        Level     = TEST_LEVEL, &
        Procedure = PROCEDURE_NAME, &
        Message   = Message )
      CALL Display_Message( self )
      RETURN
    ENDIF
    ! Loop over elements
    DO j = 1, jsize
      DO i = 1, isize
        CALL self%Assert_Equal( Expected(i,j), Actual(i,j) )
      END DO
    END DO
  END SUBROUTINE char_assert_equal_r2
  
  

!--------------------------------------------------------------------------------
!:sdoc+:
!
! NAME:
!   UnitTest::Refute_Equal
!
! PURPOSE:
!   Method to refute that two arguments are equal.
!
! CALLING SEQUENCE:
!   CALL utest_obj%Refute_Equal( Expected, Actual )
!
! OBJECTS:
!   utest_obj:     UnitTest object.
!                  UNITS:      N/A
!                  CLASS:      UnitTest_type
!                  DIMENSION:  Scalar
!                  ATTRIBUTES: INTENT(IN OUT)
!
! INPUTS:
!   Expected:      The expected value of the variable being tested.
!                  UNITS:      N/A
!                  TYPE:       INTEGER(Byte)  , or
!                              INTEGER(Short) , or
!                              INTEGER(Long)  , or
!                              REAL(Single)   , or
!                              REAL(Double)   , or
!                              COMPLEX(Single), or
!                              COMPLEX(Double), or
!                              CHARACTER(*)
!                  DIMENSION:  Scalar, or
!                              Rank-1, or
!                              Rank-2
!                  ATTRIBUTES: INTENT(IN)
!
!   Actual:        The actual value of the variable being tested.
!                  UNITS:      N/A
!                  TYPE:       Same as Expected input
!                  DIMENSION:  Same as Expected input
!                  ATTRIBUTES: INTENT(IN)
!
!:sdoc-:
!--------------------------------------------------------------------------------

  SUBROUTINE intbyte_refute_equal_s( self, Expected, Actual )
    ! Arguments
    CLASS(UnitTest_type), INTENT(IN OUT) :: self
    INTEGER(Byte), INTENT(IN) :: Expected, Actual
    ! Parameters
    CHARACTER(*), PARAMETER :: PROCEDURE_NAME = 'UnitTest::Refute_Equal[INTEGER(Byte)]'
    ! Variables
    LOGICAL :: test
    LOGICAL :: verbose
    CHARACTER(SL) :: message
    ! Setup
    ! ...Assign the test
    test = .NOT.(Expected == Actual)
    ! ...Locally modify properties for this test
    CALL Get_Property( &
      self, &
      Verbose = verbose )
    verbose = verbose .OR. (.NOT. test)  ! Always output test failure
    ! Assert the test
    IF ( test ) THEN
      CALL Test_Passed( self )
    ELSE
      CALL Test_Failed( self )
    END IF
    ! Generate the test message
    WRITE( message, '(a,7x,"Expected: ",i0,a,&
                       &7x,"And got:  ",i0)') &
                    CRLF, Expected, CRLF, Actual
    ! Load the object with the message
    CALL Set_Property( &
      self, &
      Level     = TEST_LEVEL, &
      Procedure = PROCEDURE_NAME, &
      Message   = message )
    ! Output the result
    IF ( verbose ) CALL Display_Message( self )
  END SUBROUTINE intbyte_refute_equal_s
  
  
  SUBROUTINE intbyte_refute_equal_r1( self, Expected, Actual )
    ! Arguments
    CLASS(UnitTest_type), INTENT(IN OUT) :: self
    INTEGER(Byte), INTENT(IN) :: Expected(:), Actual(:)
    ! Parameters
    CHARACTER(*), PARAMETER :: PROCEDURE_NAME = 'UnitTest::Refute_Equal[INTEGER(Byte)]'
    ! Variables
    INTEGER :: i, isize
    CHARACTER(SL) :: Message
    ! Check array sizes
    isize = SIZE(Expected)
    IF ( SIZE(Actual) /= isize ) THEN
      CALL Test_Failed( self )
      WRITE( Message,'("Array sizes are diffferent -- Expected:",i0,"; Actual:",i0)') &
                     isize, SIZE(Actual)
      CALL Set_Property( &
        self, &
        Level     = TEST_LEVEL, &
        Procedure = PROCEDURE_NAME, &
        Message   = message )
      CALL Display_Message( self )
      RETURN
    ENDIF
    ! Loop over elements
    DO i = 1, isize
      CALL self%Refute_Equal( Expected(i), Actual(i) )
    END DO
  END SUBROUTINE intbyte_refute_equal_r1
  
  
  SUBROUTINE intbyte_refute_equal_r2( self, Expected, Actual )
    ! Arguments
    CLASS(UnitTest_type), INTENT(IN OUT) :: self
    INTEGER(Byte), INTENT(IN) :: Expected(:,:), Actual(:,:)
    ! Parameters
    CHARACTER(*), PARAMETER :: PROCEDURE_NAME = 'UnitTest::Refute_Equal[INTEGER(Byte)]'
    ! Variables
    INTEGER :: i, j, isize, jsize
    CHARACTER(SL) :: Message
    ! Check array sizes
    isize = SIZE(Expected,DIM=1); jsize = SIZE(Expected,DIM=2)
    IF ( SIZE(Actual,DIM=1) /= isize .OR. &
         SIZE(Actual,DIM=2) /= jsize ) THEN
      CALL Test_Failed( self )
      WRITE( Message, &
        '("Array sizes are diffferent -- Expected:(",i0,",",i0,"); Actual:(",i0,",",i0,")")') &
        isize, jsize, &
        SIZE(Actual,DIM=1), SIZE(Actual,DIM=2)
      CALL Set_Property( &
        self, &
        Level     = TEST_LEVEL, &
        Procedure = PROCEDURE_NAME, &
        Message   = Message )
      CALL Display_Message( self )
      RETURN
    ENDIF
    ! Loop over elements
    DO j = 1, jsize
      DO i = 1, isize
        CALL self%Refute_Equal( Expected(i,j), Actual(i,j) )
      END DO
    END DO
  END SUBROUTINE intbyte_refute_equal_r2
  
  
  SUBROUTINE intshort_refute_equal_s( self, Expected, Actual )
    ! Arguments
    CLASS(UnitTest_type), INTENT(IN OUT) :: self
    INTEGER(Short), INTENT(IN) :: Expected, Actual
    ! Parameters
    CHARACTER(*), PARAMETER :: PROCEDURE_NAME = 'UnitTest::Refute_Equal[INTEGER(Short)]'
    ! Variables
    LOGICAL :: test
    LOGICAL :: verbose
    CHARACTER(SL) :: message
    ! Setup
    ! ...Assign the test
    test = .NOT.(Expected == Actual)
    ! ...Locally modify properties for this test
    CALL Get_Property( &
      self, &
      Verbose = verbose )
    verbose = verbose .OR. (.NOT. test)  ! Always output test failure
    ! Assert the test
    IF ( test ) THEN
      CALL Test_Passed( self )
    ELSE
      CALL Test_Failed( self )
    END IF
    ! Generate the test message
    WRITE( message, '(a,7x,"Expected: ",i0,a,&
                       &7x,"And got:  ",i0)') &
                    CRLF, Expected, CRLF, Actual
    ! Load the object with the message
    CALL Set_Property( &
      self, &
      Level     = TEST_LEVEL, &
      Procedure = PROCEDURE_NAME, &
      Message   = message )
    ! Output the result
    IF ( verbose ) CALL Display_Message( self )
  END SUBROUTINE intshort_refute_equal_s
  
  
  SUBROUTINE intshort_refute_equal_r1( self, Expected, Actual )
    ! Arguments
    CLASS(UnitTest_type), INTENT(IN OUT) :: self
    INTEGER(Short), INTENT(IN) :: Expected(:), Actual(:)
    ! Parameters
    CHARACTER(*), PARAMETER :: PROCEDURE_NAME = 'UnitTest::Refute_Equal[INTEGER(Short)]'
    ! Variables
    INTEGER :: i, isize
    CHARACTER(SL) :: Message
    ! Check array sizes
    isize = SIZE(Expected)
    IF ( SIZE(Actual) /= isize ) THEN
      CALL Test_Failed( self )
      WRITE( Message,'("Array sizes are diffferent -- Expected:",i0,"; Actual:",i0)') &
                     isize, SIZE(Actual)
      CALL Set_Property( &
        self, &
        Level     = TEST_LEVEL, &
        Procedure = PROCEDURE_NAME, &
        Message   = message )
      CALL Display_Message( self )
      RETURN
    ENDIF
    ! Loop over elements
    DO i = 1, isize
      CALL self%Refute_Equal( Expected(i), Actual(i) )
    END DO
  END SUBROUTINE intshort_refute_equal_r1
  
  
  SUBROUTINE intshort_refute_equal_r2( self, Expected, Actual )
    ! Arguments
    CLASS(UnitTest_type), INTENT(IN OUT) :: self
    INTEGER(Short), INTENT(IN) :: Expected(:,:), Actual(:,:)
    ! Parameters
    CHARACTER(*), PARAMETER :: PROCEDURE_NAME = 'UnitTest::Refute_Equal[INTEGER(Short)]'
    ! Variables
    INTEGER :: i, j, isize, jsize
    CHARACTER(SL) :: Message
    ! Check array sizes
    isize = SIZE(Expected,DIM=1); jsize = SIZE(Expected,DIM=2)
    IF ( SIZE(Actual,DIM=1) /= isize .OR. &
         SIZE(Actual,DIM=2) /= jsize ) THEN
      CALL Test_Failed( self )
      WRITE( Message, &
        '("Array sizes are diffferent -- Expected:(",i0,",",i0,"); Actual:(",i0,",",i0,")")') &
        isize, jsize, &
        SIZE(Actual,DIM=1), SIZE(Actual,DIM=2)
      CALL Set_Property( &
        self, &
        Level     = TEST_LEVEL, &
        Procedure = PROCEDURE_NAME, &
        Message   = Message )
      CALL Display_Message( self )
      RETURN
    ENDIF
    ! Loop over elements
    DO j = 1, jsize
      DO i = 1, isize
        CALL self%Refute_Equal( Expected(i,j), Actual(i,j) )
      END DO
    END DO
  END SUBROUTINE intshort_refute_equal_r2
  
  
  SUBROUTINE intlong_refute_equal_s( self, Expected, Actual )
    ! Arguments
    CLASS(UnitTest_type), INTENT(IN OUT) :: self
    INTEGER(Long), INTENT(IN) :: Expected, Actual
    ! Parameters
    CHARACTER(*), PARAMETER :: PROCEDURE_NAME = 'UnitTest::Refute_Equal[INTEGER(Long)]'
    ! Variables
    LOGICAL :: test
    LOGICAL :: verbose
    CHARACTER(SL) :: message
    ! Setup
    ! ...Assign the test
    test = .NOT.(Expected == Actual)
    ! ...Locally modify properties for this test
    CALL Get_Property( &
      self, &
      Verbose = verbose )
    verbose = verbose .OR. (.NOT. test)  ! Always output test failure
    ! Assert the test
    IF ( test ) THEN
      CALL Test_Passed( self )
    ELSE
      CALL Test_Failed( self )
    END IF
    ! Generate the test message
    WRITE( message, '(a,7x,"Expected: ",i0,a,&
                       &7x,"And got:  ",i0)') &
                    CRLF, Expected, CRLF, Actual
    ! Load the object with the message
    CALL Set_Property( &
      self, &
      Level     = TEST_LEVEL, &
      Procedure = PROCEDURE_NAME, &
      Message   = message )
    ! Output the result
    IF ( verbose ) CALL Display_Message( self )
  END SUBROUTINE intlong_refute_equal_s
  
  
  SUBROUTINE intlong_refute_equal_r1( self, Expected, Actual )
    ! Arguments
    CLASS(UnitTest_type), INTENT(IN OUT) :: self
    INTEGER(Long), INTENT(IN) :: Expected(:), Actual(:)
    ! Parameters
    CHARACTER(*), PARAMETER :: PROCEDURE_NAME = 'UnitTest::Refute_Equal[INTEGER(Long)]'
    ! Variables
    INTEGER :: i, isize
    CHARACTER(SL) :: Message
    ! Check array sizes
    isize = SIZE(Expected)
    IF ( SIZE(Actual) /= isize ) THEN
      CALL Test_Failed( self )
      WRITE( Message,'("Array sizes are diffferent -- Expected:",i0,"; Actual:",i0)') &
                     isize, SIZE(Actual)
      CALL Set_Property( &
        self, &
        Level     = TEST_LEVEL, &
        Procedure = PROCEDURE_NAME, &
        Message   = message )
      CALL Display_Message( self )
      RETURN
    ENDIF
    ! Loop over elements
    DO i = 1, isize
      CALL self%Refute_Equal( Expected(i), Actual(i) )
    END DO
  END SUBROUTINE intlong_refute_equal_r1
  
  
  SUBROUTINE intlong_refute_equal_r2( self, Expected, Actual )
    ! Arguments
    CLASS(UnitTest_type), INTENT(IN OUT) :: self
    INTEGER(Long), INTENT(IN) :: Expected(:,:), Actual(:,:)
    ! Parameters
    CHARACTER(*), PARAMETER :: PROCEDURE_NAME = 'UnitTest::Refute_Equal[INTEGER(Long)]'
    ! Variables
    INTEGER :: i, j, isize, jsize
    CHARACTER(SL) :: Message
    ! Check array sizes
    isize = SIZE(Expected,DIM=1); jsize = SIZE(Expected,DIM=2)
    IF ( SIZE(Actual,DIM=1) /= isize .OR. &
         SIZE(Actual,DIM=2) /= jsize ) THEN
      CALL Test_Failed( self )
      WRITE( Message, &
        '("Array sizes are diffferent -- Expected:(",i0,",",i0,"); Actual:(",i0,",",i0,")")') &
        isize, jsize, &
        SIZE(Actual,DIM=1), SIZE(Actual,DIM=2)
      CALL Set_Property( &
        self, &
        Level     = TEST_LEVEL, &
        Procedure = PROCEDURE_NAME, &
        Message   = Message )
      CALL Display_Message( self )
      RETURN
    ENDIF
    ! Loop over elements
    DO j = 1, jsize
      DO i = 1, isize
        CALL self%Refute_Equal( Expected(i,j), Actual(i,j) )
      END DO
    END DO
  END SUBROUTINE intlong_refute_equal_r2
  
  
  SUBROUTINE realsp_refute_equal_s( self, Expected, Actual )
    ! Arguments
    CLASS(UnitTest_type), INTENT(IN OUT) :: self
    REAL(Single), INTENT(IN) :: Expected, Actual
    ! Parameters
    CHARACTER(*), PARAMETER :: PROCEDURE_NAME = 'UnitTest::Refute_Equal[REAL(Single)]'
    ! Variables
    LOGICAL :: test
    LOGICAL :: verbose
    CHARACTER(SL) :: message
    ! Setup
    ! ...Assign the test
    test = .NOT.(Expected .EqualTo. Actual)
    ! ...Locally modify properties for this test
    CALL Get_Property( &
      self, &
      Verbose = verbose )
    verbose = verbose .OR. (.NOT. test)  ! Always output test failure
    ! Assert the test
    IF ( test ) THEN
      CALL Test_Passed( self )
    ELSE
      CALL Test_Failed( self )
    END IF
    ! Generate the test message
    WRITE( message, '(a,7x,"Expected: ",es25.18,a,&
                       &7x,"And got:  ",es25.18)') &
                    CRLF, Expected, CRLF, Actual
    ! Load the object with the message
    CALL Set_Property( &
      self, &
      Level     = TEST_LEVEL, &
      Procedure = PROCEDURE_NAME, &
      Message   = message )
    ! Output the result
    IF ( verbose ) CALL Display_Message( self )
  END SUBROUTINE realsp_refute_equal_s
  
  
  SUBROUTINE realsp_refute_equal_r1( self, Expected, Actual )
    ! Arguments
    CLASS(UnitTest_type), INTENT(IN OUT) :: self
    REAL(Single), INTENT(IN) :: Expected(:), Actual(:)
    ! Parameters
    CHARACTER(*), PARAMETER :: PROCEDURE_NAME = 'UnitTest::Refute_Equal[REAL(Single)]'
    ! Variables
    INTEGER :: i, isize
    CHARACTER(SL) :: Message
    ! Check array sizes
    isize = SIZE(Expected)
    IF ( SIZE(Actual) /= isize ) THEN
      CALL Test_Failed( self )
      WRITE( Message,'("Array sizes are diffferent -- Expected:",i0,"; Actual:",i0)') &
                     isize, SIZE(Actual)
      CALL Set_Property( &
        self, &
        Level     = TEST_LEVEL, &
        Procedure = PROCEDURE_NAME, &
        Message   = message )
      CALL Display_Message( self )
      RETURN
    ENDIF
    ! Loop over elements
    DO i = 1, isize
      CALL self%Refute_Equal( Expected(i), Actual(i) )
    END DO
  END SUBROUTINE realsp_refute_equal_r1
  
  
  SUBROUTINE realsp_refute_equal_r2( self, Expected, Actual )
    ! Arguments
    CLASS(UnitTest_type), INTENT(IN OUT) :: self
    REAL(Single), INTENT(IN) :: Expected(:,:), Actual(:,:)
    ! Parameters
    CHARACTER(*), PARAMETER :: PROCEDURE_NAME = 'UnitTest::Refute_Equal[REAL(Single)]'
    ! Variables
    INTEGER :: i, j, isize, jsize
    CHARACTER(SL) :: Message
    ! Check array sizes
    isize = SIZE(Expected,DIM=1); jsize = SIZE(Expected,DIM=2)
    IF ( SIZE(Actual,DIM=1) /= isize .OR. &
         SIZE(Actual,DIM=2) /= jsize ) THEN
      CALL Test_Failed( self )
      WRITE( Message, &
        '("Array sizes are diffferent -- Expected:(",i0,",",i0,"); Actual:(",i0,",",i0,")")') &
        isize, jsize, &
        SIZE(Actual,DIM=1), SIZE(Actual,DIM=2)
      CALL Set_Property( &
        self, &
        Level     = TEST_LEVEL, &
        Procedure = PROCEDURE_NAME, &
        Message   = Message )
      CALL Display_Message( self )
      RETURN
    ENDIF
    ! Loop over elements
    DO j = 1, jsize
      DO i = 1, isize
        CALL self%Refute_Equal( Expected(i,j), Actual(i,j) )
      END DO
    END DO
  END SUBROUTINE realsp_refute_equal_r2
  
  
  SUBROUTINE realdp_refute_equal_s( self, Expected, Actual )
    ! Arguments
    CLASS(UnitTest_type), INTENT(IN OUT) :: self
    REAL(Double), INTENT(IN) :: Expected, Actual
    ! Parameters
    CHARACTER(*), PARAMETER :: PROCEDURE_NAME = 'UnitTest::Refute_Equal[REAL(Double)]'
    ! Variables
    LOGICAL :: test
    LOGICAL :: verbose
    CHARACTER(SL) :: message
    ! Setup
    ! ...Assign the test
    test = .NOT.(Expected .EqualTo. Actual)
    ! ...Locally modify properties for this test
    CALL Get_Property( &
      self, &
      Verbose = verbose )
    verbose = verbose .OR. (.NOT. test)  ! Always output test failure
    ! Assert the test
    IF ( test ) THEN
      CALL Test_Passed( self )
    ELSE
      CALL Test_Failed( self )
    END IF
    ! Generate the test message
    WRITE( message, '(a,7x,"Expected: ",es25.18,a,&
                       &7x,"And got:  ",es25.18)') &
                    CRLF, Expected, CRLF, Actual
    ! Load the object with the message
    CALL Set_Property( &
      self, &
      Level     = TEST_LEVEL, &
      Procedure = PROCEDURE_NAME, &
      Message   = message )
    ! Output the result
    IF ( verbose ) CALL Display_Message( self )
  END SUBROUTINE realdp_refute_equal_s
  
  
  SUBROUTINE realdp_refute_equal_r1( self, Expected, Actual )
    ! Arguments
    CLASS(UnitTest_type), INTENT(IN OUT) :: self
    REAL(Double), INTENT(IN) :: Expected(:), Actual(:)
    ! Parameters
    CHARACTER(*), PARAMETER :: PROCEDURE_NAME = 'UnitTest::Refute_Equal[REAL(Double)]'
    ! Variables
    INTEGER :: i, isize
    CHARACTER(SL) :: Message
    ! Check array sizes
    isize = SIZE(Expected)
    IF ( SIZE(Actual) /= isize ) THEN
      CALL Test_Failed( self )
      WRITE( Message,'("Array sizes are diffferent -- Expected:",i0,"; Actual:",i0)') &
                     isize, SIZE(Actual)
      CALL Set_Property( &
        self, &
        Level     = TEST_LEVEL, &
        Procedure = PROCEDURE_NAME, &
        Message   = message )
      CALL Display_Message( self )
      RETURN
    ENDIF
    ! Loop over elements
    DO i = 1, isize
      CALL self%Refute_Equal( Expected(i), Actual(i) )
    END DO
  END SUBROUTINE realdp_refute_equal_r1
  
  
  SUBROUTINE realdp_refute_equal_r2( self, Expected, Actual )
    ! Arguments
    CLASS(UnitTest_type), INTENT(IN OUT) :: self
    REAL(Double), INTENT(IN) :: Expected(:,:), Actual(:,:)
    ! Parameters
    CHARACTER(*), PARAMETER :: PROCEDURE_NAME = 'UnitTest::Refute_Equal[REAL(Double)]'
    ! Variables
    INTEGER :: i, j, isize, jsize
    CHARACTER(SL) :: Message
    ! Check array sizes
    isize = SIZE(Expected,DIM=1); jsize = SIZE(Expected,DIM=2)
    IF ( SIZE(Actual,DIM=1) /= isize .OR. &
         SIZE(Actual,DIM=2) /= jsize ) THEN
      CALL Test_Failed( self )
      WRITE( Message, &
        '("Array sizes are diffferent -- Expected:(",i0,",",i0,"); Actual:(",i0,",",i0,")")') &
        isize, jsize, &
        SIZE(Actual,DIM=1), SIZE(Actual,DIM=2)
      CALL Set_Property( &
        self, &
        Level     = TEST_LEVEL, &
        Procedure = PROCEDURE_NAME, &
        Message   = Message )
      CALL Display_Message( self )
      RETURN
    ENDIF
    ! Loop over elements
    DO j = 1, jsize
      DO i = 1, isize
        CALL self%Refute_Equal( Expected(i,j), Actual(i,j) )
      END DO
    END DO
  END SUBROUTINE realdp_refute_equal_r2
  
  
  SUBROUTINE complexsp_refute_equal_s( self, Expected, Actual )
    ! Arguments
    CLASS(UnitTest_type), INTENT(IN OUT) :: self
    COMPLEX(Single), INTENT(IN) :: Expected, Actual
    ! Parameters
    CHARACTER(*), PARAMETER :: PROCEDURE_NAME = 'UnitTest::Refute_Equal[COMPLEX(Single)]'
    ! Variables
    LOGICAL :: test
    LOGICAL :: verbose
    CHARACTER(SL) :: message
    ! Setup
    ! ...Assign the test
    test = .NOT.(Expected .EqualTo. Actual)
    ! ...Locally modify properties for this test
    CALL Get_Property( &
      self, &
      Verbose = verbose )
    verbose = verbose .OR. (.NOT. test)  ! Always output test failure
    ! Assert the test
    IF ( test ) THEN
      CALL Test_Passed( self )
    ELSE
      CALL Test_Failed( self )
    END IF
    ! Generate the test message
    WRITE( message, '(a,7x,"Expected: ","(",es25.18,",",es25.18,")",a,&
                       &7x,"And got:  ","(",es25.18,",",es25.18,")")') &
                    CRLF, Expected, CRLF, Actual
    ! Load the object with the message
    CALL Set_Property( &
      self, &
      Level     = TEST_LEVEL, &
      Procedure = PROCEDURE_NAME, &
      Message   = message )
    ! Output the result
    IF ( verbose ) CALL Display_Message( self )
  END SUBROUTINE complexsp_refute_equal_s
  
  
  SUBROUTINE complexsp_refute_equal_r1( self, Expected, Actual )
    ! Arguments
    CLASS(UnitTest_type), INTENT(IN OUT) :: self
    COMPLEX(Single), INTENT(IN) :: Expected(:), Actual(:)
    ! Parameters
    CHARACTER(*), PARAMETER :: PROCEDURE_NAME = 'UnitTest::Refute_Equal[COMPLEX(Single)]'
    ! Variables
    INTEGER :: i, isize
    CHARACTER(SL) :: Message
    ! Check array sizes
    isize = SIZE(Expected)
    IF ( SIZE(Actual) /= isize ) THEN
      CALL Test_Failed( self )
      WRITE( Message,'("Array sizes are diffferent -- Expected:",i0,"; Actual:",i0)') &
                     isize, SIZE(Actual)
      CALL Set_Property( &
        self, &
        Level     = TEST_LEVEL, &
        Procedure = PROCEDURE_NAME, &
        Message   = message )
      CALL Display_Message( self )
      RETURN
    ENDIF
    ! Loop over elements
    DO i = 1, isize
      CALL self%Refute_Equal( Expected(i), Actual(i) )
    END DO
  END SUBROUTINE complexsp_refute_equal_r1
  
  
  SUBROUTINE complexsp_refute_equal_r2( self, Expected, Actual )
    ! Arguments
    CLASS(UnitTest_type), INTENT(IN OUT) :: self
    COMPLEX(Single), INTENT(IN) :: Expected(:,:), Actual(:,:)
    ! Parameters
    CHARACTER(*), PARAMETER :: PROCEDURE_NAME = 'UnitTest::Refute_Equal[COMPLEX(Single)]'
    ! Variables
    INTEGER :: i, j, isize, jsize
    CHARACTER(SL) :: Message
    ! Check array sizes
    isize = SIZE(Expected,DIM=1); jsize = SIZE(Expected,DIM=2)
    IF ( SIZE(Actual,DIM=1) /= isize .OR. &
         SIZE(Actual,DIM=2) /= jsize ) THEN
      CALL Test_Failed( self )
      WRITE( Message, &
        '("Array sizes are diffferent -- Expected:(",i0,",",i0,"); Actual:(",i0,",",i0,")")') &
        isize, jsize, &
        SIZE(Actual,DIM=1), SIZE(Actual,DIM=2)
      CALL Set_Property( &
        self, &
        Level     = TEST_LEVEL, &
        Procedure = PROCEDURE_NAME, &
        Message   = Message )
      CALL Display_Message( self )
      RETURN
    ENDIF
    ! Loop over elements
    DO j = 1, jsize
      DO i = 1, isize
        CALL self%Refute_Equal( Expected(i,j), Actual(i,j) )
      END DO
    END DO
  END SUBROUTINE complexsp_refute_equal_r2
  
  
  SUBROUTINE complexdp_refute_equal_s( self, Expected, Actual )
    ! Arguments
    CLASS(UnitTest_type), INTENT(IN OUT) :: self
    COMPLEX(Double), INTENT(IN) :: Expected, Actual
    ! Parameters
    CHARACTER(*), PARAMETER :: PROCEDURE_NAME = 'UnitTest::Refute_Equal[COMPLEX(Double)]'
    ! Variables
    LOGICAL :: test
    LOGICAL :: verbose
    CHARACTER(SL) :: message
    ! Setup
    ! ...Assign the test
    test = .NOT.(Expected .EqualTo. Actual)
    ! ...Locally modify properties for this test
    CALL Get_Property( &
      self, &
      Verbose = verbose )
    verbose = verbose .OR. (.NOT. test)  ! Always output test failure
    ! Assert the test
    IF ( test ) THEN
      CALL Test_Passed( self )
    ELSE
      CALL Test_Failed( self )
    END IF
    ! Generate the test message
    WRITE( message, '(a,7x,"Expected: ","(",es25.18,",",es25.18,")",a,&
                       &7x,"And got:  ","(",es25.18,",",es25.18,")")') &
                    CRLF, Expected, CRLF, Actual
    ! Load the object with the message
    CALL Set_Property( &
      self, &
      Level     = TEST_LEVEL, &
      Procedure = PROCEDURE_NAME, &
      Message   = message )
    ! Output the result
    IF ( verbose ) CALL Display_Message( self )
  END SUBROUTINE complexdp_refute_equal_s
  
  
  SUBROUTINE complexdp_refute_equal_r1( self, Expected, Actual )
    ! Arguments
    CLASS(UnitTest_type), INTENT(IN OUT) :: self
    COMPLEX(Double), INTENT(IN) :: Expected(:), Actual(:)
    ! Parameters
    CHARACTER(*), PARAMETER :: PROCEDURE_NAME = 'UnitTest::Refute_Equal[COMPLEX(Double)]'
    ! Variables
    INTEGER :: i, isize
    CHARACTER(SL) :: Message
    ! Check array sizes
    isize = SIZE(Expected)
    IF ( SIZE(Actual) /= isize ) THEN
      CALL Test_Failed( self )
      WRITE( Message,'("Array sizes are diffferent -- Expected:",i0,"; Actual:",i0)') &
                     isize, SIZE(Actual)
      CALL Set_Property( &
        self, &
        Level     = TEST_LEVEL, &
        Procedure = PROCEDURE_NAME, &
        Message   = message )
      CALL Display_Message( self )
      RETURN
    ENDIF
    ! Loop over elements
    DO i = 1, isize
      CALL self%Refute_Equal( Expected(i), Actual(i) )
    END DO
  END SUBROUTINE complexdp_refute_equal_r1
  
  
  SUBROUTINE complexdp_refute_equal_r2( self, Expected, Actual )
    ! Arguments
    CLASS(UnitTest_type), INTENT(IN OUT) :: self
    COMPLEX(Double), INTENT(IN) :: Expected(:,:), Actual(:,:)
    ! Parameters
    CHARACTER(*), PARAMETER :: PROCEDURE_NAME = 'UnitTest::Refute_Equal[COMPLEX(Double)]'
    ! Variables
    INTEGER :: i, j, isize, jsize
    CHARACTER(SL) :: Message
    ! Check array sizes
    isize = SIZE(Expected,DIM=1); jsize = SIZE(Expected,DIM=2)
    IF ( SIZE(Actual,DIM=1) /= isize .OR. &
         SIZE(Actual,DIM=2) /= jsize ) THEN
      CALL Test_Failed( self )
      WRITE( Message, &
        '("Array sizes are diffferent -- Expected:(",i0,",",i0,"); Actual:(",i0,",",i0,")")') &
        isize, jsize, &
        SIZE(Actual,DIM=1), SIZE(Actual,DIM=2)
      CALL Set_Property( &
        self, &
        Level     = TEST_LEVEL, &
        Procedure = PROCEDURE_NAME, &
        Message   = Message )
      CALL Display_Message( self )
      RETURN
    ENDIF
    ! Loop over elements
    DO j = 1, jsize
      DO i = 1, isize
        CALL self%Refute_Equal( Expected(i,j), Actual(i,j) )
      END DO
    END DO
  END SUBROUTINE complexdp_refute_equal_r2
  
  
  SUBROUTINE char_refute_equal_s( self, Expected, Actual )
    ! Arguments
    CLASS(UnitTest_type), INTENT(IN OUT) :: self
    CHARACTER(*), INTENT(IN) :: Expected, Actual
    ! Parameters
    CHARACTER(*), PARAMETER :: PROCEDURE_NAME = 'UnitTest::Refute_Equal[CHARACTER(*)]'
    ! Variables
    LOGICAL :: test
    LOGICAL :: verbose
    CHARACTER(SL) :: message
    ! Setup
    ! ...Assign the test
    test = .NOT.(Expected == Actual)
    ! ...Locally modify properties for this test
    CALL Get_Property( &
      self, &
      Verbose = verbose )
    verbose = verbose .OR. (.NOT. test)  ! Always output test failure
    ! Assert the test
    IF ( test ) THEN
      CALL Test_Passed( self )
    ELSE
      CALL Test_Failed( self )
    END IF
    ! Generate the test message
    WRITE( message, '(a,7x,"Expected: ",">",a,"<",a,&
                       &7x,"And got:  ",">",a,"<")') &
                    CRLF, Expected, CRLF, Actual
    ! Load the object with the message
    CALL Set_Property( &
      self, &
      Level     = TEST_LEVEL, &
      Procedure = PROCEDURE_NAME, &
      Message   = message )
    ! Output the result
    IF ( verbose ) CALL Display_Message( self )
  END SUBROUTINE char_refute_equal_s
  
  
  SUBROUTINE char_refute_equal_r1( self, Expected, Actual )
    ! Arguments
    CLASS(UnitTest_type), INTENT(IN OUT) :: self
    CHARACTER(*), INTENT(IN) :: Expected(:), Actual(:)
    ! Parameters
    CHARACTER(*), PARAMETER :: PROCEDURE_NAME = 'UnitTest::Refute_Equal[CHARACTER(*)]'
    ! Variables
    INTEGER :: i, isize
    CHARACTER(SL) :: Message
    ! Check array sizes
    isize = SIZE(Expected)
    IF ( SIZE(Actual) /= isize ) THEN
      CALL Test_Failed( self )
      WRITE( Message,'("Array sizes are diffferent -- Expected:",i0,"; Actual:",i0)') &
                     isize, SIZE(Actual)
      CALL Set_Property( &
        self, &
        Level     = TEST_LEVEL, &
        Procedure = PROCEDURE_NAME, &
        Message   = message )
      CALL Display_Message( self )
      RETURN
    ENDIF
    ! Loop over elements
    DO i = 1, isize
      CALL self%Refute_Equal( Expected(i), Actual(i) )
    END DO
  END SUBROUTINE char_refute_equal_r1
  
  
  SUBROUTINE char_refute_equal_r2( self, Expected, Actual )
    ! Arguments
    CLASS(UnitTest_type), INTENT(IN OUT) :: self
    CHARACTER(*), INTENT(IN) :: Expected(:,:), Actual(:,:)
    ! Parameters
    CHARACTER(*), PARAMETER :: PROCEDURE_NAME = 'UnitTest::Refute_Equal[CHARACTER(*)]'
    ! Variables
    INTEGER :: i, j, isize, jsize
    CHARACTER(SL) :: Message
    ! Check array sizes
    isize = SIZE(Expected,DIM=1); jsize = SIZE(Expected,DIM=2)
    IF ( SIZE(Actual,DIM=1) /= isize .OR. &
         SIZE(Actual,DIM=2) /= jsize ) THEN
      CALL Test_Failed( self )
      WRITE( Message, &
        '("Array sizes are diffferent -- Expected:(",i0,",",i0,"); Actual:(",i0,",",i0,")")') &
        isize, jsize, &
        SIZE(Actual,DIM=1), SIZE(Actual,DIM=2)
      CALL Set_Property( &
        self, &
        Level     = TEST_LEVEL, &
        Procedure = PROCEDURE_NAME, &
        Message   = Message )
      CALL Display_Message( self )
      RETURN
    ENDIF
    ! Loop over elements
    DO j = 1, jsize
      DO i = 1, isize
        CALL self%Refute_Equal( Expected(i,j), Actual(i,j) )
      END DO
    END DO
  END SUBROUTINE char_refute_equal_r2
  


!--------------------------------------------------------------------------------
!:sdoc+:
!
! NAME:
!   UnitTest::Assert_EqualWithin
!
! PURPOSE:
!   Method to assert that two floating point arguments are equal to
!   within the specified tolerance.
!
! CALLING SEQUENCE:
!   CALL utest_obj%Assert_EqualWithin( Expected, Actual, Tolerance )
!
! OBJECTS:
!   utest_obj:     UnitTest object.
!                  UNITS:      N/A
!                  CLASS:      UnitTest_type
!                  DIMENSION:  Scalar
!                  ATTRIBUTES: INTENT(IN OUT)
!
! INPUTS:
!   Expected:      The expected value of the variable being tested.
!                  UNITS:      N/A
!                  TYPE:       REAL(Single)   , or
!                              REAL(Double)   , or
!                              COMPLEX(Single), or
!                              COMPLEX(Double)
!                  DIMENSION:  Scalar, or
!                              Rank-1, or
!                              Rank-2
!                  ATTRIBUTES: INTENT(IN)
!
!   Actual:        The actual value of the variable being tested.
!                  UNITS:      N/A
!                  TYPE:       Same as Expected input
!                  DIMENSION:  Same as Expected input
!                  ATTRIBUTES: INTENT(IN)
!
!   Tolerance:     The tolerance to within which the Expected and Actual
!                  values must agree. If negative, the value of
!                    EPSILON(Expected)
!                  is used.
!                  UNITS:      N/A
!                  TYPE:       Same as Expected input
!                  DIMENSION:  Same as Expected input
!                  ATTRIBUTES: INTENT(IN)
!
!:sdoc-:
!--------------------------------------------------------------------------------

  SUBROUTINE realsp_assert_equalwithin_s( self, Expected, Actual, Tolerance )
    ! Arguments
    CLASS(UnitTest_type), INTENT(IN OUT) :: self
    REAL(Single), INTENT(IN) :: Expected, Actual, Tolerance
    ! Parameters
    CHARACTER(*), PARAMETER :: PROCEDURE_NAME = 'UnitTest::Assert_EqualWithin[REAL(Single)]'
    ! Variables
    REAL(Single) :: delta
    LOGICAL :: test
    LOGICAL :: verbose
    CHARACTER(SL) :: message
    ! Setup
    ! ...Local delta for test
    delta = Tolerance
    IF ( delta < 0.0_Single ) delta = EPSILON(Expected)
    ! ...Assign the test
    test = (ABS(Expected-Actual) < delta)
    ! ...Locally modify properties for this test
    CALL Get_Property( &
      self, &
      Verbose = verbose )
    verbose = verbose .OR. (.NOT. test)  ! Always output test failure
    ! Assert the test
    IF ( test ) THEN
      CALL Test_Passed( self )
    ELSE
      CALL Test_Failed( self )
    END IF
    ! Generate the test message
    WRITE( Message, &
      '(a,7x,"Expected     : ",es25.18,a,&
         &7x,"To within    : ",es25.18,a,&
         &7x,"And got      : ",es25.18,a,&
         &7x,"|Difference| : ",es25.18)') &
      CRLF, Expected, CRLF, delta, CRLF, Actual, CRLF, ABS(Expected-Actual)
    ! Load the object with the message
    CALL Set_Property( &
      self, &
      Level     = TEST_LEVEL, &
      Procedure = PROCEDURE_NAME, &
      Message   = message )
    ! Output the result
    IF ( verbose ) CALL Display_Message( self )
  END SUBROUTINE realsp_assert_equalwithin_s
  
  
  SUBROUTINE realsp_assert_equalwithin_r1( self, Expected, Actual, Tolerance )
    ! Arguments
    CLASS(UnitTest_type), INTENT(IN OUT) :: self
    REAL(Single), INTENT(IN) :: Expected(:), Actual(:), Tolerance(:)
    ! Parameters
    CHARACTER(*), PARAMETER :: PROCEDURE_NAME = 'UnitTest::Assert_EqualWithin[REAL(Single)]'
    ! Variables
    INTEGER :: i, isize
    CHARACTER(SL) :: Message
    ! Check array sizes
    isize = SIZE(Expected)
    IF ( SIZE(Actual) /= isize ) THEN
      CALL Test_Failed( self )
      WRITE( Message,'("Array sizes are diffferent -- Expected:",i0,"; Actual:",i0)') &
                     isize, SIZE(Actual)
      CALL Set_Property( &
        self, &
        Level     = TEST_LEVEL, &
        Procedure = PROCEDURE_NAME, &
        Message   = message )
      CALL Display_Message( self )
      RETURN
    ENDIF
    ! Loop over elements
    DO i = 1, isize
      CALL self%Assert_EqualWithin( Expected(i), Actual(i), Tolerance(i) )
    END DO
  END SUBROUTINE realsp_assert_equalwithin_r1
  
  
  SUBROUTINE realsp_assert_equalwithin_r2( self, Expected, Actual, Tolerance )
    ! Arguments
    CLASS(UnitTest_type), INTENT(IN OUT) :: self
    REAL(Single), INTENT(IN) :: Expected(:,:), Actual(:,:), Tolerance(:,:)
    ! Parameters
    CHARACTER(*), PARAMETER :: PROCEDURE_NAME = 'UnitTest::Assert_EqualWithin[REAL(Single)]'
    ! Variables
    INTEGER :: i, j, isize, jsize
    CHARACTER(SL) :: Message
    ! Check array sizes
    isize = SIZE(Expected,DIM=1); jsize = SIZE(Expected,DIM=2)
    IF ( SIZE(Actual,DIM=1) /= isize .OR. &
         SIZE(Actual,DIM=2) /= jsize ) THEN
      CALL Test_Failed( self )
      WRITE( Message, &
        '("Array sizes are diffferent -- Expected:(",i0,",",i0,"); Actual:(",i0,",",i0,")")') &
        isize, jsize, &
        SIZE(Actual,DIM=1), SIZE(Actual,DIM=2)
      CALL Set_Property( &
        self, &
        Level     = TEST_LEVEL, &
        Procedure = PROCEDURE_NAME, &
        Message   = Message )
      CALL Display_Message( self )
      RETURN
    ENDIF
    ! Loop over elements
    DO j = 1, jsize
      DO i = 1, isize
        CALL self%Assert_EqualWithin( Expected(i,j), Actual(i,j), Tolerance(i,j) )
      END DO
    END DO
  END SUBROUTINE realsp_assert_equalwithin_r2
  
  
  SUBROUTINE realdp_assert_equalwithin_s( self, Expected, Actual, Tolerance )
    ! Arguments
    CLASS(UnitTest_type), INTENT(IN OUT) :: self
    REAL(Double), INTENT(IN) :: Expected, Actual, Tolerance
    ! Parameters
    CHARACTER(*), PARAMETER :: PROCEDURE_NAME = 'UnitTest::Assert_EqualWithin[REAL(Double)]'
    ! Variables
    REAL(Double) :: delta
    LOGICAL :: test
    LOGICAL :: verbose
    CHARACTER(SL) :: message
    ! Setup
    ! ...Local delta for test
    delta = Tolerance
    IF ( delta < 0.0_Double ) delta = EPSILON(Expected)
    ! ...Assign the test
    test = (ABS(Expected-Actual) < delta)
    ! ...Locally modify properties for this test
    CALL Get_Property( &
      self, &
      Verbose = verbose )
    verbose = verbose .OR. (.NOT. test)  ! Always output test failure
    ! Assert the test
    IF ( test ) THEN
      CALL Test_Passed( self )
    ELSE
      CALL Test_Failed( self )
    END IF
    ! Generate the test message
    WRITE( Message, &
      '(a,7x,"Expected     : ",es25.18,a,&
         &7x,"To within    : ",es25.18,a,&
         &7x,"And got      : ",es25.18,a,&
         &7x,"|Difference| : ",es25.18)') &
      CRLF, Expected, CRLF, delta, CRLF, Actual, CRLF, ABS(Expected-Actual)
    ! Load the object with the message
    CALL Set_Property( &
      self, &
      Level     = TEST_LEVEL, &
      Procedure = PROCEDURE_NAME, &
      Message   = message )
    ! Output the result
    IF ( verbose ) CALL Display_Message( self )
  END SUBROUTINE realdp_assert_equalwithin_s
  
  
  SUBROUTINE realdp_assert_equalwithin_r1( self, Expected, Actual, Tolerance )
    ! Arguments
    CLASS(UnitTest_type), INTENT(IN OUT) :: self
    REAL(Double), INTENT(IN) :: Expected(:), Actual(:), Tolerance(:)
    ! Parameters
    CHARACTER(*), PARAMETER :: PROCEDURE_NAME = 'UnitTest::Assert_EqualWithin[REAL(Double)]'
    ! Variables
    INTEGER :: i, isize
    CHARACTER(SL) :: Message
    ! Check array sizes
    isize = SIZE(Expected)
    IF ( SIZE(Actual) /= isize ) THEN
      CALL Test_Failed( self )
      WRITE( Message,'("Array sizes are diffferent -- Expected:",i0,"; Actual:",i0)') &
                     isize, SIZE(Actual)
      CALL Set_Property( &
        self, &
        Level     = TEST_LEVEL, &
        Procedure = PROCEDURE_NAME, &
        Message   = message )
      CALL Display_Message( self )
      RETURN
    ENDIF
    ! Loop over elements
    DO i = 1, isize
      CALL self%Assert_EqualWithin( Expected(i), Actual(i), Tolerance(i) )
    END DO
  END SUBROUTINE realdp_assert_equalwithin_r1
  
  
  SUBROUTINE realdp_assert_equalwithin_r2( self, Expected, Actual, Tolerance )
    ! Arguments
    CLASS(UnitTest_type), INTENT(IN OUT) :: self
    REAL(Double), INTENT(IN) :: Expected(:,:), Actual(:,:), Tolerance(:,:)
    ! Parameters
    CHARACTER(*), PARAMETER :: PROCEDURE_NAME = 'UnitTest::Assert_EqualWithin[REAL(Double)]'
    ! Variables
    INTEGER :: i, j, isize, jsize
    CHARACTER(SL) :: Message
    ! Check array sizes
    isize = SIZE(Expected,DIM=1); jsize = SIZE(Expected,DIM=2)
    IF ( SIZE(Actual,DIM=1) /= isize .OR. &
         SIZE(Actual,DIM=2) /= jsize ) THEN
      CALL Test_Failed( self )
      WRITE( Message, &
        '("Array sizes are diffferent -- Expected:(",i0,",",i0,"); Actual:(",i0,",",i0,")")') &
        isize, jsize, &
        SIZE(Actual,DIM=1), SIZE(Actual,DIM=2)
      CALL Set_Property( &
        self, &
        Level     = TEST_LEVEL, &
        Procedure = PROCEDURE_NAME, &
        Message   = Message )
      CALL Display_Message( self )
      RETURN
    ENDIF
    ! Loop over elements
    DO j = 1, jsize
      DO i = 1, isize
        CALL self%Assert_EqualWithin( Expected(i,j), Actual(i,j), Tolerance(i,j) )
      END DO
    END DO
  END SUBROUTINE realdp_assert_equalwithin_r2
  
  
  SUBROUTINE complexsp_assert_equalwithin_s( self, Expected, Actual, Tolerance )
    ! Arguments
    CLASS(UnitTest_type), INTENT(IN OUT) :: self
    COMPLEX(Single), INTENT(IN) :: Expected, Actual, Tolerance
    ! Parameters
    CHARACTER(*), PARAMETER :: PROCEDURE_NAME = 'UnitTest::Assert_EqualWithin[COMPLEX(Single)]'
    ! Variables
    REAL(Single) :: deltar, deltai
    REAL(Single) :: zr, zi
    REAL(Single) :: dzr, dzi
    LOGICAL :: test
    LOGICAL :: verbose
    CHARACTER(SL) :: message
    ! Setup
    ! ...Split expected into real and imag
    zr = REAL(Expected,Single)
    zi = AIMAG(Expected)
    ! ...Local delta for test
    deltar = REAL(Tolerance,Single)
    IF ( deltar < 0.0_Single ) deltar = EPSILON(zr)
    deltai = AIMAG(Tolerance)
    IF ( deltai < 0.0_Single ) deltai = EPSILON(zi)
    ! ...Assign the test
    dzr = ABS(zr - REAL(Actual,Single))
    dzi = ABS(zi - AIMAG(Actual))
    test = ((dzr < deltar) .AND. (dzi < deltai))
    ! ...Locally modify properties for this test
    CALL Get_Property( &
      self, &
      Verbose = verbose )
    verbose = verbose .OR. (.NOT. test)  ! Always output test failure
    ! Assert the test
    IF ( test ) THEN
      CALL Test_Passed( self )
    ELSE
      CALL Test_Failed( self )
    END IF
    ! Generate the test message
    WRITE( Message, &
      '(a,7x,"Expected     : ","(",es25.18,",",es25.18,")",a,&
         &7x,"To within    : ","(",es25.18,",",es25.18,")",a,&
         &7x,"And got      : ","(",es25.18,",",es25.18,")",a,&
         &7x,"|Difference| : ","(",es25.18,",",es25.18,")")') &
      CRLF, Expected, CRLF, CMPLX(deltar,deltai,Single), CRLF, Actual, CRLF, dzr, dzi
    ! Load the object with the message
    CALL Set_Property( &
      self, &
      Level     = TEST_LEVEL, &
      Procedure = PROCEDURE_NAME, &
      Message   = message )
    ! Output the result
    IF ( verbose ) CALL Display_Message( self )
  END SUBROUTINE complexsp_assert_equalwithin_s
  
  
  SUBROUTINE complexsp_assert_equalwithin_r1( self, Expected, Actual, Tolerance )
    ! Arguments
    CLASS(UnitTest_type), INTENT(IN OUT) :: self
    COMPLEX(Single), INTENT(IN) :: Expected(:), Actual(:), Tolerance(:)
    ! Parameters
    CHARACTER(*), PARAMETER :: PROCEDURE_NAME = 'UnitTest::Assert_EqualWithin[COMPLEX(Single)]'
    ! Variables
    INTEGER :: i, isize
    CHARACTER(SL) :: Message
    ! Check array sizes
    isize = SIZE(Expected)
    IF ( SIZE(Actual) /= isize ) THEN
      CALL Test_Failed( self )
      WRITE( Message,'("Array sizes are diffferent -- Expected:",i0,"; Actual:",i0)') &
                     isize, SIZE(Actual)
      CALL Set_Property( &
        self, &
        Level     = TEST_LEVEL, &
        Procedure = PROCEDURE_NAME, &
        Message   = message )
      CALL Display_Message( self )
      RETURN
    ENDIF
    ! Loop over elements
    DO i = 1, isize
      CALL self%Assert_EqualWithin( Expected(i), Actual(i), Tolerance(i) )
    END DO
  END SUBROUTINE complexsp_assert_equalwithin_r1
  
  
  SUBROUTINE complexsp_assert_equalwithin_r2( self, Expected, Actual, Tolerance )
    ! Arguments
    CLASS(UnitTest_type), INTENT(IN OUT) :: self
    COMPLEX(Single), INTENT(IN) :: Expected(:,:), Actual(:,:), Tolerance(:,:)
    ! Parameters
    CHARACTER(*), PARAMETER :: PROCEDURE_NAME = 'UnitTest::Assert_EqualWithin[COMPLEX(Single)]'
    ! Variables
    INTEGER :: i, j, isize, jsize
    CHARACTER(SL) :: Message
    ! Check array sizes
    isize = SIZE(Expected,DIM=1); jsize = SIZE(Expected,DIM=2)
    IF ( SIZE(Actual,DIM=1) /= isize .OR. &
         SIZE(Actual,DIM=2) /= jsize ) THEN
      CALL Test_Failed( self )
      WRITE( Message, &
        '("Array sizes are diffferent -- Expected:(",i0,",",i0,"); Actual:(",i0,",",i0,")")') &
        isize, jsize, &
        SIZE(Actual,DIM=1), SIZE(Actual,DIM=2)
      CALL Set_Property( &
        self, &
        Level     = TEST_LEVEL, &
        Procedure = PROCEDURE_NAME, &
        Message   = Message )
      CALL Display_Message( self )
      RETURN
    ENDIF
    ! Loop over elements
    DO j = 1, jsize
      DO i = 1, isize
        CALL self%Assert_EqualWithin( Expected(i,j), Actual(i,j), Tolerance(i,j) )
      END DO
    END DO
  END SUBROUTINE complexsp_assert_equalwithin_r2
  
  
  SUBROUTINE complexdp_assert_equalwithin_s( self, Expected, Actual, Tolerance )
    ! Arguments
    CLASS(UnitTest_type), INTENT(IN OUT) :: self
    COMPLEX(Double), INTENT(IN) :: Expected, Actual, Tolerance
    ! Parameters
    CHARACTER(*), PARAMETER :: PROCEDURE_NAME = 'UnitTest::Assert_EqualWithin[COMPLEX(Double)]'
    ! Variables
    REAL(Double) :: deltar, deltai
    REAL(Double) :: zr, zi
    REAL(Double) :: dzr, dzi
    LOGICAL :: test
    LOGICAL :: verbose
    CHARACTER(SL) :: message
    ! Setup
    ! ...Split expected into real and imag
    zr = REAL(Expected,Double)
    zi = AIMAG(Expected)
    ! ...Local delta for test
    deltar = REAL(Tolerance,Double)
    IF ( deltar < 0.0_Double ) deltar = EPSILON(zr)
    deltai = AIMAG(Tolerance)
    IF ( deltai < 0.0_Double ) deltai = EPSILON(zi)
    ! ...Assign the test
    dzr = ABS(zr - REAL(Actual,Double))
    dzi = ABS(zi - AIMAG(Actual))
    test = ((dzr < deltar) .AND. (dzi < deltai))
    ! ...Locally modify properties for this test
    CALL Get_Property( &
      self, &
      Verbose = verbose )
    verbose = verbose .OR. (.NOT. test)  ! Always output test failure
    ! Assert the test
    IF ( test ) THEN
      CALL Test_Passed( self )
    ELSE
      CALL Test_Failed( self )
    END IF
    ! Generate the test message
    WRITE( Message, &
      '(a,7x,"Expected     : ","(",es25.18,",",es25.18,")",a,&
         &7x,"To within    : ","(",es25.18,",",es25.18,")",a,&
         &7x,"And got      : ","(",es25.18,",",es25.18,")",a,&
         &7x,"|Difference| : ","(",es25.18,",",es25.18,")")') &
      CRLF, Expected, CRLF, CMPLX(deltar,deltai,Double), CRLF, Actual, CRLF, dzr, dzi
    ! Load the object with the message
    CALL Set_Property( &
      self, &
      Level     = TEST_LEVEL, &
      Procedure = PROCEDURE_NAME, &
      Message   = message )
    ! Output the result
    IF ( verbose ) CALL Display_Message( self )
  END SUBROUTINE complexdp_assert_equalwithin_s
  
  
  SUBROUTINE complexdp_assert_equalwithin_r1( self, Expected, Actual, Tolerance )
    ! Arguments
    CLASS(UnitTest_type), INTENT(IN OUT) :: self
    COMPLEX(Double), INTENT(IN) :: Expected(:), Actual(:), Tolerance(:)
    ! Parameters
    CHARACTER(*), PARAMETER :: PROCEDURE_NAME = 'UnitTest::Assert_EqualWithin[COMPLEX(Double)]'
    ! Variables
    INTEGER :: i, isize
    CHARACTER(SL) :: Message
    ! Check array sizes
    isize = SIZE(Expected)
    IF ( SIZE(Actual) /= isize ) THEN
      CALL Test_Failed( self )
      WRITE( Message,'("Array sizes are diffferent -- Expected:",i0,"; Actual:",i0)') &
                     isize, SIZE(Actual)
      CALL Set_Property( &
        self, &
        Level     = TEST_LEVEL, &
        Procedure = PROCEDURE_NAME, &
        Message   = message )
      CALL Display_Message( self )
      RETURN
    ENDIF
    ! Loop over elements
    DO i = 1, isize
      CALL self%Assert_EqualWithin( Expected(i), Actual(i), Tolerance(i) )
    END DO
  END SUBROUTINE complexdp_assert_equalwithin_r1
  
  
  SUBROUTINE complexdp_assert_equalwithin_r2( self, Expected, Actual, Tolerance )
    ! Arguments
    CLASS(UnitTest_type), INTENT(IN OUT) :: self
    COMPLEX(Double), INTENT(IN) :: Expected(:,:), Actual(:,:), Tolerance(:,:)
    ! Parameters
    CHARACTER(*), PARAMETER :: PROCEDURE_NAME = 'UnitTest::Assert_EqualWithin[COMPLEX(Double)]'
    ! Variables
    INTEGER :: i, j, isize, jsize
    CHARACTER(SL) :: Message
    ! Check array sizes
    isize = SIZE(Expected,DIM=1); jsize = SIZE(Expected,DIM=2)
    IF ( SIZE(Actual,DIM=1) /= isize .OR. &
         SIZE(Actual,DIM=2) /= jsize ) THEN
      CALL Test_Failed( self )
      WRITE( Message, &
        '("Array sizes are diffferent -- Expected:(",i0,",",i0,"); Actual:(",i0,",",i0,")")') &
        isize, jsize, &
        SIZE(Actual,DIM=1), SIZE(Actual,DIM=2)
      CALL Set_Property( &
        self, &
        Level     = TEST_LEVEL, &
        Procedure = PROCEDURE_NAME, &
        Message   = Message )
      CALL Display_Message( self )
      RETURN
    ENDIF
    ! Loop over elements
    DO j = 1, jsize
      DO i = 1, isize
        CALL self%Assert_EqualWithin( Expected(i,j), Actual(i,j), Tolerance(i,j) )
      END DO
    END DO
  END SUBROUTINE complexdp_assert_equalwithin_r2
  
  
  
!--------------------------------------------------------------------------------
!:sdoc+:
!
! NAME:
!   UnitTest::Refute_EqualWithin
!
! PURPOSE:
!   Method to refute that two floating point arguments are equal to
!   within the specified tolerance.
!
! CALLING SEQUENCE:
!   CALL utest_obj%Refute_EqualWithin( Expected, Actual, Tolerance )
!
! OBJECTS:
!   utest_obj:     UnitTest object.
!                  UNITS:      N/A
!                  CLASS:      UnitTest_type
!                  DIMENSION:  Scalar
!                  ATTRIBUTES: INTENT(IN OUT)
!
! INPUTS:
!   Expected:      The expected value of the variable being tested.
!                  UNITS:      N/A
!                  TYPE:       REAL(Single)   , or
!                              REAL(Double)   , or
!                              COMPLEX(Single), or
!                              COMPLEX(Double)
!                  DIMENSION:  Scalar, or
!                              Rank-1, or
!                              Rank-2
!                  ATTRIBUTES: INTENT(IN)
!
!   Actual:        The actual value of the variable being tested.
!                  UNITS:      N/A
!                  TYPE:       Same as Expected input
!                  DIMENSION:  Same as Expected input
!                  ATTRIBUTES: INTENT(IN)
!
!   Tolerance:     The tolerance to within which the Expected and Actual
!                  values must agree. If negative, the value of
!                    EPSILON(Expected)
!                  is used.
!                  UNITS:      N/A
!                  TYPE:       Same as Expected input
!                  DIMENSION:  Same as Expected input
!                  ATTRIBUTES: INTENT(IN)
!
!:sdoc-:
!--------------------------------------------------------------------------------

  SUBROUTINE realsp_refute_equalwithin_s( self, Expected, Actual, Tolerance )
    ! Arguments
    CLASS(UnitTest_type), INTENT(IN OUT) :: self
    REAL(Single), INTENT(IN) :: Expected, Actual, Tolerance
    ! Parameters
    CHARACTER(*), PARAMETER :: PROCEDURE_NAME = 'UnitTest::Refute_EqualWithin[REAL(Single)]'
    ! Variables
    REAL(Single) :: delta
    LOGICAL :: test
    LOGICAL :: verbose
    CHARACTER(SL) :: message
    ! Setup
    ! ...Local delta for test
    delta = Tolerance
    IF ( delta < 0.0_Single ) delta = EPSILON(Expected)
    ! ...Assign the test
    test = .NOT.(ABS(Expected-Actual) < delta)
    ! ...Locally modify properties for this test
    CALL Get_Property( &
      self, &
      Verbose = verbose )
    verbose = verbose .OR. (.NOT. test)  ! Always output test failure
    ! Assert the test
    IF ( test ) THEN
      CALL Test_Passed( self )
    ELSE
      CALL Test_Failed( self )
    END IF
    ! Generate the test message
    WRITE( Message, &
      '(a,7x,"Expected     : ",es25.18,a,&
         &7x,"Outside of   : ",es25.18,a,&
         &7x,"And got      : ",es25.18,a,&
         &7x,"|Difference| : ",es25.18)') &
      CRLF, Expected, CRLF, delta, CRLF, Actual, CRLF, ABS(Expected-Actual)
    ! Load the object with the message
    CALL Set_Property( &
      self, &
      Level     = TEST_LEVEL, &
      Procedure = PROCEDURE_NAME, &
      Message   = message )
    ! Output the result
    IF ( verbose ) CALL Display_Message( self )
  END SUBROUTINE realsp_refute_equalwithin_s
  
  
  SUBROUTINE realsp_refute_equalwithin_r1( self, Expected, Actual, Tolerance )
    ! Arguments
    CLASS(UnitTest_type), INTENT(IN OUT) :: self
    REAL(Single), INTENT(IN) :: Expected(:), Actual(:), Tolerance(:)
    ! Parameters
    CHARACTER(*), PARAMETER :: PROCEDURE_NAME = 'UnitTest::Refute_EqualWithin[REAL(Single)]'
    ! Variables
    INTEGER :: i, isize
    CHARACTER(SL) :: Message
    ! Check array sizes
    isize = SIZE(Expected)
    IF ( SIZE(Actual) /= isize ) THEN
      CALL Test_Failed( self )
      WRITE( Message,'("Array sizes are diffferent -- Expected:",i0,"; Actual:",i0)') &
                     isize, SIZE(Actual)
      CALL Set_Property( &
        self, &
        Level     = TEST_LEVEL, &
        Procedure = PROCEDURE_NAME, &
        Message   = message )
      CALL Display_Message( self )
      RETURN
    ENDIF
    ! Loop over elements
    DO i = 1, isize
      CALL self%Refute_EqualWithin( Expected(i), Actual(i), Tolerance(i) )
    END DO
  END SUBROUTINE realsp_refute_equalwithin_r1
  
  
  SUBROUTINE realsp_refute_equalwithin_r2( self, Expected, Actual, Tolerance )
    ! Arguments
    CLASS(UnitTest_type), INTENT(IN OUT) :: self
    REAL(Single), INTENT(IN) :: Expected(:,:), Actual(:,:), Tolerance(:,:)
    ! Parameters
    CHARACTER(*), PARAMETER :: PROCEDURE_NAME = 'UnitTest::Refute_EqualWithin[REAL(Single)]'
    ! Variables
    INTEGER :: i, j, isize, jsize
    CHARACTER(SL) :: Message
    ! Check array sizes
    isize = SIZE(Expected,DIM=1); jsize = SIZE(Expected,DIM=2)
    IF ( SIZE(Actual,DIM=1) /= isize .OR. &
         SIZE(Actual,DIM=2) /= jsize ) THEN
      CALL Test_Failed( self )
      WRITE( Message, &
        '("Array sizes are diffferent -- Expected:(",i0,",",i0,"); Actual:(",i0,",",i0,")")') &
        isize, jsize, &
        SIZE(Actual,DIM=1), SIZE(Actual,DIM=2)
      CALL Set_Property( &
        self, &
        Level     = TEST_LEVEL, &
        Procedure = PROCEDURE_NAME, &
        Message   = Message )
      CALL Display_Message( self )
      RETURN
    ENDIF
    ! Loop over elements
    DO j = 1, jsize
      DO i = 1, isize
        CALL self%Refute_EqualWithin( Expected(i,j), Actual(i,j), Tolerance(i,j) )
      END DO
    END DO
  END SUBROUTINE realsp_refute_equalwithin_r2
  
  
  SUBROUTINE realdp_refute_equalwithin_s( self, Expected, Actual, Tolerance )
    ! Arguments
    CLASS(UnitTest_type), INTENT(IN OUT) :: self
    REAL(Double), INTENT(IN) :: Expected, Actual, Tolerance
    ! Parameters
    CHARACTER(*), PARAMETER :: PROCEDURE_NAME = 'UnitTest::Refute_EqualWithin[REAL(Double)]'
    ! Variables
    REAL(Double) :: delta
    LOGICAL :: test
    LOGICAL :: verbose
    CHARACTER(SL) :: message
    ! Setup
    ! ...Local delta for test
    delta = Tolerance
    IF ( delta < 0.0_Double ) delta = EPSILON(Expected)
    ! ...Assign the test
    test = .NOT.(ABS(Expected-Actual) < delta)
    ! ...Locally modify properties for this test
    CALL Get_Property( &
      self, &
      Verbose = verbose )
    verbose = verbose .OR. (.NOT. test)  ! Always output test failure
    ! Assert the test
    IF ( test ) THEN
      CALL Test_Passed( self )
    ELSE
      CALL Test_Failed( self )
    END IF
    ! Generate the test message
    WRITE( Message, &
      '(a,7x,"Expected     : ",es25.18,a,&
         &7x,"Outside of   : ",es25.18,a,&
         &7x,"And got      : ",es25.18,a,&
         &7x,"|Difference| : ",es25.18)') &
      CRLF, Expected, CRLF, delta, CRLF, Actual, CRLF, ABS(Expected-Actual)
    ! Load the object with the message
    CALL Set_Property( &
      self, &
      Level     = TEST_LEVEL, &
      Procedure = PROCEDURE_NAME, &
      Message   = message )
    ! Output the result
    IF ( verbose ) CALL Display_Message( self )
  END SUBROUTINE realdp_refute_equalwithin_s
  
  
  SUBROUTINE realdp_refute_equalwithin_r1( self, Expected, Actual, Tolerance )
    ! Arguments
    CLASS(UnitTest_type), INTENT(IN OUT) :: self
    REAL(Double), INTENT(IN) :: Expected(:), Actual(:), Tolerance(:)
    ! Parameters
    CHARACTER(*), PARAMETER :: PROCEDURE_NAME = 'UnitTest::Refute_EqualWithin[REAL(Double)]'
    ! Variables
    INTEGER :: i, isize
    CHARACTER(SL) :: Message
    ! Check array sizes
    isize = SIZE(Expected)
    IF ( SIZE(Actual) /= isize ) THEN
      CALL Test_Failed( self )
      WRITE( Message,'("Array sizes are diffferent -- Expected:",i0,"; Actual:",i0)') &
                     isize, SIZE(Actual)
      CALL Set_Property( &
        self, &
        Level     = TEST_LEVEL, &
        Procedure = PROCEDURE_NAME, &
        Message   = message )
      CALL Display_Message( self )
      RETURN
    ENDIF
    ! Loop over elements
    DO i = 1, isize
      CALL self%Refute_EqualWithin( Expected(i), Actual(i), Tolerance(i) )
    END DO
  END SUBROUTINE realdp_refute_equalwithin_r1
  
  
  SUBROUTINE realdp_refute_equalwithin_r2( self, Expected, Actual, Tolerance )
    ! Arguments
    CLASS(UnitTest_type), INTENT(IN OUT) :: self
    REAL(Double), INTENT(IN) :: Expected(:,:), Actual(:,:), Tolerance(:,:)
    ! Parameters
    CHARACTER(*), PARAMETER :: PROCEDURE_NAME = 'UnitTest::Refute_EqualWithin[REAL(Double)]'
    ! Variables
    INTEGER :: i, j, isize, jsize
    CHARACTER(SL) :: Message
    ! Check array sizes
    isize = SIZE(Expected,DIM=1); jsize = SIZE(Expected,DIM=2)
    IF ( SIZE(Actual,DIM=1) /= isize .OR. &
         SIZE(Actual,DIM=2) /= jsize ) THEN
      CALL Test_Failed( self )
      WRITE( Message, &
        '("Array sizes are diffferent -- Expected:(",i0,",",i0,"); Actual:(",i0,",",i0,")")') &
        isize, jsize, &
        SIZE(Actual,DIM=1), SIZE(Actual,DIM=2)
      CALL Set_Property( &
        self, &
        Level     = TEST_LEVEL, &
        Procedure = PROCEDURE_NAME, &
        Message   = Message )
      CALL Display_Message( self )
      RETURN
    ENDIF
    ! Loop over elements
    DO j = 1, jsize
      DO i = 1, isize
        CALL self%Refute_EqualWithin( Expected(i,j), Actual(i,j), Tolerance(i,j) )
      END DO
    END DO
  END SUBROUTINE realdp_refute_equalwithin_r2
  
  
  SUBROUTINE complexsp_refute_equalwithin_s( self, Expected, Actual, Tolerance )
    ! Arguments
    CLASS(UnitTest_type), INTENT(IN OUT) :: self
    COMPLEX(Single), INTENT(IN) :: Expected, Actual, Tolerance
    ! Parameters
    CHARACTER(*), PARAMETER :: PROCEDURE_NAME = 'UnitTest::Refute_EqualWithin[COMPLEX(Single)]'
    ! Variables
    REAL(Single) :: deltar, deltai
    REAL(Single) :: zr, zi
    REAL(Single) :: dzr, dzi
    LOGICAL :: test
    LOGICAL :: verbose
    CHARACTER(SL) :: message
    ! Setup
    ! ...Split expected into real and imag
    zr = REAL(Expected,Single)
    zi = AIMAG(Expected)
    ! ...Local delta for test
    deltar = REAL(Tolerance,Single)
    IF ( deltar < 0.0_Single ) deltar = EPSILON(zr)
    deltai = AIMAG(Tolerance)
    IF ( deltai < 0.0_Single ) deltai = EPSILON(zi)
    ! ...Assign the test
    dzr = ABS(zr - REAL(Actual,Single))
    dzi = ABS(zi - AIMAG(Actual))
    test = .NOT.((dzr < deltar) .AND. (dzi < deltai))
    ! ...Locally modify properties for this test
    CALL Get_Property( &
      self, &
      Verbose = verbose )
    verbose = verbose .OR. (.NOT. test)  ! Always output test failure
    ! Assert the test
    IF ( test ) THEN
      CALL Test_Passed( self )
    ELSE
      CALL Test_Failed( self )
    END IF
    ! Generate the test message
    WRITE( Message, &
      '(a,7x,"Expected     : ","(",es25.18,",",es25.18,")",a,&
         &7x,"Outside of   : ","(",es25.18,",",es25.18,")",a,&
         &7x,"And got      : ","(",es25.18,",",es25.18,")",a,&
         &7x,"|Difference| : ","(",es25.18,",",es25.18,")")') &
      CRLF, Expected, CRLF, CMPLX(deltar,deltai,Single), CRLF, Actual, CRLF, dzr, dzi
    ! Load the object with the message
    CALL Set_Property( &
      self, &
      Level     = TEST_LEVEL, &
      Procedure = PROCEDURE_NAME, &
      Message   = message )
    ! Output the result
    IF ( verbose ) CALL Display_Message( self )
  END SUBROUTINE complexsp_refute_equalwithin_s
  
  
  SUBROUTINE complexsp_refute_equalwithin_r1( self, Expected, Actual, Tolerance )
    ! Arguments
    CLASS(UnitTest_type), INTENT(IN OUT) :: self
    COMPLEX(Single), INTENT(IN) :: Expected(:), Actual(:), Tolerance(:)
    ! Parameters
    CHARACTER(*), PARAMETER :: PROCEDURE_NAME = 'UnitTest::Refute_EqualWithin[COMPLEX(Single)]'
    ! Variables
    INTEGER :: i, isize
    CHARACTER(SL) :: Message
    ! Check array sizes
    isize = SIZE(Expected)
    IF ( SIZE(Actual) /= isize ) THEN
      CALL Test_Failed( self )
      WRITE( Message,'("Array sizes are diffferent -- Expected:",i0,"; Actual:",i0)') &
                     isize, SIZE(Actual)
      CALL Set_Property( &
        self, &
        Level     = TEST_LEVEL, &
        Procedure = PROCEDURE_NAME, &
        Message   = message )
      CALL Display_Message( self )
      RETURN
    ENDIF
    ! Loop over elements
    DO i = 1, isize
      CALL self%Refute_EqualWithin( Expected(i), Actual(i), Tolerance(i) )
    END DO
  END SUBROUTINE complexsp_refute_equalwithin_r1
  
  
  SUBROUTINE complexsp_refute_equalwithin_r2( self, Expected, Actual, Tolerance )
    ! Arguments
    CLASS(UnitTest_type), INTENT(IN OUT) :: self
    COMPLEX(Single), INTENT(IN) :: Expected(:,:), Actual(:,:), Tolerance(:,:)
    ! Parameters
    CHARACTER(*), PARAMETER :: PROCEDURE_NAME = 'UnitTest::Refute_EqualWithin[COMPLEX(Single)]'
    ! Variables
    INTEGER :: i, j, isize, jsize
    CHARACTER(SL) :: Message
    ! Check array sizes
    isize = SIZE(Expected,DIM=1); jsize = SIZE(Expected,DIM=2)
    IF ( SIZE(Actual,DIM=1) /= isize .OR. &
         SIZE(Actual,DIM=2) /= jsize ) THEN
      CALL Test_Failed( self )
      WRITE( Message, &
        '("Array sizes are diffferent -- Expected:(",i0,",",i0,"); Actual:(",i0,",",i0,")")') &
        isize, jsize, &
        SIZE(Actual,DIM=1), SIZE(Actual,DIM=2)
      CALL Set_Property( &
        self, &
        Level     = TEST_LEVEL, &
        Procedure = PROCEDURE_NAME, &
        Message   = Message )
      CALL Display_Message( self )
      RETURN
    ENDIF
    ! Loop over elements
    DO j = 1, jsize
      DO i = 1, isize
        CALL self%Refute_EqualWithin( Expected(i,j), Actual(i,j), Tolerance(i,j) )
      END DO
    END DO
  END SUBROUTINE complexsp_refute_equalwithin_r2
  
  
  SUBROUTINE complexdp_refute_equalwithin_s( self, Expected, Actual, Tolerance )
    ! Arguments
    CLASS(UnitTest_type), INTENT(IN OUT) :: self
    COMPLEX(Double), INTENT(IN) :: Expected, Actual, Tolerance
    ! Parameters
    CHARACTER(*), PARAMETER :: PROCEDURE_NAME = 'UnitTest::Refute_EqualWithin[COMPLEX(Double)]'
    ! Variables
    REAL(Double) :: deltar, deltai
    REAL(Double) :: zr, zi
    REAL(Double) :: dzr, dzi
    LOGICAL :: test
    LOGICAL :: verbose
    CHARACTER(SL) :: message
    ! Setup
    ! ...Split expected into real and imag
    zr = REAL(Expected,Double)
    zi = AIMAG(Expected)
    ! ...Local delta for test
    deltar = REAL(Tolerance,Double)
    IF ( deltar < 0.0_Double ) deltar = EPSILON(zr)
    deltai = AIMAG(Tolerance)
    IF ( deltai < 0.0_Double ) deltai = EPSILON(zi)
    ! ...Assign the test
    dzr = ABS(zr - REAL(Actual,Double))
    dzi = ABS(zi - AIMAG(Actual))
    test = .NOT.((dzr < deltar) .AND. (dzi < deltai))
    ! ...Locally modify properties for this test
    CALL Get_Property( &
      self, &
      Verbose = verbose )
    verbose = verbose .OR. (.NOT. test)  ! Always output test failure
    ! Assert the test
    IF ( test ) THEN
      CALL Test_Passed( self )
    ELSE
      CALL Test_Failed( self )
    END IF
    ! Generate the test message
    WRITE( Message, &
      '(a,7x,"Expected     : ","(",es25.18,",",es25.18,")",a,&
         &7x,"Outside of   : ","(",es25.18,",",es25.18,")",a,&
         &7x,"And got      : ","(",es25.18,",",es25.18,")",a,&
         &7x,"|Difference| : ","(",es25.18,",",es25.18,")")') &
      CRLF, Expected, CRLF, CMPLX(deltar,deltai,Double), CRLF, Actual, CRLF, dzr, dzi
    ! Load the object with the message
    CALL Set_Property( &
      self, &
      Level     = TEST_LEVEL, &
      Procedure = PROCEDURE_NAME, &
      Message   = message )
    ! Output the result
    IF ( verbose ) CALL Display_Message( self )
  END SUBROUTINE complexdp_refute_equalwithin_s
  
  
  SUBROUTINE complexdp_refute_equalwithin_r1( self, Expected, Actual, Tolerance )
    ! Arguments
    CLASS(UnitTest_type), INTENT(IN OUT) :: self
    COMPLEX(Double), INTENT(IN) :: Expected(:), Actual(:), Tolerance(:)
    ! Parameters
    CHARACTER(*), PARAMETER :: PROCEDURE_NAME = 'UnitTest::Refute_EqualWithin[COMPLEX(Double)]'
    ! Variables
    INTEGER :: i, isize
    CHARACTER(SL) :: Message
    ! Check array sizes
    isize = SIZE(Expected)
    IF ( SIZE(Actual) /= isize ) THEN
      CALL Test_Failed( self )
      WRITE( Message,'("Array sizes are diffferent -- Expected:",i0,"; Actual:",i0)') &
                     isize, SIZE(Actual)
      CALL Set_Property( &
        self, &
        Level     = TEST_LEVEL, &
        Procedure = PROCEDURE_NAME, &
        Message   = message )
      CALL Display_Message( self )
      RETURN
    ENDIF
    ! Loop over elements
    DO i = 1, isize
      CALL self%Refute_EqualWithin( Expected(i), Actual(i), Tolerance(i) )
    END DO
  END SUBROUTINE complexdp_refute_equalwithin_r1
  
  
  SUBROUTINE complexdp_refute_equalwithin_r2( self, Expected, Actual, Tolerance )
    ! Arguments
    CLASS(UnitTest_type), INTENT(IN OUT) :: self
    COMPLEX(Double), INTENT(IN) :: Expected(:,:), Actual(:,:), Tolerance(:,:)
    ! Parameters
    CHARACTER(*), PARAMETER :: PROCEDURE_NAME = 'UnitTest::Refute_EqualWithin[COMPLEX(Double)]'
    ! Variables
    INTEGER :: i, j, isize, jsize
    CHARACTER(SL) :: Message
    ! Check array sizes
    isize = SIZE(Expected,DIM=1); jsize = SIZE(Expected,DIM=2)
    IF ( SIZE(Actual,DIM=1) /= isize .OR. &
         SIZE(Actual,DIM=2) /= jsize ) THEN
      CALL Test_Failed( self )
      WRITE( Message, &
        '("Array sizes are diffferent -- Expected:(",i0,",",i0,"); Actual:(",i0,",",i0,")")') &
        isize, jsize, &
        SIZE(Actual,DIM=1), SIZE(Actual,DIM=2)
      CALL Set_Property( &
        self, &
        Level     = TEST_LEVEL, &
        Procedure = PROCEDURE_NAME, &
        Message   = Message )
      CALL Display_Message( self )
      RETURN
    ENDIF
    ! Loop over elements
    DO j = 1, jsize
      DO i = 1, isize
        CALL self%Refute_EqualWithin( Expected(i,j), Actual(i,j), Tolerance(i,j) )
      END DO
    END DO
  END SUBROUTINE complexdp_refute_equalwithin_r2
  


!--------------------------------------------------------------------------------
!:sdoc+:
!
! NAME:
!   UnitTest::Assert_WithinSigFig
!
! PURPOSE:
!   Method to assert that two floating point arguments are equal to
!   within the specified number of significant figures.
!
! CALLING SEQUENCE:
!   CALL utest_obj%Assert_WithinSigFig( Expected, Actual, n_SigFig )
!
! OBJECTS:
!   utest_obj:     UnitTest object.
!                  UNITS:      N/A
!                  CLASS:      UnitTest_type
!                  DIMENSION:  Scalar
!                  ATTRIBUTES: INTENT(IN OUT)
!
! INPUTS:
!   Expected:      The expected value of the variable being tested.
!                  UNITS:      N/A
!                  TYPE:       REAL(Single)   , or
!                              REAL(Double)   , or
!                              COMPLEX(Single), or
!                              COMPLEX(Double)
!                  DIMENSION:  Scalar, or
!                              Rank-1, or
!                              Rank-2
!                  ATTRIBUTES: INTENT(IN)
!
!   Actual:        The actual value of the variable being tested.
!                  UNITS:      N/A
!                  TYPE:       Same as Expected input
!                  DIMENSION:  Same as Expected input
!                  ATTRIBUTES: INTENT(IN)
!
!   n_SigFig:      The number of sgnificant figures within which the
!                  expected and actual numbers are to be compared.
!                  UNITS:      N/A
!                  TYPE:       INTEGER
!                  DIMENSION:  Scalar
!                  ATTRIBUTES: INTENT(IN)
!
!:sdoc-:
!--------------------------------------------------------------------------------

  SUBROUTINE realsp_assert_withinsigfig_s( self, Expected, Actual, n_SigFig )
    ! Arguments
    CLASS(UnitTest_type), INTENT(IN OUT) :: self
    REAL(Single), INTENT(IN) :: Expected, Actual
    INTEGER, INTENT(IN) :: n_SigFig
    ! Parameters
    CHARACTER(*), PARAMETER :: PROCEDURE_NAME = 'UnitTest::Assert_WithinSigfig[REAL(Single)]'
    ! Variables
    REAL(Single) :: epsilon_delta
    LOGICAL :: test
    LOGICAL :: verbose
    CHARACTER(SL) :: message
    ! Setup
    ! ...Compute the test cutoff
    epsilon_delta = EPSILON(Expected) * REAL(RADIX(Expected),Single)**(EXPONENT(Expected)-1)
    ! ...Assign the test
    test = Compares_Within_Tolerance(Expected, Actual, n_SigFig, cutoff=epsilon_delta)
    ! ...Locally modify properties for this test
    CALL Get_Property( &
      self, &
      Verbose = verbose )
    verbose = verbose .OR. (.NOT. test)  ! Always output test failure
    ! Assert the test
    IF ( test ) THEN
      CALL Test_Passed( self )
    ELSE
      CALL Test_Failed( self )
    END IF
    ! Generate the test message
    WRITE( Message, &
      '(a,7x,"Expected     : ",es25.18,a,&
         &7x,"To within    : ",i0," significant figures",a,&
         &7x,"And got      : ",es25.18,a,&
         &7x,"|Difference| : ",es25.18)') &
      CRLF, Expected, CRLF, n_SigFig, CRLF, Actual, CRLF, ABS(Expected-Actual)
    ! Load the object with the message
    CALL Set_Property( &
      self, &
      Level     = TEST_LEVEL, &
      Procedure = PROCEDURE_NAME, &
      Message   = message )
    ! Output the result
    IF ( verbose ) CALL Display_Message( self )
  END SUBROUTINE realsp_assert_withinsigfig_s
  
  
  SUBROUTINE realsp_assert_withinsigfig_r1( self, Expected, Actual, n_SigFig )
    ! Arguments
    CLASS(UnitTest_type), INTENT(IN OUT) :: self
    REAL(Single), INTENT(IN) :: Expected(:), Actual(:)
    INTEGER, INTENT(IN) :: n_SigFig
    ! Parameters
    CHARACTER(*), PARAMETER :: PROCEDURE_NAME = 'UnitTest::Assert_WithinSigfig[REAL(Single)]'
    ! Variables
    INTEGER :: i, isize
    CHARACTER(SL) :: Message
    ! Check array sizes
    isize = SIZE(Expected)
    IF ( SIZE(Actual) /= isize ) THEN
      CALL Test_Failed( self )
      WRITE( Message,'("Array sizes are diffferent -- Expected:",i0,"; Actual:",i0)') &
                     isize, SIZE(Actual)
      CALL Set_Property( &
        self, &
        Level     = TEST_LEVEL, &
        Procedure = PROCEDURE_NAME, &
        Message   = message )
      CALL Display_Message( self )
      RETURN
    ENDIF
    ! Loop over elements
    DO i = 1, isize
      CALL self%Assert_WithinSigfig( Expected(i), Actual(i), n_SigFig )
    END DO
  END SUBROUTINE realsp_assert_withinsigfig_r1
  
  
  SUBROUTINE realsp_assert_withinsigfig_r2( self, Expected, Actual, n_SigFig )
    ! Arguments
    CLASS(UnitTest_type), INTENT(IN OUT) :: self
    REAL(Single), INTENT(IN) :: Expected(:,:), Actual(:,:)
    INTEGER, INTENT(IN) :: n_SigFig
    ! Parameters
    CHARACTER(*), PARAMETER :: PROCEDURE_NAME = 'UnitTest::Assert_WithinSigfig[REAL(Single)]'
    ! Variables
    INTEGER :: i, j, isize, jsize
    CHARACTER(SL) :: Message
    ! Check array sizes
    isize = SIZE(Expected,DIM=1); jsize = SIZE(Expected,DIM=2)
    IF ( SIZE(Actual,DIM=1) /= isize .OR. &
         SIZE(Actual,DIM=2) /= jsize ) THEN
      CALL Test_Failed( self )
      WRITE( Message, &
        '("Array sizes are diffferent -- Expected:(",i0,",",i0,"); Actual:(",i0,",",i0,")")') &
        isize, jsize, &
        SIZE(Actual,DIM=1), SIZE(Actual,DIM=2)
      CALL Set_Property( &
        self, &
        Level     = TEST_LEVEL, &
        Procedure = PROCEDURE_NAME, &
        Message   = Message )
      CALL Display_Message( self )
      RETURN
    ENDIF
    ! Loop over elements
    DO j = 1, jsize
      DO i = 1, isize
        CALL self%Assert_WithinSigfig( Expected(i,j), Actual(i,j), n_SigFig )
      END DO
    END DO
  END SUBROUTINE realsp_assert_withinsigfig_r2
  
  
  SUBROUTINE realdp_assert_withinsigfig_s( self, Expected, Actual, n_SigFig )
    ! Arguments
    CLASS(UnitTest_type), INTENT(IN OUT) :: self
    REAL(Double), INTENT(IN) :: Expected, Actual
    INTEGER, INTENT(IN) :: n_SigFig
    ! Parameters
    CHARACTER(*), PARAMETER :: PROCEDURE_NAME = 'UnitTest::Assert_WithinSigfig[REAL(Double)]'
    ! Variables
    REAL(Double) :: epsilon_delta
    LOGICAL :: test
    LOGICAL :: verbose
    CHARACTER(SL) :: message
    ! Setup
    ! ...Compute the test cutoff
    epsilon_delta = EPSILON(Expected) * REAL(RADIX(Expected),Double)**(EXPONENT(Expected)-1)
    ! ...Assign the test
    test = Compares_Within_Tolerance(Expected, Actual, n_SigFig, cutoff=epsilon_delta)
    ! ...Locally modify properties for this test
    CALL Get_Property( &
      self, &
      Verbose = verbose )
    verbose = verbose .OR. (.NOT. test)  ! Always output test failure
    ! Assert the test
    IF ( test ) THEN
      CALL Test_Passed( self )
    ELSE
      CALL Test_Failed( self )
    END IF
    ! Generate the test message
    WRITE( Message, &
      '(a,7x,"Expected     : ",es25.18,a,&
         &7x,"To within    : ",i0," significant figures",a,&
         &7x,"And got      : ",es25.18,a,&
         &7x,"|Difference| : ",es25.18)') &
      CRLF, Expected, CRLF, n_SigFig, CRLF, Actual, CRLF, ABS(Expected-Actual)
    ! Load the object with the message
    CALL Set_Property( &
      self, &
      Level     = TEST_LEVEL, &
      Procedure = PROCEDURE_NAME, &
      Message   = message )
    ! Output the result
    IF ( verbose ) CALL Display_Message( self )
  END SUBROUTINE realdp_assert_withinsigfig_s
  
  
  SUBROUTINE realdp_assert_withinsigfig_r1( self, Expected, Actual, n_SigFig )
    ! Arguments
    CLASS(UnitTest_type), INTENT(IN OUT) :: self
    REAL(Double), INTENT(IN) :: Expected(:), Actual(:)
    INTEGER, INTENT(IN) :: n_SigFig
    ! Parameters
    CHARACTER(*), PARAMETER :: PROCEDURE_NAME = 'UnitTest::Assert_WithinSigfig[REAL(Double)]'
    ! Variables
    INTEGER :: i, isize
    CHARACTER(SL) :: Message
    ! Check array sizes
    isize = SIZE(Expected)
    IF ( SIZE(Actual) /= isize ) THEN
      CALL Test_Failed( self )
      WRITE( Message,'("Array sizes are diffferent -- Expected:",i0,"; Actual:",i0)') &
                     isize, SIZE(Actual)
      CALL Set_Property( &
        self, &
        Level     = TEST_LEVEL, &
        Procedure = PROCEDURE_NAME, &
        Message   = message )
      CALL Display_Message( self )
      RETURN
    ENDIF
    ! Loop over elements
    DO i = 1, isize
      CALL self%Assert_WithinSigfig( Expected(i), Actual(i), n_SigFig )
    END DO
  END SUBROUTINE realdp_assert_withinsigfig_r1
  
  
  SUBROUTINE realdp_assert_withinsigfig_r2( self, Expected, Actual, n_SigFig )
    ! Arguments
    CLASS(UnitTest_type), INTENT(IN OUT) :: self
    REAL(Double), INTENT(IN) :: Expected(:,:), Actual(:,:)
    INTEGER, INTENT(IN) :: n_SigFig
    ! Parameters
    CHARACTER(*), PARAMETER :: PROCEDURE_NAME = 'UnitTest::Assert_WithinSigfig[REAL(Double)]'
    ! Variables
    INTEGER :: i, j, isize, jsize
    CHARACTER(SL) :: Message
    ! Check array sizes
    isize = SIZE(Expected,DIM=1); jsize = SIZE(Expected,DIM=2)
    IF ( SIZE(Actual,DIM=1) /= isize .OR. &
         SIZE(Actual,DIM=2) /= jsize ) THEN
      CALL Test_Failed( self )
      WRITE( Message, &
        '("Array sizes are diffferent -- Expected:(",i0,",",i0,"); Actual:(",i0,",",i0,")")') &
        isize, jsize, &
        SIZE(Actual,DIM=1), SIZE(Actual,DIM=2)
      CALL Set_Property( &
        self, &
        Level     = TEST_LEVEL, &
        Procedure = PROCEDURE_NAME, &
        Message   = Message )
      CALL Display_Message( self )
      RETURN
    ENDIF
    ! Loop over elements
    DO j = 1, jsize
      DO i = 1, isize
        CALL self%Assert_WithinSigfig( Expected(i,j), Actual(i,j), n_SigFig )
      END DO
    END DO
  END SUBROUTINE realdp_assert_withinsigfig_r2
  
  
  SUBROUTINE complexsp_assert_withinsigfig_s( self, Expected, Actual, n_SigFig )
    ! Arguments
    CLASS(UnitTest_type), INTENT(IN OUT) :: self
    COMPLEX(Single), INTENT(IN) :: Expected, Actual
    INTEGER, INTENT(IN) :: n_SigFig
    ! Parameters
    CHARACTER(*), PARAMETER :: PROCEDURE_NAME = 'UnitTest::Assert_WithinSigfig[COMPLEX(Single)]'
    ! Variables
    REAL(Single) :: ezr, ezi
    REAL(Single) :: azr, azi
    REAL(Single) :: epsilon_delta_r, epsilon_delta_i
    LOGICAL :: test
    LOGICAL :: verbose
    CHARACTER(SL) :: message
    ! Setup
    ! ...Split expected into real and imag
    ezr = REAL(Expected,Single)
    ezi = AIMAG(Expected)
    azr = REAL(Actual,Single)
    azi = AIMAG(Actual)
    ! ...Compute the test cutoffs
    epsilon_delta_r = EPSILON(ezr) * REAL(RADIX(ezr),Single)**(EXPONENT(ezr)-1)
    epsilon_delta_i = EPSILON(ezi) * REAL(RADIX(ezi),Single)**(EXPONENT(ezi)-1)
    ! ...Assign the test
    test = Compares_Within_Tolerance(ezr, azr, n_SigFig, cutoff=epsilon_delta_r) .AND. &
           Compares_Within_Tolerance(ezi, azi, n_SigFig, cutoff=epsilon_delta_i)
    ! ...Locally modify properties for this test
    CALL Get_Property( &
      self, &
      Verbose = verbose )
    verbose = verbose .OR. (.NOT. test)  ! Always output test failure
    ! Assert the test
    IF ( test ) THEN
      CALL Test_Passed( self )
    ELSE
      CALL Test_Failed( self )
    END IF
    ! Generate the test message
    WRITE( Message, &
      '(a,7x,"Expected     : ","(",es25.18,",",es25.18,")",a,&
         &7x,"To within    : ",i0," significant figures",a,&
         &7x,"And got      : ","(",es25.18,",",es25.18,")",a,&
         &7x,"|Difference| : ","(",es25.18,",",es25.18,")")') &
      CRLF, Expected, CRLF, n_SigFig, CRLF, Actual, CRLF, CMPLX(ezr-azr,ezi-azi,Single)
    ! Load the object with the message
    CALL Set_Property( &
      self, &
      Level     = TEST_LEVEL, &
      Procedure = PROCEDURE_NAME, &
      Message   = message )
    ! Output the result
    IF ( verbose ) CALL Display_Message( self )
  END SUBROUTINE complexsp_assert_withinsigfig_s
  
  
  SUBROUTINE complexsp_assert_withinsigfig_r1( self, Expected, Actual, n_SigFig )
    ! Arguments
    CLASS(UnitTest_type), INTENT(IN OUT) :: self
    COMPLEX(Single), INTENT(IN) :: Expected(:), Actual(:)
    INTEGER, INTENT(IN) :: n_SigFig
    ! Parameters
    CHARACTER(*), PARAMETER :: PROCEDURE_NAME = 'UnitTest::Assert_WithinSigfig[COMPLEX(Single)]'
    ! Variables
    INTEGER :: i, isize
    CHARACTER(SL) :: Message
    ! Check array sizes
    isize = SIZE(Expected)
    IF ( SIZE(Actual) /= isize ) THEN
      CALL Test_Failed( self )
      WRITE( Message,'("Array sizes are diffferent -- Expected:",i0,"; Actual:",i0)') &
                     isize, SIZE(Actual)
      CALL Set_Property( &
        self, &
        Level     = TEST_LEVEL, &
        Procedure = PROCEDURE_NAME, &
        Message   = message )
      CALL Display_Message( self )
      RETURN
    ENDIF
    ! Loop over elements
    DO i = 1, isize
      CALL self%Assert_WithinSigfig( Expected(i), Actual(i), n_SigFig )
    END DO
  END SUBROUTINE complexsp_assert_withinsigfig_r1
  
  
  SUBROUTINE complexsp_assert_withinsigfig_r2( self, Expected, Actual, n_SigFig )
    ! Arguments
    CLASS(UnitTest_type), INTENT(IN OUT) :: self
    COMPLEX(Single), INTENT(IN) :: Expected(:,:), Actual(:,:)
    INTEGER, INTENT(IN) :: n_SigFig
    ! Parameters
    CHARACTER(*), PARAMETER :: PROCEDURE_NAME = 'UnitTest::Assert_WithinSigfig[COMPLEX(Single)]'
    ! Variables
    INTEGER :: i, j, isize, jsize
    CHARACTER(SL) :: Message
    ! Check array sizes
    isize = SIZE(Expected,DIM=1); jsize = SIZE(Expected,DIM=2)
    IF ( SIZE(Actual,DIM=1) /= isize .OR. &
         SIZE(Actual,DIM=2) /= jsize ) THEN
      CALL Test_Failed( self )
      WRITE( Message, &
        '("Array sizes are diffferent -- Expected:(",i0,",",i0,"); Actual:(",i0,",",i0,")")') &
        isize, jsize, &
        SIZE(Actual,DIM=1), SIZE(Actual,DIM=2)
      CALL Set_Property( &
        self, &
        Level     = TEST_LEVEL, &
        Procedure = PROCEDURE_NAME, &
        Message   = Message )
      CALL Display_Message( self )
      RETURN
    ENDIF
    ! Loop over elements
    DO j = 1, jsize
      DO i = 1, isize
        CALL self%Assert_WithinSigfig( Expected(i,j), Actual(i,j), n_SigFig )
      END DO
    END DO
  END SUBROUTINE complexsp_assert_withinsigfig_r2
  
  
  SUBROUTINE complexdp_assert_withinsigfig_s( self, Expected, Actual, n_SigFig )
    ! Arguments
    CLASS(UnitTest_type), INTENT(IN OUT) :: self
    COMPLEX(Double), INTENT(IN) :: Expected, Actual
    INTEGER, INTENT(IN) :: n_SigFig
    ! Parameters
    CHARACTER(*), PARAMETER :: PROCEDURE_NAME = 'UnitTest::Assert_WithinSigfig[COMPLEX(Double)]'
    ! Variables
    REAL(Double) :: ezr, ezi
    REAL(Double) :: azr, azi
    REAL(Double) :: epsilon_delta_r, epsilon_delta_i
    LOGICAL :: test
    LOGICAL :: verbose
    CHARACTER(SL) :: message
    ! Setup
    ! ...Split expected into real and imag
    ezr = REAL(Expected,Double)
    ezi = AIMAG(Expected)
    azr = REAL(Actual,Double)
    azi = AIMAG(Actual)
    ! ...Compute the test cutoffs
    epsilon_delta_r = EPSILON(ezr) * REAL(RADIX(ezr),Double)**(EXPONENT(ezr)-1)
    epsilon_delta_i = EPSILON(ezi) * REAL(RADIX(ezi),Double)**(EXPONENT(ezi)-1)
    ! ...Assign the test
    test = Compares_Within_Tolerance(ezr, azr, n_SigFig, cutoff=epsilon_delta_r) .AND. &
           Compares_Within_Tolerance(ezi, azi, n_SigFig, cutoff=epsilon_delta_i)
    ! ...Locally modify properties for this test
    CALL Get_Property( &
      self, &
      Verbose = verbose )
    verbose = verbose .OR. (.NOT. test)  ! Always output test failure
    ! Assert the test
    IF ( test ) THEN
      CALL Test_Passed( self )
    ELSE
      CALL Test_Failed( self )
    END IF
    ! Generate the test message
    WRITE( Message, &
      '(a,7x,"Expected     : ","(",es25.18,",",es25.18,")",a,&
         &7x,"To within    : ",i0," significant figures",a,&
         &7x,"And got      : ","(",es25.18,",",es25.18,")",a,&
         &7x,"|Difference| : ","(",es25.18,",",es25.18,")")') &
      CRLF, Expected, CRLF, n_SigFig, CRLF, Actual, CRLF, CMPLX(ezr-azr,ezi-azi,Single)
    ! Load the object with the message
    CALL Set_Property( &
      self, &
      Level     = TEST_LEVEL, &
      Procedure = PROCEDURE_NAME, &
      Message   = message )
    ! Output the result
    IF ( verbose ) CALL Display_Message( self )
  END SUBROUTINE complexdp_assert_withinsigfig_s
  
  
  SUBROUTINE complexdp_assert_withinsigfig_r1( self, Expected, Actual, n_SigFig )
    ! Arguments
    CLASS(UnitTest_type), INTENT(IN OUT) :: self
    COMPLEX(Double), INTENT(IN) :: Expected(:), Actual(:)
    INTEGER, INTENT(IN) :: n_SigFig
    ! Parameters
    CHARACTER(*), PARAMETER :: PROCEDURE_NAME = 'UnitTest::Assert_WithinSigfig[COMPLEX(Double)]'
    ! Variables
    INTEGER :: i, isize
    CHARACTER(SL) :: Message
    ! Check array sizes
    isize = SIZE(Expected)
    IF ( SIZE(Actual) /= isize ) THEN
      CALL Test_Failed( self )
      WRITE( Message,'("Array sizes are diffferent -- Expected:",i0,"; Actual:",i0)') &
                     isize, SIZE(Actual)
      CALL Set_Property( &
        self, &
        Level     = TEST_LEVEL, &
        Procedure = PROCEDURE_NAME, &
        Message   = message )
      CALL Display_Message( self )
      RETURN
    ENDIF
    ! Loop over elements
    DO i = 1, isize
      CALL self%Assert_WithinSigfig( Expected(i), Actual(i), n_SigFig )
    END DO
  END SUBROUTINE complexdp_assert_withinsigfig_r1
  
  
  SUBROUTINE complexdp_assert_withinsigfig_r2( self, Expected, Actual, n_SigFig )
    ! Arguments
    CLASS(UnitTest_type), INTENT(IN OUT) :: self
    COMPLEX(Double), INTENT(IN) :: Expected(:,:), Actual(:,:)
    INTEGER, INTENT(IN) :: n_SigFig
    ! Parameters
    CHARACTER(*), PARAMETER :: PROCEDURE_NAME = 'UnitTest::Assert_WithinSigfig[COMPLEX(Double)]'
    ! Variables
    INTEGER :: i, j, isize, jsize
    CHARACTER(SL) :: Message
    ! Check array sizes
    isize = SIZE(Expected,DIM=1); jsize = SIZE(Expected,DIM=2)
    IF ( SIZE(Actual,DIM=1) /= isize .OR. &
         SIZE(Actual,DIM=2) /= jsize ) THEN
      CALL Test_Failed( self )
      WRITE( Message, &
        '("Array sizes are diffferent -- Expected:(",i0,",",i0,"); Actual:(",i0,",",i0,")")') &
        isize, jsize, &
        SIZE(Actual,DIM=1), SIZE(Actual,DIM=2)
      CALL Set_Property( &
        self, &
        Level     = TEST_LEVEL, &
        Procedure = PROCEDURE_NAME, &
        Message   = Message )
      CALL Display_Message( self )
      RETURN
    ENDIF
    ! Loop over elements
    DO j = 1, jsize
      DO i = 1, isize
        CALL self%Assert_WithinSigfig( Expected(i,j), Actual(i,j), n_SigFig )
      END DO
    END DO
  END SUBROUTINE complexdp_assert_withinsigfig_r2
  
  
  
!--------------------------------------------------------------------------------
!:sdoc+:
!
! NAME:
!   UnitTest::Refute_WithinSigFig
!
! PURPOSE:
!   Method to refute that two floating point arguments are equal to
!   within the specified number of significant figures.
!
! CALLING SEQUENCE:
!   CALL utest_obj%Refute_WithinSigFig( Expected, Actual, n_SigFig )
!
! OBJECTS:
!   utest_obj:     UnitTest object.
!                  UNITS:      N/A
!                  CLASS:      UnitTest_type
!                  DIMENSION:  Scalar
!                  ATTRIBUTES: INTENT(IN OUT)
!
! INPUTS:
!   Expected:      The expected value of the variable being tested.
!                  UNITS:      N/A
!                  TYPE:       REAL(Single)   , or
!                              REAL(Double)   , or
!                              COMPLEX(Single), or
!                              COMPLEX(Double)
!                  DIMENSION:  Scalar, or
!                              Rank-1, or
!                              Rank-2
!                  ATTRIBUTES: INTENT(IN)
!
!   Actual:        The actual value of the variable being tested.
!                  UNITS:      N/A
!                  TYPE:       Same as Expected input
!                  DIMENSION:  Same as Expected input
!                  ATTRIBUTES: INTENT(IN)
!
!   n_SigFig:      The number of sgnificant figures within which the
!                  expected and actual numbers are to be compared.
!                  UNITS:      N/A
!                  TYPE:       INTEGER
!                  DIMENSION:  Scalar
!                  ATTRIBUTES: INTENT(IN)
!
!:sdoc-:
!--------------------------------------------------------------------------------

  SUBROUTINE realsp_refute_withinsigfig_s( self, Expected, Actual, n_SigFig )
    ! Arguments
    CLASS(UnitTest_type), INTENT(IN OUT) :: self
    REAL(Single), INTENT(IN) :: Expected, Actual
    INTEGER, INTENT(IN) :: n_SigFig
    ! Parameters
    CHARACTER(*), PARAMETER :: PROCEDURE_NAME = 'UnitTest::Refute_WithinSigfig[REAL(Single)]'
    ! Variables
    REAL(Single) :: epsilon_delta
    LOGICAL :: test
    LOGICAL :: verbose
    CHARACTER(SL) :: message
    ! Setup
    ! ...Compute the test cutoff
    epsilon_delta = EPSILON(Expected) * REAL(RADIX(Expected),Single)**(EXPONENT(Expected)-1)
    ! ...Assign the test
    test = .NOT.(Compares_Within_Tolerance(Expected, Actual, n_SigFig, cutoff=epsilon_delta))
    ! ...Locally modify properties for this test
    CALL Get_Property( &
      self, &
      Verbose = verbose )
    verbose = verbose .OR. (.NOT. test)  ! Always output test failure
    ! Assert the test
    IF ( test ) THEN
      CALL Test_Passed( self )
    ELSE
      CALL Test_Failed( self )
    END IF
    ! Generate the test message
    WRITE( Message, &
      '(a,7x,"Expected     : ",es25.18,a,&
         &7x,"Outside of   : ",i0," significant figures",a,&
         &7x,"And got      : ",es25.18,a,&
         &7x,"|Difference| : ",es25.18)') &
      CRLF, Expected, CRLF, n_SigFig, CRLF, Actual, CRLF, ABS(Expected-Actual)
    ! Load the object with the message
    CALL Set_Property( &
      self, &
      Level     = TEST_LEVEL, &
      Procedure = PROCEDURE_NAME, &
      Message   = message )
    ! Output the result
    IF ( verbose ) CALL Display_Message( self )
  END SUBROUTINE realsp_refute_withinsigfig_s
  
  
  SUBROUTINE realsp_refute_withinsigfig_r1( self, Expected, Actual, n_SigFig )
    ! Arguments
    CLASS(UnitTest_type), INTENT(IN OUT) :: self
    REAL(Single), INTENT(IN) :: Expected(:), Actual(:)
    INTEGER, INTENT(IN) :: n_SigFig
    ! Parameters
    CHARACTER(*), PARAMETER :: PROCEDURE_NAME = 'UnitTest::Refute_WithinSigfig[REAL(Single)]'
    ! Variables
    INTEGER :: i, isize
    CHARACTER(SL) :: Message
    ! Check array sizes
    isize = SIZE(Expected)
    IF ( SIZE(Actual) /= isize ) THEN
      CALL Test_Failed( self )
      WRITE( Message,'("Array sizes are diffferent -- Expected:",i0,"; Actual:",i0)') &
                     isize, SIZE(Actual)
      CALL Set_Property( &
        self, &
        Level     = TEST_LEVEL, &
        Procedure = PROCEDURE_NAME, &
        Message   = message )
      CALL Display_Message( self )
      RETURN
    ENDIF
    ! Loop over elements
    DO i = 1, isize
      CALL self%Refute_WithinSigfig( Expected(i), Actual(i), n_SigFig )
    END DO
  END SUBROUTINE realsp_refute_withinsigfig_r1
  
  
  SUBROUTINE realsp_refute_withinsigfig_r2( self, Expected, Actual, n_SigFig )
    ! Arguments
    CLASS(UnitTest_type), INTENT(IN OUT) :: self
    REAL(Single), INTENT(IN) :: Expected(:,:), Actual(:,:)
    INTEGER, INTENT(IN) :: n_SigFig
    ! Parameters
    CHARACTER(*), PARAMETER :: PROCEDURE_NAME = 'UnitTest::Refute_WithinSigfig[REAL(Single)]'
    ! Variables
    INTEGER :: i, j, isize, jsize
    CHARACTER(SL) :: Message
    ! Check array sizes
    isize = SIZE(Expected,DIM=1); jsize = SIZE(Expected,DIM=2)
    IF ( SIZE(Actual,DIM=1) /= isize .OR. &
         SIZE(Actual,DIM=2) /= jsize ) THEN
      CALL Test_Failed( self )
      WRITE( Message, &
        '("Array sizes are diffferent -- Expected:(",i0,",",i0,"); Actual:(",i0,",",i0,")")') &
        isize, jsize, &
        SIZE(Actual,DIM=1), SIZE(Actual,DIM=2)
      CALL Set_Property( &
        self, &
        Level     = TEST_LEVEL, &
        Procedure = PROCEDURE_NAME, &
        Message   = Message )
      CALL Display_Message( self )
      RETURN
    ENDIF
    ! Loop over elements
    DO j = 1, jsize
      DO i = 1, isize
        CALL self%Refute_WithinSigfig( Expected(i,j), Actual(i,j), n_SigFig )
      END DO
    END DO
  END SUBROUTINE realsp_refute_withinsigfig_r2
  
  
  SUBROUTINE realdp_refute_withinsigfig_s( self, Expected, Actual, n_SigFig )
    ! Arguments
    CLASS(UnitTest_type), INTENT(IN OUT) :: self
    REAL(Double), INTENT(IN) :: Expected, Actual
    INTEGER, INTENT(IN) :: n_SigFig
    ! Parameters
    CHARACTER(*), PARAMETER :: PROCEDURE_NAME = 'UnitTest::Refute_WithinSigfig[REAL(Double)]'
    ! Variables
    REAL(Double) :: epsilon_delta
    LOGICAL :: test
    LOGICAL :: verbose
    CHARACTER(SL) :: message
    ! Setup
    ! ...Compute the test cutoff
    epsilon_delta = EPSILON(Expected) * REAL(RADIX(Expected),Double)**(EXPONENT(Expected)-1)
    ! ...Assign the test
    test = .NOT.(Compares_Within_Tolerance(Expected, Actual, n_SigFig, cutoff=epsilon_delta))
    ! ...Locally modify properties for this test
    CALL Get_Property( &
      self, &
      Verbose = verbose )
    verbose = verbose .OR. (.NOT. test)  ! Always output test failure
    ! Assert the test
    IF ( test ) THEN
      CALL Test_Passed( self )
    ELSE
      CALL Test_Failed( self )
    END IF
    ! Generate the test message
    WRITE( Message, &
      '(a,7x,"Expected     : ",es25.18,a,&
         &7x,"Outside of   : ",i0," significant figures",a,&
         &7x,"And got      : ",es25.18,a,&
         &7x,"|Difference| : ",es25.18)') &
      CRLF, Expected, CRLF, n_SigFig, CRLF, Actual, CRLF, ABS(Expected-Actual)
    ! Load the object with the message
    CALL Set_Property( &
      self, &
      Level     = TEST_LEVEL, &
      Procedure = PROCEDURE_NAME, &
      Message   = message )
    ! Output the result
    IF ( verbose ) CALL Display_Message( self )
  END SUBROUTINE realdp_refute_withinsigfig_s
  
  
  SUBROUTINE realdp_refute_withinsigfig_r1( self, Expected, Actual, n_SigFig )
    ! Arguments
    CLASS(UnitTest_type), INTENT(IN OUT) :: self
    REAL(Double), INTENT(IN) :: Expected(:), Actual(:)
    INTEGER, INTENT(IN) :: n_SigFig
    ! Parameters
    CHARACTER(*), PARAMETER :: PROCEDURE_NAME = 'UnitTest::Refute_WithinSigfig[REAL(Double)]'
    ! Variables
    INTEGER :: i, isize
    CHARACTER(SL) :: Message
    ! Check array sizes
    isize = SIZE(Expected)
    IF ( SIZE(Actual) /= isize ) THEN
      CALL Test_Failed( self )
      WRITE( Message,'("Array sizes are diffferent -- Expected:",i0,"; Actual:",i0)') &
                     isize, SIZE(Actual)
      CALL Set_Property( &
        self, &
        Level     = TEST_LEVEL, &
        Procedure = PROCEDURE_NAME, &
        Message   = message )
      CALL Display_Message( self )
      RETURN
    ENDIF
    ! Loop over elements
    DO i = 1, isize
      CALL self%Refute_WithinSigfig( Expected(i), Actual(i), n_SigFig )
    END DO
  END SUBROUTINE realdp_refute_withinsigfig_r1
  
  
  SUBROUTINE realdp_refute_withinsigfig_r2( self, Expected, Actual, n_SigFig )
    ! Arguments
    CLASS(UnitTest_type), INTENT(IN OUT) :: self
    REAL(Double), INTENT(IN) :: Expected(:,:), Actual(:,:)
    INTEGER, INTENT(IN) :: n_SigFig
    ! Parameters
    CHARACTER(*), PARAMETER :: PROCEDURE_NAME = 'UnitTest::Refute_WithinSigfig[REAL(Double)]'
    ! Variables
    INTEGER :: i, j, isize, jsize
    CHARACTER(SL) :: Message
    ! Check array sizes
    isize = SIZE(Expected,DIM=1); jsize = SIZE(Expected,DIM=2)
    IF ( SIZE(Actual,DIM=1) /= isize .OR. &
         SIZE(Actual,DIM=2) /= jsize ) THEN
      CALL Test_Failed( self )
      WRITE( Message, &
        '("Array sizes are diffferent -- Expected:(",i0,",",i0,"); Actual:(",i0,",",i0,")")') &
        isize, jsize, &
        SIZE(Actual,DIM=1), SIZE(Actual,DIM=2)
      CALL Set_Property( &
        self, &
        Level     = TEST_LEVEL, &
        Procedure = PROCEDURE_NAME, &
        Message   = Message )
      CALL Display_Message( self )
      RETURN
    ENDIF
    ! Loop over elements
    DO j = 1, jsize
      DO i = 1, isize
        CALL self%Refute_WithinSigfig( Expected(i,j), Actual(i,j), n_SigFig )
      END DO
    END DO
  END SUBROUTINE realdp_refute_withinsigfig_r2
  
  
  SUBROUTINE complexsp_refute_withinsigfig_s( self, Expected, Actual, n_SigFig )
    ! Arguments
    CLASS(UnitTest_type), INTENT(IN OUT) :: self
    COMPLEX(Single), INTENT(IN) :: Expected, Actual
    INTEGER, INTENT(IN) :: n_SigFig
    ! Parameters
    CHARACTER(*), PARAMETER :: PROCEDURE_NAME = 'UnitTest::Refute_WithinSigfig[COMPLEX(Single)]'
    ! Variables
    REAL(Single) :: ezr, ezi
    REAL(Single) :: azr, azi
    REAL(Single) :: epsilon_delta_r, epsilon_delta_i
    LOGICAL :: test
    LOGICAL :: verbose
    CHARACTER(SL) :: message
    ! Setup
    ! ...Split expected into real and imag
    ezr = REAL(Expected,Single)
    ezi = AIMAG(Expected)
    azr = REAL(Actual,Single)
    azi = AIMAG(Actual)
    ! ...Compute the test cutoffs
    epsilon_delta_r = EPSILON(ezr) * REAL(RADIX(ezr),Single)**(EXPONENT(ezr)-1)
    epsilon_delta_i = EPSILON(ezi) * REAL(RADIX(ezi),Single)**(EXPONENT(ezi)-1)
    ! ...Assign the test
    test = .NOT.(Compares_Within_Tolerance(ezr, azr, n_SigFig, cutoff=epsilon_delta_r) .AND. &
           Compares_Within_Tolerance(ezi, azi, n_SigFig, cutoff=epsilon_delta_i))
    ! ...Locally modify properties for this test
    CALL Get_Property( &
      self, &
      Verbose = verbose )
    verbose = verbose .OR. (.NOT. test)  ! Always output test failure
    ! Assert the test
    IF ( test ) THEN
      CALL Test_Passed( self )
    ELSE
      CALL Test_Failed( self )
    END IF
    ! Generate the test message
    WRITE( Message, &
      '(a,7x,"Expected     : ","(",es25.18,",",es25.18,")",a,&
         &7x,"Outside of   : ",i0," significant figures",a,&
         &7x,"And got      : ","(",es25.18,",",es25.18,")",a,&
         &7x,"|Difference| : ","(",es25.18,",",es25.18,")")') &
      CRLF, Expected, CRLF, n_SigFig, CRLF, Actual, CRLF, CMPLX(ezr-azr,ezi-azi,Single)
    ! Load the object with the message
    CALL Set_Property( &
      self, &
      Level     = TEST_LEVEL, &
      Procedure = PROCEDURE_NAME, &
      Message   = message )
    ! Output the result
    IF ( verbose ) CALL Display_Message( self )
  END SUBROUTINE complexsp_refute_withinsigfig_s
  
  
  SUBROUTINE complexsp_refute_withinsigfig_r1( self, Expected, Actual, n_SigFig )
    ! Arguments
    CLASS(UnitTest_type), INTENT(IN OUT) :: self
    COMPLEX(Single), INTENT(IN) :: Expected(:), Actual(:)
    INTEGER, INTENT(IN) :: n_SigFig
    ! Parameters
    CHARACTER(*), PARAMETER :: PROCEDURE_NAME = 'UnitTest::Refute_WithinSigfig[COMPLEX(Single)]'
    ! Variables
    INTEGER :: i, isize
    CHARACTER(SL) :: Message
    ! Check array sizes
    isize = SIZE(Expected)
    IF ( SIZE(Actual) /= isize ) THEN
      CALL Test_Failed( self )
      WRITE( Message,'("Array sizes are diffferent -- Expected:",i0,"; Actual:",i0)') &
                     isize, SIZE(Actual)
      CALL Set_Property( &
        self, &
        Level     = TEST_LEVEL, &
        Procedure = PROCEDURE_NAME, &
        Message   = message )
      CALL Display_Message( self )
      RETURN
    ENDIF
    ! Loop over elements
    DO i = 1, isize
      CALL self%Refute_WithinSigfig( Expected(i), Actual(i), n_SigFig )
    END DO
  END SUBROUTINE complexsp_refute_withinsigfig_r1
  
  
  SUBROUTINE complexsp_refute_withinsigfig_r2( self, Expected, Actual, n_SigFig )
    ! Arguments
    CLASS(UnitTest_type), INTENT(IN OUT) :: self
    COMPLEX(Single), INTENT(IN) :: Expected(:,:), Actual(:,:)
    INTEGER, INTENT(IN) :: n_SigFig
    ! Parameters
    CHARACTER(*), PARAMETER :: PROCEDURE_NAME = 'UnitTest::Refute_WithinSigfig[COMPLEX(Single)]'
    ! Variables
    INTEGER :: i, j, isize, jsize
    CHARACTER(SL) :: Message
    ! Check array sizes
    isize = SIZE(Expected,DIM=1); jsize = SIZE(Expected,DIM=2)
    IF ( SIZE(Actual,DIM=1) /= isize .OR. &
         SIZE(Actual,DIM=2) /= jsize ) THEN
      CALL Test_Failed( self )
      WRITE( Message, &
        '("Array sizes are diffferent -- Expected:(",i0,",",i0,"); Actual:(",i0,",",i0,")")') &
        isize, jsize, &
        SIZE(Actual,DIM=1), SIZE(Actual,DIM=2)
      CALL Set_Property( &
        self, &
        Level     = TEST_LEVEL, &
        Procedure = PROCEDURE_NAME, &
        Message   = Message )
      CALL Display_Message( self )
      RETURN
    ENDIF
    ! Loop over elements
    DO j = 1, jsize
      DO i = 1, isize
        CALL self%Refute_WithinSigfig( Expected(i,j), Actual(i,j), n_SigFig )
      END DO
    END DO
  END SUBROUTINE complexsp_refute_withinsigfig_r2
  
  
  SUBROUTINE complexdp_refute_withinsigfig_s( self, Expected, Actual, n_SigFig )
    ! Arguments
    CLASS(UnitTest_type), INTENT(IN OUT) :: self
    COMPLEX(Double), INTENT(IN) :: Expected, Actual
    INTEGER, INTENT(IN) :: n_SigFig
    ! Parameters
    CHARACTER(*), PARAMETER :: PROCEDURE_NAME = 'UnitTest::Refute_WithinSigfig[COMPLEX(Double)]'
    ! Variables
    REAL(Double) :: ezr, ezi
    REAL(Double) :: azr, azi
    REAL(Double) :: epsilon_delta_r, epsilon_delta_i
    LOGICAL :: test
    LOGICAL :: verbose
    CHARACTER(SL) :: message
    ! Setup
    ! ...Split expected into real and imag
    ezr = REAL(Expected,Double)
    ezi = AIMAG(Expected)
    azr = REAL(Actual,Double)
    azi = AIMAG(Actual)
    ! ...Compute the test cutoffs
    epsilon_delta_r = EPSILON(ezr) * REAL(RADIX(ezr),Double)**(EXPONENT(ezr)-1)
    epsilon_delta_i = EPSILON(ezi) * REAL(RADIX(ezi),Double)**(EXPONENT(ezi)-1)
    ! ...Assign the test
    test = .NOT.(Compares_Within_Tolerance(ezr, azr, n_SigFig, cutoff=epsilon_delta_r) .AND. &
           Compares_Within_Tolerance(ezi, azi, n_SigFig, cutoff=epsilon_delta_i))
    ! ...Locally modify properties for this test
    CALL Get_Property( &
      self, &
      Verbose = verbose )
    verbose = verbose .OR. (.NOT. test)  ! Always output test failure
    ! Assert the test
    IF ( test ) THEN
      CALL Test_Passed( self )
    ELSE
      CALL Test_Failed( self )
    END IF
    ! Generate the test message
    WRITE( Message, &
      '(a,7x,"Expected     : ","(",es25.18,",",es25.18,")",a,&
         &7x,"Outside of   : ",i0," significant figures",a,&
         &7x,"And got      : ","(",es25.18,",",es25.18,")",a,&
         &7x,"|Difference| : ","(",es25.18,",",es25.18,")")') &
      CRLF, Expected, CRLF, n_SigFig, CRLF, Actual, CRLF, CMPLX(ezr-azr,ezi-azi,Single)
    ! Load the object with the message
    CALL Set_Property( &
      self, &
      Level     = TEST_LEVEL, &
      Procedure = PROCEDURE_NAME, &
      Message   = message )
    ! Output the result
    IF ( verbose ) CALL Display_Message( self )
  END SUBROUTINE complexdp_refute_withinsigfig_s
  
  
  SUBROUTINE complexdp_refute_withinsigfig_r1( self, Expected, Actual, n_SigFig )
    ! Arguments
    CLASS(UnitTest_type), INTENT(IN OUT) :: self
    COMPLEX(Double), INTENT(IN) :: Expected(:), Actual(:)
    INTEGER, INTENT(IN) :: n_SigFig
    ! Parameters
    CHARACTER(*), PARAMETER :: PROCEDURE_NAME = 'UnitTest::Refute_WithinSigfig[COMPLEX(Double)]'
    ! Variables
    INTEGER :: i, isize
    CHARACTER(SL) :: Message
    ! Check array sizes
    isize = SIZE(Expected)
    IF ( SIZE(Actual) /= isize ) THEN
      CALL Test_Failed( self )
      WRITE( Message,'("Array sizes are diffferent -- Expected:",i0,"; Actual:",i0)') &
                     isize, SIZE(Actual)
      CALL Set_Property( &
        self, &
        Level     = TEST_LEVEL, &
        Procedure = PROCEDURE_NAME, &
        Message   = message )
      CALL Display_Message( self )
      RETURN
    ENDIF
    ! Loop over elements
    DO i = 1, isize
      CALL self%Refute_WithinSigfig( Expected(i), Actual(i), n_SigFig )
    END DO
  END SUBROUTINE complexdp_refute_withinsigfig_r1
  
  
  SUBROUTINE complexdp_refute_withinsigfig_r2( self, Expected, Actual, n_SigFig )
    ! Arguments
    CLASS(UnitTest_type), INTENT(IN OUT) :: self
    COMPLEX(Double), INTENT(IN) :: Expected(:,:), Actual(:,:)
    INTEGER, INTENT(IN) :: n_SigFig
    ! Parameters
    CHARACTER(*), PARAMETER :: PROCEDURE_NAME = 'UnitTest::Refute_WithinSigfig[COMPLEX(Double)]'
    ! Variables
    INTEGER :: i, j, isize, jsize
    CHARACTER(SL) :: Message
    ! Check array sizes
    isize = SIZE(Expected,DIM=1); jsize = SIZE(Expected,DIM=2)
    IF ( SIZE(Actual,DIM=1) /= isize .OR. &
         SIZE(Actual,DIM=2) /= jsize ) THEN
      CALL Test_Failed( self )
      WRITE( Message, &
        '("Array sizes are diffferent -- Expected:(",i0,",",i0,"); Actual:(",i0,",",i0,")")') &
        isize, jsize, &
        SIZE(Actual,DIM=1), SIZE(Actual,DIM=2)
      CALL Set_Property( &
        self, &
        Level     = TEST_LEVEL, &
        Procedure = PROCEDURE_NAME, &
        Message   = Message )
      CALL Display_Message( self )
      RETURN
    ENDIF
    ! Loop over elements
    DO j = 1, jsize
      DO i = 1, isize
        CALL self%Refute_WithinSigfig( Expected(i,j), Actual(i,j), n_SigFig )
      END DO
    END DO
  END SUBROUTINE complexdp_refute_withinsigfig_r2
  



!################################################################################
!################################################################################
!##                                                                            ##
!##                        ## PRIVATE MODULE ROUTINES ##                       ##
!##                                                                            ##
!################################################################################
!################################################################################

!--------------------------------------------------------------------------------
!
! NAME:
!   UnitTest::Set_Property
!
! PURPOSE:
!   Private method to set the properties of a UnitTest object.
!
!   All WRITE access to the UnitTest object properties should be
!   done using this method.
!
! CALLING SEQUENCE:
!   CALL utest_obj%Set_Property( Verbose           = Verbose          , &
!                                Title             = Title            , &
!                                Caller            = Caller           , &
!                                Level             = Level            , &
!                                Procedure         = Procedure        , &
!                                Message           = Message          , &
!                                Test_Result       = Test_Result      , &
!                                n_Tests           = n_Tests          , &
!                                n_Passed_Tests    = n_Passed_Tests   , &
!                                n_Failed_Tests    = n_Failed_Tests   , &
!                                n_AllTests        = n_AllTests       , &
!                                n_Passed_AllTests = n_Passed_AllTests, &
!                                n_Failed_AllTests = n_Failed_AllTests  )
!
! OBJECT:
!   utest_obj:          UnitTest object.
!                       UNITS:      N/A
!                       CLASS:      UnitTest_type
!                       DIMENSION:  Scalar
!                       ATTRIBUTES: INTENT(IN OUT)
!
! OPTIONAL INPUTS:
!   Verbose:            Logical to control length of reporting output.
!                       If == .FALSE., Only failed tests are reported.
!                          == .TRUE.,  Both failed and passed tests are reported.
!                       UNITS:      N/A
!                       TYPE:       LOGICAL
!                       DIMENSION:  Scalar
!                       ATTRIBUTES: INTENT(IN), OPTIONAL
!
!   Title:              Character string containing the title of the
!                       test to be performed.
!                       UNITS:      N/A
!                       TYPE:       CHARACTER(*)
!                       DIMENSION:  Scalar
!                       ATTRIBUTES: INTENT(IN), OPTIONAL
!
!   Caller:             Character string containing the name of the
!                       calling subprogram.
!                       UNITS:      N/A
!                       TYPE:       CHARACTER(*)
!                       DIMENSION:  Scalar
!                       ATTRIBUTES: INTENT(IN), OPTIONAL
!
!   Level:              Integer flag specifying the output message level.
!                       UNITS:      N/A
!                       TYPE:       INTEGER
!                       DIMENSION:  Scalar
!                       ATTRIBUTES: INTENT(IN), OPTIONAL
!
!   Procedure:          The name of the UnitTest procedure.
!                       UNITS:      N/A
!                       TYPE:       CHARACTER(*)
!                       DIMENSION:  Scalar
!                       ATTRIBUTES: INTENT(IN), OPTIONAL
!
!   Message:            Character string containing an informational
!                       message about the unit test performed.
!                       UNITS:      N/A
!                       TYPE:       CHARACTER(*)
!                       DIMENSION:  Scalar
!                       ATTRIBUTES: INTENT(IN), OPTIONAL
!
!   Test_Result:        Logical to contain the result of unit tests
!                       performed
!                       If == .TRUE.,  Test passed.
!                          == .FALSE., Test failed.
!                       UNITS:      N/A
!                       TYPE:       LOGICAL
!                       DIMENSION:  Scalar
!                       ATTRIBUTES: INTENT(IN), OPTIONAL
!
!   n_Tests:            The number of tests performed for the current
!                       unit test type, i.e. since the last call to
!                       UnitTest_Setup().
!                       UNITS:      N/A
!                       TYPE:       INTEGER
!                       DIMENSION:  Scalar
!                       ATTRIBUTES: INTENT(IN), OPTIONAL
!
!   n_Passed_Tests:     The number of tests passed for the current
!                       unit test type, i.e. since the last call to
!                       UnitTest_Setup().
!                       UNITS:      N/A
!                       TYPE:       INTEGER
!                       DIMENSION:  Scalar
!                       ATTRIBUTES: INTENT(IN), OPTIONAL
!
!   n_Failed_Tests:     The number of tests failed for the current
!                       unit test type, i.e. since the last call to
!                       UnitTest_Setup().
!                       UNITS:      N/A
!                       TYPE:       INTEGER
!                       DIMENSION:  Scalar
!                       ATTRIBUTES: INTENT(IN), OPTIONAL
!
!   n_AllTests:         The total number of tests performed, i.e. since
!                       the last call to UnitTest_Init().
!                       UNITS:      N/A
!                       TYPE:       INTEGER
!                       DIMENSION:  Scalar
!                       ATTRIBUTES: INTENT(IN), OPTIONAL
!
!   n_Passed_AllTests:  The total number of tests passed, i.e. since
!                       the last call to UnitTest_Init().
!                       UNITS:      N/A
!                       TYPE:       INTEGER
!                       DIMENSION:  Scalar
!                       ATTRIBUTES: INTENT(IN), OPTIONAL
!
!   n_Failed_AllTests:  The total number of tests failed, i.e. since
!                       the last call to UnitTest_Init().
!                       UNITS:      N/A
!                       TYPE:       INTEGER
!                       DIMENSION:  Scalar
!                       ATTRIBUTES: INTENT(IN), OPTIONAL
!
!--------------------------------------------------------------------------------

  PURE SUBROUTINE Set_Property( &
    self             , & ! Object
    Verbose          , & ! Optional input
    Title            , & ! Optional input
    Caller           , & ! Optional input
    Level            , & ! Optional input
    Procedure        , & ! Optional input
    Message          , & ! Optional input
    Test_Result      , & ! Optional input
    n_Tests          , & ! Optional input
    n_Passed_Tests   , & ! Optional input
    n_Failed_Tests   , & ! Optional input
    n_AllTests       , & ! Optional input
    n_Passed_AllTests, & ! Optional input
    n_Failed_AllTests  ) ! Optional input
    ! Arguments
    CLASS(UnitTest_type)  , INTENT(IN OUT) :: self
    LOGICAL     , OPTIONAL, INTENT(IN)     :: Verbose
    CHARACTER(*), OPTIONAL, INTENT(IN)     :: Title
    CHARACTER(*), OPTIONAL, INTENT(IN)     :: Caller
    INTEGER     , OPTIONAL, INTENT(IN)     :: Level
    CHARACTER(*), OPTIONAL, INTENT(IN)     :: Procedure
    CHARACTER(*), OPTIONAL, INTENT(IN)     :: Message
    LOGICAL     , OPTIONAL, INTENT(IN)     :: Test_Result
    INTEGER     , OPTIONAL, INTENT(IN)     :: n_Tests
    INTEGER     , OPTIONAL, INTENT(IN)     :: n_Passed_Tests
    INTEGER     , OPTIONAL, INTENT(IN)     :: n_Failed_Tests
    INTEGER     , OPTIONAL, INTENT(IN)     :: n_AllTests
    INTEGER     , OPTIONAL, INTENT(IN)     :: n_Passed_AllTests
    INTEGER     , OPTIONAL, INTENT(IN)     :: n_Failed_AllTests
    ! Set the object properties
    IF ( PRESENT(Verbose          ) ) self%Verbose           = Verbose
    IF ( PRESENT(Title            ) ) self%Title             = Title
    IF ( PRESENT(Caller           ) ) self%Caller            = Caller
    IF ( PRESENT(Level            ) ) self%Level             = Level
    IF ( PRESENT(Procedure        ) ) self%Procedure         = Procedure
    IF ( PRESENT(Message          ) ) self%Message           = Message
    IF ( PRESENT(Test_Result      ) ) self%Test_Result       = Test_Result
    IF ( PRESENT(n_Tests          ) ) self%n_Tests           = n_Tests
    IF ( PRESENT(n_Passed_Tests   ) ) self%n_Passed_Tests    = n_Passed_Tests
    IF ( PRESENT(n_Failed_Tests   ) ) self%n_Failed_Tests    = n_Failed_Tests
    IF ( PRESENT(n_AllTests       ) ) self%n_AllTests        = n_AllTests
    IF ( PRESENT(n_Passed_AllTests) ) self%n_Passed_AllTests = n_Passed_AllTests
    IF ( PRESENT(n_Failed_AllTests) ) self%n_Failed_AllTests = n_Failed_AllTests
  END SUBROUTINE Set_Property


!--------------------------------------------------------------------------------
!
! NAME:
!   UnitTest::Get_Property
!
! PURPOSE:
!   Private method to get the properties of a UnitTest object.
!
!   All READ access to the UnitTest object properties should be
!   done using this method.
!
! CALLING SEQUENCE:
!   CALL utest_obj%Get_Property( Verbose           = Verbose          , &
!                                Title             = Title            , &
!                                Caller            = Caller           , &
!                                Level             = Level            , &
!                                Procedure         = Procedure        , &
!                                Message           = Message          , &
!                                Test_Result       = Test_Result      , &
!                                n_Tests           = n_Tests          , &
!                                n_Passed_Tests    = n_Passed_Tests   , &
!                                n_Failed_Tests    = n_Failed_Tests   , &
!                                n_AllTests        = n_AllTests       , &
!                                n_Passed_AllTests = n_Passed_AllTests, &
!                                n_Failed_AllTests = n_Failed_AllTests  )
!
! OBJECT:
!   utest_obj:          UnitTest object.
!                       UNITS:      N/A
!                       CLASS:      UnitTest_type
!                       DIMENSION:  Scalar
!                       ATTRIBUTES: INTENT(IN)
!
! OPTIONAL OUTPUTS:
!   Verbose:            Logical to control length of reporting output.
!                       If == .FALSE., Only failed tests are reported.
!                          == .TRUE.,  Both failed and passed tests are reported.
!                       UNITS:      N/A
!                       TYPE:       LOGICAL
!                       DIMENSION:  Scalar
!                       ATTRIBUTES: INTENT(OUT), OPTIONAL
!
!   Title:              Character string containing the title of the
!                       test to be performed.
!                       UNITS:      N/A
!                       TYPE:       CHARACTER(*)
!                       DIMENSION:  Scalar
!                       ATTRIBUTES: INTENT(OUT), OPTIONAL
!
!   Caller:             Character string containing the name of the
!                       calling subprogram.
!                       UNITS:      N/A
!                       TYPE:       CHARACTER(*)
!                       DIMENSION:  Scalar
!                       ATTRIBUTES: INTENT(OUT), OPTIONAL
!
!   Level:              Integer flag specifying the output message level.
!                       UNITS:      N/A
!                       TYPE:       INTEGER
!                       DIMENSION:  Scalar
!                       ATTRIBUTES: INTENT(OUT), OPTIONAL
!
!   Procedure:          The name of the last UnitTest Procedure called.
!                       UNITS:      N/A
!                       TYPE:       CHARACTER(*)
!                       DIMENSION:  Scalar
!                       ATTRIBUTES: INTENT(IN), OPTIONAL
!
!   Message:            Character string containing an informational
!                       message about the last unit test performed.
!                       UNITS:      N/A
!                       TYPE:       CHARACTER(*)
!                       DIMENSION:  Scalar
!                       ATTRIBUTES: INTENT(OUT), OPTIONAL
!
!   Test_Result:        Logical containing the result of the last
!                       unit test performed
!                       If == .TRUE.,  Test passed.
!                          == .FALSE., Test failed.
!                       UNITS:      N/A
!                       TYPE:       LOGICAL
!                       DIMENSION:  Scalar
!                       ATTRIBUTES: INTENT(OUT), OPTIONAL
!
!   n_Tests:            The number of tests performed for the current
!                       unit test type, i.e. since the last call to
!                       UnitTest_Setup().
!                       UNITS:      N/A
!                       TYPE:       INTEGER
!                       DIMENSION:  Scalar
!                       ATTRIBUTES: INTENT(OUT), OPTIONAL
!
!   n_Passed_Tests:     The number of tests passed for the current
!                       unit test type, i.e. since the last call to
!                       UnitTest_Setup().
!                       UNITS:      N/A
!                       TYPE:       INTEGER
!                       DIMENSION:  Scalar
!                       ATTRIBUTES: INTENT(OUT), OPTIONAL
!
!   n_Failed_Tests:     The number of tests failed for the current
!                       unit test type, i.e. since the last call to
!                       UnitTest_Setup().
!                       UNITS:      N/A
!                       TYPE:       INTEGER
!                       DIMENSION:  Scalar
!                       ATTRIBUTES: INTENT(OUT), OPTIONAL
!
!   n_AllTests:         The total number of tests performed, i.e. since
!                       the last call to UnitTest_Init().
!                       UNITS:      N/A
!                       TYPE:       INTEGER
!                       DIMENSION:  Scalar
!                       ATTRIBUTES: INTENT(OUT), OPTIONAL
!
!   n_Passed_AllTests:  The total number of tests passed, i.e. since
!                       the last call to UnitTest_Init().
!                       UNITS:      N/A
!                       TYPE:       INTEGER
!                       DIMENSION:  Scalar
!                       ATTRIBUTES: INTENT(OUT), OPTIONAL
!
!   n_Failed_AllTests:  The total number of tests failed, i.e. since
!                       the last call to UnitTest_Init().
!                       UNITS:      N/A
!                       TYPE:       INTEGER
!                       DIMENSION:  Scalar
!                       ATTRIBUTES: INTENT(OUT), OPTIONAL
!
!------------------------------------------------------------------------------

  PURE SUBROUTINE Get_Property( &
    self             , & ! Object
    Verbose          , & ! Optional output
    Title            , & ! Optional output
    Caller           , & ! Optional output
    Level            , & ! Optional output
    Procedure        , & ! Optional output
    Message          , & ! Optional output
    Test_Result      , & ! Optional output
    n_Tests          , & ! Optional output
    n_Passed_Tests   , & ! Optional output
    n_Failed_Tests   , & ! Optional output
    n_AllTests       , & ! Optional output
    n_Passed_AllTests, & ! Optional output
    n_Failed_AllTests  ) ! Optional output
    ! Arguments
    CLASS(UnitTest_type)  , INTENT(IN)  :: self
    LOGICAL     , OPTIONAL, INTENT(OUT) :: Verbose
    CHARACTER(*), OPTIONAL, INTENT(OUT) :: Title
    CHARACTER(*), OPTIONAL, INTENT(OUT) :: Caller
    INTEGER     , OPTIONAL, INTENT(OUT) :: Level
    CHARACTER(*), OPTIONAL, INTENT(OUT) :: Procedure
    CHARACTER(*), OPTIONAL, INTENT(OUT) :: Message
    LOGICAL     , OPTIONAL, INTENT(OUT) :: Test_Result
    INTEGER     , OPTIONAL, INTENT(OUT) :: n_Tests
    INTEGER     , OPTIONAL, INTENT(OUT) :: n_Passed_Tests
    INTEGER     , OPTIONAL, INTENT(OUT) :: n_Failed_Tests
    INTEGER     , OPTIONAL, INTENT(OUT) :: n_AllTests
    INTEGER     , OPTIONAL, INTENT(OUT) :: n_Passed_AllTests
    INTEGER     , OPTIONAL, INTENT(OUT) :: n_Failed_AllTests
    ! Get the object properties
    IF ( PRESENT(Verbose          ) ) Verbose           = self%Verbose
    IF ( PRESENT(Title            ) ) Title             = self%Title
    IF ( PRESENT(Caller           ) ) Caller            = self%Caller
    IF ( PRESENT(Level            ) ) Level             = self%Level
    IF ( PRESENT(Procedure        ) ) Procedure         = self%Procedure
    IF ( PRESENT(Message          ) ) Message           = self%Message
    IF ( PRESENT(Test_Result      ) ) Test_Result       = self%Test_Result
    IF ( PRESENT(n_Tests          ) ) n_Tests           = self%n_Tests
    IF ( PRESENT(n_Passed_Tests   ) ) n_Passed_Tests    = self%n_Passed_Tests
    IF ( PRESENT(n_Failed_Tests   ) ) n_Failed_Tests    = self%n_Failed_Tests
    IF ( PRESENT(n_AllTests       ) ) n_AllTests        = self%n_AllTests
    IF ( PRESENT(n_Passed_AllTests) ) n_Passed_AllTests = self%n_Passed_AllTests
    IF ( PRESENT(n_Failed_AllTests) ) n_Failed_AllTests = self%n_Failed_AllTests
  END SUBROUTINE Get_Property


!--------------------------------------------------------------------------------
!
! NAME:
!   UnitTest::Test_Passed
!
! PURPOSE:
!   Private method to increment passed test counters.
!
! CALLING SEQUENCE:
!   CALL utest_obj%Test_Passed()
!
! OBJECT:
!   utest_obj:     UnitTest object.
!                  UNITS:      N/A
!                  CLASS:      UnitTest_type
!                  DIMENSION:  Scalar
!                  ATTRIBUTES: INTENT(IN OUT)
!
!--------------------------------------------------------------------------------

  SUBROUTINE Test_Passed( self )
    ! Arguments
    CLASS(UnitTest_type), INTENT(IN OUT) :: self
    ! Variables
    INTEGER :: n_Passed_Tests, n_Passed_AllTests

    ! Increment total test counters
    CALL self%Test_Increment()

    ! Increment the passed test counters
    ! ...Get 'em
    CALL self%Get_Property( &
      n_Passed_Tests    = n_Passed_Tests, &
      n_Passed_AllTests = n_Passed_AllTests )
    ! ...Increment
    n_Passed_Tests    = n_Passed_Tests    + 1
    n_Passed_AllTests = n_Passed_AllTests + 1
    ! ...Save 'em and set successful test result
    CALL self%Set_Property( &
      Test_Result       = .TRUE., &
      n_Passed_Tests    = n_Passed_Tests, &
      n_Passed_AllTests = n_Passed_AllTests )
  END SUBROUTINE Test_Passed


!--------------------------------------------------------------------------------
!
! NAME:
!   UnitTest::Test_Failed
!
! PURPOSE:
!   Private method to increment failed test counters.
!
! CALLING SEQUENCE:
!   CALL utest_obj%Test_Failed()
!
! OBJECT:
!   utest_obj:     UnitTest object.
!                  UNITS:      N/A
!                  CLASS:      UnitTest_type
!                  DIMENSION:  Scalar
!                  ATTRIBUTES: INTENT(IN OUT)
!
!--------------------------------------------------------------------------------

  SUBROUTINE Test_Failed( self )
    ! Arguments
    CLASS(UnitTest_type), INTENT(IN OUT) :: self
    ! Variables
    INTEGER :: n_Failed_Tests, n_Failed_AllTests

    ! Increment total test counters
    CALL self%Test_Increment()

    ! Increment the failed test counters
    ! ...Get 'em
    CALL self%Get_Property( &
      n_Failed_Tests    = n_Failed_Tests, &
      n_Failed_AllTests = n_Failed_AllTests )
    ! ...Increment
    n_Failed_Tests    = n_Failed_Tests    + 1
    n_Failed_AllTests = n_Failed_AllTests + 1
    ! ...Save 'em and set unsuccessful test result
    CALL self%Set_Property( &
      Test_Result       = .FALSE., &
      n_Failed_Tests    = n_Failed_Tests, &
      n_Failed_AllTests = n_Failed_AllTests )
  END SUBROUTINE Test_Failed


!--------------------------------------------------------------------------------
!
! NAME:
!   UnitTest::Test_Increment
!
! PURPOSE:
!   Private method to increment the test total counters.
!
! CALLING SEQUENCE:
!   CALL utest_obj%Test_Increment()
!
! OBJECT:
!   utest_obj:     UnitTest object.
!                  UNITS:      N/A
!                  CLASS:      UnitTest_type
!                  DIMENSION:  Scalar
!                  ATTRIBUTES: INTENT(IN OUT)
!
!--------------------------------------------------------------------------------

  SUBROUTINE Test_Increment( self )
    CLASS(UnitTest_type), INTENT(IN OUT) :: self
    INTEGER :: n_Tests, n_AllTests

    CALL self%Get_Property( &
      n_Tests    = n_Tests, &
      n_AllTests = n_AllTests )

    n_Tests    = n_Tests    + 1
    n_AllTests = n_AllTests + 1

    CALL self%Set_Property( &
      n_Tests    = n_Tests, &
      n_AllTests = n_AllTests )
  END SUBROUTINE Test_Increment


!--------------------------------------------------------------------------------
!
! NAME:
!   UnitTest::Display_Message
!
! PURPOSE:
!   Private method to display the unit test messages to stdout.
!
! CALLING SEQUENCE:
!   CALL utest_obj%Display_Message()
!
! OBJECT:
!   utest_obj:     UnitTest object.
!                  UNITS:      N/A
!                  CLASS:      UnitTest_type
!                  DIMENSION:  Scalar
!                  ATTRIBUTES: INTENT(IN OUT)
!
!--------------------------------------------------------------------------------

  SUBROUTINE Display_Message( self )
    CLASS(UnitTest_type), INTENT(IN) :: self
    ! Variables
    INTEGER :: level
    CHARACTER(SL) :: procedure
    CHARACTER(SL) :: message
    CHARACTER(SL) :: fmt
    CHARACTER(SL) :: prefix
    CHARACTER(SL) :: test_info
    INTEGER :: n_spaces

    CALL self%Get_Property( &
      Level     = level, &
      Procedure = procedure, &
      Message   = message )

    ! Set output bits manually
    test_info = ''
    SELECT CASE(level)
      CASE(INIT_LEVEL)
        prefix = '/'
        n_spaces = 1
      CASE(SETUP_LEVEL)
        prefix = '/,3x,14("-"),/'
        n_spaces = 3
      CASE(TEST_LEVEL)
        prefix = ''
        n_spaces = 5
        CALL self%Test_Info_String( test_info )
      CASE(REPORT_LEVEL)
        prefix = ''
        n_spaces = 3
      CASE(SUMMARY_LEVEL)
        prefix = '/,1x,16("="),/'
        n_spaces = 1
      CASE DEFAULT
        level = INTERNAL_FAIL_LEVEL
        prefix = '/,"INVALID MESSAGE LEVEL!!",/'
        n_spaces = 15
    END SELECT

    ! Write the message to stdout
    WRITE(fmt, '("(",a,i0,"x,""("",a,"") "",a,"": "",a,1x,a)")') TRIM(prefix), n_spaces
    WRITE( *,FMT=fmt ) TRIM(MESSAGE_LEVEL(level)), TRIM(procedure), TRIM(test_info), TRIM(message)

  END SUBROUTINE Display_Message


!--------------------------------------------------------------------------------
!
! NAME:
!   UnitTest::Test_Info_String
!
! PURPOSE:
!   Private method to construct an info string for message output.
!
! CALLING SEQUENCE:
!   CALL utest_obj%Test_Info_String( info )
!
! OBJECT:
!   utest_obj:     UnitTest object.
!                  UNITS:      N/A
!                  CLASS:      UnitTest_type
!                  DIMENSION:  Scalar
!                  ATTRIBUTES: INTENT(IN)
!
! OUTPUTS:
!   info:          Character string containing the test number and
!                  whether the test passed or failed.
!                  UNITS:      N/A
!                  TYPE:       CHARACTER(*)
!                  DIMENSION:  Scalar
!                  ATTRIBUTES: INTENT(OUT)
!
!--------------------------------------------------------------------------------

  SUBROUTINE Test_Info_String( self, info )
    CLASS(UnitTest_Type), INTENT(IN)  :: self
    CHARACTER(*),         INTENT(OUT) :: info
    INTEGER :: n_tests
    CHARACTER(6) :: passfail
    CALL self%Get_Property( n_Tests = n_Tests )
    IF ( self%Passed() ) THEN
      passfail = 'PASSED'
    ELSE
      passfail = 'FAILED'
    END IF
    WRITE( info,'("Test#",i0,1x,a,".")') n_tests, passfail
  END SUBROUTINE Test_Info_String

END MODULE UnitTest_Define<|MERGE_RESOLUTION|>--- conflicted
+++ resolved
@@ -165,10 +165,6 @@
   ! -----------------
   ! Module parameters
   ! -----------------
-<<<<<<< HEAD
-  CHARACTER(*), PARAMETER :: MODULE_VERSION_ID = &
-=======
->>>>>>> 9569c6af
   INTEGER,      PARAMETER :: SL = 512
   INTEGER,      PARAMETER :: CR = 13
   INTEGER,      PARAMETER :: LF = 10
