<<<<<<< HEAD
=======
!
!  Error_Handler
!
!  Module to define simple error/exit codes and output messages.
!
!
!  Written by:     Paul van Delst, CIMSS/SSEC 12-Jun-2000
!                  paul.vandelst@ssec.wisc.edu
!
!  Copyright (C) 2000, 2006 Paul van Delst
!
>>>>>>> 6f1e5169

MODULE Error_Handler


  ! ---------------------
  ! Module use statements
  ! ---------------------

  USE File_Utility, ONLY: Get_Lun


  ! ---------------------------
  ! Disable all implicit typing
  ! ---------------------------

  IMPLICIT NONE


  ! ------------
  ! Visibilities
  ! ------------

  PRIVATE
  PUBLIC :: Display_Message
  PUBLIC :: Open_Message_Log


  ! ---------------------------------------------------
  ! Integer values that define the error or exit state.
  ! Note: These values are totally arbitrary.
  ! ---------------------------------------------------
 
  INTEGER, PARAMETER, PUBLIC :: SUCCESS     = 0
  INTEGER, PARAMETER, PUBLIC :: INFORMATION = 1
  INTEGER, PARAMETER, PUBLIC :: WARNING     = 2
  INTEGER, PARAMETER, PUBLIC :: FAILURE     = 3
  INTEGER, PARAMETER, PUBLIC :: EOF         = 4
  INTEGER, PARAMETER, PUBLIC :: UNDEFINED   = 5


  ! -----------------------------------
  ! Definitions of local parameter data
  ! -----------------------------------

  ! -- Character descriptors of the error states
  INTEGER,      PARAMETER :: MAX_N_STATES = 5
  CHARACTER(*), PARAMETER, DIMENSION( 0:MAX_N_STATES ) :: &
    STATE_DESCRIPTOR = (/ 'SUCCESS    ', &
                          'INFORMATION', &
                          'WARNING    ', &
                          'FAILURE    ', &
                          'END-OF-FILE', &
                          'UNDEFINED  ' /)


CONTAINS


  RECURSIVE SUBROUTINE Display_Message ( Routine_Name, &
                                         Message,      &
                                         Error_State,  &
                                         Message_Log   )
    ! Arguments
    CHARACTER(*),           INTENT(IN) :: Routine_Name
    CHARACTER(*),           INTENT(IN) :: Message
    INTEGER,                INTENT(IN) :: Error_State
    CHARACTER(*), OPTIONAL, INTENT(IN) :: Message_Log

    ! Local parameters
    CHARACTER(*), PARAMETER :: THIS_ROUTINE_NAME = 'Display_Message'
    CHARACTER(*), PARAMETER :: FMT_STRING = '( 1x, a, "(", a, ") : ", a )'

    ! Local variables
    INTEGER :: Error_State_To_Use
    LOGICAL :: Log_To_StdOut
    INTEGER :: File_ID
    INTEGER :: Error_Status


    ! Check the input error state
    Error_State_To_Use = Error_State
    IF ( Error_State < 0 .OR. Error_State > MAX_N_STATES ) THEN
      Error_State_To_Use = UNDEFINED
    END IF

    ! Set the message log. Default is output to stdout
    Log_To_StdOut = .TRUE.
    IF ( PRESENT( Message_Log ) ) THEN
      Log_To_StdOut = .FALSE.
      Error_Status = Open_Message_Log( TRIM( Message_Log ), File_ID )
      IF ( Error_Status /= 0 ) THEN
        CALL Display_Message( THIS_ROUTINE_NAME, &
                              'Error opening message log file', &
                              FAILURE )
        Log_To_StdOut = .TRUE.
      END IF
    END IF

    ! Output the message
    IF ( Log_To_StdOut ) THEN
      WRITE( *, FMT = FMT_STRING ) &
                TRIM( Routine_Name ), &
                TRIM( STATE_DESCRIPTOR( Error_State_To_Use ) ), &
                TRIM( Message )
    ELSE
      WRITE( File_ID, FMT = FMT_STRING ) &
                      TRIM( Routine_Name ), &
                      TRIM( STATE_DESCRIPTOR( Error_State_To_Use ) ), &
                      TRIM( Message )
      CLOSE( File_ID )
    END IF

  END SUBROUTINE Display_Message



  FUNCTION Open_Message_Log( Message_Log, File_ID ) RESULT( Error_Status )

    ! Arguments
    CHARACTER(*), INTENT(IN)  :: Message_Log
    INTEGER,      INTENT(OUT) :: File_ID

    ! Function result
    INTEGER :: Error_Status

    ! Local variables
    INTEGER :: Lun
    INTEGER :: IO_Status


    ! Set successful return status
    Error_Status = SUCCESS

    ! Get a file unit number
    Lun = Get_Lun()
    IF ( Lun < 0 ) THEN
      Error_Status = FAILURE
      RETURN
    END IF

    ! Open the file
    OPEN( Lun, FILE     = TRIM( Message_Log ), &
               ACCESS   = 'SEQUENTIAL', &
               FORM     = 'FORMATTED', &
               STATUS   = 'UNKNOWN', &
               POSITION = 'APPEND', &
               ACTION   = 'READWRITE', &
               IOSTAT   = IO_Status )
    IF ( IO_Status /= 0 ) THEN
      Error_Status = FAILURE
      RETURN
    END IF

    ! Return the file ID
    File_ID = Lun

  END FUNCTION Open_Message_Log

END MODULE Error_Handler<|MERGE_RESOLUTION|>--- conflicted
+++ resolved
@@ -1,5 +1,3 @@
-<<<<<<< HEAD
-=======
 !
 !  Error_Handler
 !
@@ -11,7 +9,6 @@
 !
 !  Copyright (C) 2000, 2006 Paul van Delst
 !
->>>>>>> 6f1e5169
 
 MODULE Error_Handler
 
