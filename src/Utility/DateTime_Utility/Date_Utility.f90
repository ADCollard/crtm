--- conflicted
+++ resolved
@@ -38,10 +38,6 @@
   ! ----------
   ! Parameters
   ! ----------
-<<<<<<< HEAD
-  CHARACTER(*), PARAMETER :: MODULE_VERSION_ID = &
-=======
->>>>>>> 9569c6af
   ! String length for character functions
   INTEGER, PARAMETER :: NL = 20
   ! Number of Months in a Year
