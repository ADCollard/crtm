!
! String_Utility
!
! Module containing string utility routines
!
!
! CREATION HISTORY:
!       Written by:     Paul van Delst, CIMSS/SSEC 18-Oct-1999
!                       paul.vandelst@ssec.wisc.edu
!

MODULE String_Utility

  ! -----------------
  ! Environment setup
  ! -----------------
  ! Disable implicit typing
  IMPLICIT NONE


  ! ----------
  ! Visibility
  ! ----------
  ! Everything private by default
  PRIVATE
  ! Public procedures
  PUBLIC :: StrUpCase
  PUBLIC :: StrLowCase
  PUBLIC :: StrCompress
  PUBLIC :: StrClean


  ! ---------------------
  ! Procedure overloading
  ! ---------------------
  INTERFACE StrClean
    MODULE PROCEDURE StrClean_scalar
    MODULE PROCEDURE StrClean_rank1
  END INTERFACE StrClean


  ! -----------------
  ! Module parameters
  ! -----------------
<<<<<<< HEAD
  CHARACTER(*), PARAMETER :: MODULE_RCS_ID = &
=======
>>>>>>> 9569c6af
  ! List of character for case conversion
  CHARACTER(*), PARAMETER :: LOWER_CASE = 'abcdefghijklmnopqrstuvwxyz'
  CHARACTER(*), PARAMETER :: UPPER_CASE = 'ABCDEFGHIJKLMNOPQRSTUVWXYZ' 


CONTAINS


!------------------------------------------------------------------------------
!:sdoc+:
!
! NAME:
!       StrUpCase
!
! PURPOSE:
!       Function to convert an input string to upper case.
!
! CALLING SEQUENCE:
!       Result = StrUpCase( String )
!
! INPUT ARGUMENTS:
!       String:  Character string to be converted to upper case.
!                UNITS:      N/A
!                TYPE:       CHARACTER(*)
!                DIMENSION:  Scalar
!                ATTRIBUTES: INTENT(IN)
!
! FUNCTION RESULT:
!       Result:  The input character string converted to upper case.
!                UNITS:      N/A
!                TYPE:       CHARACTER(LEN(String))
!                DIMENSION:  Scalar
!
! EXAMPLE:
!       string = 'this is a string'
!       WRITE( *, '( a )' ) StrUpCase( string )
!   THIS IS A STRING
!
! PROCEDURE:
!       Figure 3.5B, pg 80, "Upgrading to Fortran 90", by Cooper Redwine,
!       1995 Springer-Verlag, New York.
!
! CREATION HISTORY:
!       Written by:     Paul van Delst, CIMSS/SSEC 18-Oct-1999
!                       paul.vandelst@ssec.wisc.edu
!
!:sdoc-:
!------------------------------------------------------------------------------

  FUNCTION StrUpCase( Input_String ) RESULT( Output_String )
    ! Arguments
    CHARACTER(*), INTENT(IN)     :: Input_String
    ! Function result
    CHARACTER(LEN(Input_String)) :: Output_String
    ! Local variables
    INTEGER :: i, n

    ! Copy input string
    Output_String = Input_String

    ! Convert case character by character
    DO i = 1, LEN(Output_String)
      n = INDEX(LOWER_CASE, Output_String(i:i))
      IF ( n /= 0 ) Output_String(i:i) = UPPER_CASE(n:n)
    END DO
  END FUNCTION StrUpCase


!------------------------------------------------------------------------------
!:sdoc+:
!
! NAME:
!       StrLowCase
!
! PURPOSE:
!       Function to convert an input string to lower case.
!
! CALLING SEQUENCE:
!       Result = StrLowCase( String )
!
! INPUT ARGUMENTS:
!       String: Character string to be converted to lower case.
!               UNITS:      N/A
!               TYPE:       CHARACTER(*)
!               DIMENSION:  Scalar
!               ATTRIBUTES: INTENT(IN)
!
! FUNCTION RESULT:
!       Result:  The input character string converted to lower case.
!                UNITS:      N/A
!                TYPE:       CHARACTER( LEN(String) )
!                DIMENSION:  Scalar
!
! EXAMPLE:
!       string = 'THIS IS A STRING'
!       WRITE( *, '( a )' ) StrLowCase( string )
!   this is a string
!
! PROCEDURE:
!       Figure 3.5B, pg 80, "Upgrading to Fortran 90", by Cooper Redwine,
!       1995 Springer-Verlag, New York.
!
! CREATION HISTORY:
!       Written by:     Paul van Delst, CIMSS/SSEC 18-Oct-1999
!                       paul.vandelst@ssec.wisc.edu
!
!:sdoc-:
!------------------------------------------------------------------------------

  FUNCTION StrLowCase( Input_String ) RESULT( Output_String )
    ! Argument
    CHARACTER(*), INTENT(IN)     :: Input_String
    ! Function result
    CHARACTER(LEN(Input_String)) :: Output_String
    ! Local variables
    INTEGER :: i, n

    ! Copy input string
    Output_String = Input_String

    ! Convert case character by character
    DO i = 1, LEN(Output_String)
      n = INDEX(UPPER_CASE, Output_String(i:i))
      IF ( n /= 0 ) Output_String(i:i) = LOWER_CASE(n:n)
    END DO
  END FUNCTION StrLowCase


!------------------------------------------------------------------------------
!:sdoc+:
!
! NAME:
!       StrCompress
!
! PURPOSE:
!       Subroutine to return a copy of an input string with all whitespace
!       (spaces and tabs) removed.
!
! CALLING SEQUENCE:
!       Result = StrCompress( String,  &  ! Input
!                             n = n    )  ! Optional Output
!
! INPUT ARGUMENTS:
!       String:         Character string to be compressed.
!                       UNITS:      N/A
!                       TYPE:       CHARACTER(*)
!                       DIMENSION:  Scalar
!                       ATTRIBUTES: INTENT(IN)
!
! OPTIONAL OUTPUT ARGUMENTS:
!       n:              Number of useful characters in output string
!                       after compression. From character n+1 -> LEN(Input_String)
!                       the output is padded with blanks.
!                       UNITS:      N/A
!                       TYPE:       INTEGER
!                       DIMENSION:  Scalar
!                       ATTRIBUTES: INTENT(OUT), OPTIONAL
!
! FUNCTION RESULT:
!       Result:         Input string with all whitespace removed before the
!                       first non-whitespace character, and from in-between 
!                       non-whitespace characters.
!                       UNITS:      N/A
!                       TYPE:       CHARACTER(LEN(String))
!                       DIMENSION:  Scalar
!
! EXAMPLE:
!       Input_String = '  This is a string with spaces in it.'
!       Output_String = StrCompress( Input_String, n=n )
!       WRITE( *, '( a )' ) '>',Output_String( 1:n ),'<'
!   >Thisisastringwithspacesinit.<
!
!       or
!
!       WRITE( *, '( a )' ) '>',TRIM( Output_String ),'<'
!   >Thisisastringwithspacesinit.<
!
! PROCEDURE:
!       Definitions of a space and a tab character are made for the
!       ASCII collating sequence. Each single character of the input
!       string is checked against these definitions using the IACHAR()
!       intrinsic. If the input string character DOES NOT correspond 
!       to a space or tab, it is not copied to the output string.
!
!       Note that for input that ONLY has spaces or tabs BEFORE the first
!       useful character, the output of this function is the same as the
!       ADJUSTL() instrinsic.
!
! CREATION HISTORY:
!       Written by:     Paul van Delst, CIMSS/SSEC 18-Oct-1999
!                       paul.vandelst@ssec.wisc.edu
!
!:sdoc-:
!------------------------------------------------------------------------------

  FUNCTION StrCompress( Input_String, n ) RESULT( Output_String )
    ! Arguments
    CHARACTER(*),      INTENT(IN)  :: Input_String
    INTEGER, OPTIONAL, INTENT(OUT) :: n
    ! Function result
    CHARACTER(LEN(Input_String)) :: Output_String
    ! Local parameters
    INTEGER, PARAMETER :: IACHAR_SPACE = 32
    INTEGER, PARAMETER :: IACHAR_TAB   = 9
    ! Local variables
    INTEGER :: i, j
    INTEGER :: IACHAR_Character

    ! Setup
    ! -----
    ! Initialise output string
    Output_String = ' '
    ! Initialise output string "useful" length counter
    j = 0

    ! Loop over string contents character by character
    ! ------------------------------------------------
    DO i = 1, LEN(Input_String)

      ! Convert the current character to its position
      ! in the ASCII collating sequence
      IACHAR_Character = IACHAR(Input_String(i:i))

      ! If the character is NOT a space ' ' or a tab '->|'
      ! copy it to the output string.
      IF ( IACHAR_Character /= IACHAR_SPACE .AND. &
           IACHAR_Character /= IACHAR_TAB         ) THEN
        j = j + 1
        Output_String(j:j) = Input_String(i:i)
      END IF

    END DO

    ! Save the non-whitespace count
    ! -----------------------------
    IF ( PRESENT(n) ) n = j

  END FUNCTION StrCompress



!------------------------------------------------------------------------------
!:sdoc+:
!
! NAME:
!       StrClean
!
! PURPOSE:
!       Subroutine to replace terminating NULL characters (ASCII 0, \0 in C)
!       in an input string with whitespace.
!
! CALLING SEQUENCE:
!       CALL StrClean( String )
!
! INPUT ARGUMENTS:
!       String:  On input, this argument contains the character string or
!                string array from which NULL characters are to be
!                removed.
!                UNITS:      N/A
!                TYPE:       CHARACTER(*)
!                DIMENSION:  Scalar or Rank-1
!                ATTRIBUTES: INTENT(IN OUT)
!
! OUTPUT ARGUMENTS:
!       String:  On output, this argument contains the character string or
!                string array from which the NULL characters have been
!                converted to whitespace.
!                UNITS:      N/A
!                TYPE:       CHARACTER(*)
!                DIMENSION:  Scalar or Rank-1
!                ATTRIBUTES: INTENT(IN OUT)
!
! SIDE EFFECTS:
!       The String argument has INTENT(IN OUT) and its contents are modified
!       as required to remove NULL Characters.
!
! CREATION HISTORY:
!       Written by:     Paul van Delst, CIMSS/SSEC 07-Jul-2002
!                       paul.vandelst@ssec.wisc.edu
!
!:sdoc-:
!------------------------------------------------------------------------------

  SUBROUTINE StrClean_scalar( String )
    ! Arguments
    CHARACTER(*), INTENT(IN OUT) :: String
    ! Local parameters
    INTEGER, PARAMETER :: IACHAR_NULL = 0
    ! Local variables
    INTEGER :: i
    
    ! Search for null character
    Character_Loop: DO i = 1, LEN(String)
      IF ( IACHAR(String(i:i)) == IACHAR_NULL ) THEN
        String(i:LEN(String) ) = ' '
        EXIT Character_Loop
      END IF
    END DO Character_Loop
  END SUBROUTINE StrClean_scalar

  SUBROUTINE StrClean_rank1( String )
    ! Arguments
    CHARACTER(*), INTENT(IN OUT) :: String(:)
    ! Local variables
    INTEGER :: n
    DO n = 1, SIZE(String)
      CALL StrClean_scalar( String(n) )
    END DO
  END SUBROUTINE StrClean_rank1

END MODULE String_Utility<|MERGE_RESOLUTION|>--- conflicted
+++ resolved
@@ -42,10 +42,6 @@
   ! -----------------
   ! Module parameters
   ! -----------------
-<<<<<<< HEAD
-  CHARACTER(*), PARAMETER :: MODULE_RCS_ID = &
-=======
->>>>>>> 9569c6af
   ! List of character for case conversion
   CHARACTER(*), PARAMETER :: LOWER_CASE = 'abcdefghijklmnopqrstuvwxyz'
   CHARACTER(*), PARAMETER :: UPPER_CASE = 'ABCDEFGHIJKLMNOPQRSTUVWXYZ' 
