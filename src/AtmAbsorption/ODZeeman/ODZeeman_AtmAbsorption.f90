!
! ODZeeman_AtmAbsorption
!
! Module containing routines to compute the optical depth profile
! due to gaseous absorption affected by Zeeman spilitting in
! the Optical Depth Pressure Space (ODPS).
!
!
! CREATION HISTORY:
!       Written by:     Yong Han, 10-Nov-2009
!                       yong.han@noaa.gov
!

MODULE ODZeeman_AtmAbsorption

  ! -----------------
  ! Environment setup
  ! -----------------
  ! Module use
  USE Type_Kinds,                ONLY: fp
  USE Message_Handler,           ONLY: SUCCESS, FAILURE, Display_Message
  USE CRTM_Parameters,           ONLY: ZERO, ONE
  USE CRTM_Atmosphere_Define,    ONLY: CRTM_Atmosphere_type, H2O_ID
  USE CRTM_AtmOptics_Define,     ONLY: CRTM_AtmOptics_type
  USE CRTM_GeometryInfo_Define,  ONLY: CRTM_GeometryInfo_type, &
                                       CRTM_GeometryInfo_GetValue
  USE ODPS_Predictor_Define,     ONLY: ODPS_Predictor_type, &
                                       PAFV_Associated
  USE ODPS_Define,               ONLY: ODPS_type
  USE ODZeeman_Predictor,        ONLY: Compute_Predictors_zssmis,     &
                                       Compute_Predictors_zssmis_TL,  &
                                       Compute_Predictors_zssmis_AD,  &
                                       Compute_Predictors_zamsua,     &
                                       Compute_Predictors_zamsua_TL,  &
                                       Compute_Predictors_zamsua_AD,  &
                                       ZSSMIS_ChannelMap,             &
                                       ZAMSUA_ChannelMap,             &
                                       ODPS_gINDEX_ZSSMIS,            &
                                       ODPS_gINDEX_ZAMSUA,            &
                                       N_ZCOMPONENTS,                 &
                                       N_ZABSORBERS,                  &
                                       MAX_N_PREDICTORS_ZSSMIS,       &
                                       MAX_N_PREDICTORS_ZAMSUA
  USE Zeeman_Input_Define,       ONLY: Zeeman_Input_type, &
                                       Zeeman_Input_GetValue
  USE ODPS_CoordinateMapping,    ONLY: Map_Input, Map_Input_TL, Map_Input_AD, &
                                       Interpolate_Profile,    &
                                       Interpolate_Profile_F1_TL, &
                                       Interpolate_Profile_F1_AD, &
                                       Compute_Interp_Index

  ! Disable implicit typing
  IMPLICIT NONE

  ! ------------
  ! Visibilities
  ! ------------
  ! Everything private by default
  PRIVATE
  ! Public routines
  PUBLIC :: Zeeman_Compute_Predictors
  PUBLIC :: Zeeman_Compute_Predictors_TL
  PUBLIC :: Zeeman_Compute_Predictors_AD
  PUBLIC :: Zeeman_Compute_AtmAbsorption
  PUBLIC :: Zeeman_Compute_AtmAbsorption_TL
  PUBLIC :: Zeeman_Compute_AtmAbsorption_AD
  PUBLIC :: Is_Zeeman_Channel
  PUBLIC :: Is_ODZeeman
  PUBLIC :: Get_NumOfZPredictors
  PUBLIC :: Get_NumOfZComponents
  PUBLIC :: Get_NumOfZAbsorbers


  ! ----------
  ! Parameters
  ! ----------
<<<<<<< HEAD
  CHARACTER(*), PARAMETER :: MODULE_VERSION_ID = &
=======
>>>>>>> 9569c6af


CONTAINS


!------------------------------------------------------------------------------
!
! NAME:
!      Zeeman_Compute_AtmAbsorption
!
! PURPOSE:
!       Subroutine to compute slant path optical path for channels affected by
!       affected by Zeeman splitting
!
! CALLING SEQUENCE:
!
!    SUBROUTINE Zeeman_Compute_AtmAbsorption(TC,            &
!                                            ChannelIndex,  &
!                                            Predictor,     &
!                                            AtmOptics )
!
! INPUT ARGUMENTS:
!
!            TC:         ODPS structure holding coefficient data
!                        UNITS:      N/A
!                        TYPE:       ODPS_type
!                        DIMENSION:  Scalar
!                        ATTRIBUTES: INTENT(IN)
!
!      ChannelIndex:     Channel index (a sequential number for the channels in the structure TC)
!                        UNITS:      N/A
!                        TYPE:       INTEGER
!                        DIMENSION:  Scalar
!                        ATTRIBUTES: INTENT(IN)
!
!       Predictor:       Predictor structure containing the predictors for estimating of optical depth
!                        UNITS:      N/A
!                        TYPE:       ODPS_Predictor_type
!                        DIMENSION:  Scalar
!                       ATTRIBUTES: INTENT(IN)
!
!   OUTPUT ARGUMENTS:
!        AtmOptics:  Structure containing computed optical depth
!                        profile data.
!                        UNITS:      N/A
!                        TYPE:       CRTM_AtmOptics_type
!                        DIMENSION:  Scalar
!                        ATTRIBUTES: INTENT(IN OUT)
!
!------------------------------------------------------------------------------
  SUBROUTINE Zeeman_Compute_AtmAbsorption(TC           , &  ! Input
                                          ChannelIndex , &  ! Input
                                          Predictor    , &  ! Input
                                          AtmOptics)    ! Output

    ! Arguments
    TYPE(ODPS_type)          , INTENT(IN)     :: TC
    INTEGER                  , INTENT(IN)     :: ChannelIndex
    TYPE(ODPS_Predictor_type), INTENT(IN OUT) :: Predictor
    TYPE(CRTM_AtmOptics_type), INTENT(IN OUT) :: AtmOptics
    ! Local variables
    INTEGER  :: n_User_Layers
    REAL(fp) :: OD_Path(0:Predictor%n_Layers)
    REAL(fp) :: User_OD_Path(0:Predictor%n_User_Layers)
    INTEGER  :: ODPS2User_Idx(2, 0:Predictor%n_User_Layers)
    INTEGER  :: idx

    n_User_Layers = Predictor%n_User_Layers

    IF(TC%Group_Index == ODPS_gINDEX_ZSSMIS)THEN
      idx = ZSSMIS_ChannelMap(ChannelIndex)
      CALL Compute_ODPath_zssmis(idx,        &
                                 TC,         &
                                 Predictor,  &
                                 OD_Path)
    ELSE
      CALL Compute_ODPath_zamsua(TC,         &
                                 Predictor,  &
                                 OD_Path)
    END IF

    ! Interpolate the path profile back on the user pressure grids,
    ! Compute layer optical depths (vertical direction)

    IF ( PAFV_Associated(Predictor%PAFV) ) THEN
      ! save forwad variables
      Predictor%PAFV%OD_Path = OD_Path
      ! If interpolation indexes are known
      User_OD_Path(0) = ZERO
      CALL Interpolate_Profile(Predictor%PAFV%ODPS2User_Idx,    &
                               OD_Path,                         &
                               Predictor%Ref_Level_LnPressure,  &
                               Predictor%User_Level_LnPressure, &
                               User_OD_Path)
    ELSE ! interpolation indexes are not known

      CALL Compute_Interp_Index(Predictor%Ref_Level_LnPressure, &
                                Predictor%User_Level_LnPressure,&
                                ODPS2User_Idx)

      CALL Interpolate_Profile(ODPS2User_Idx,                   &
                               OD_Path,                         &
                               Predictor%Ref_Level_LnPressure,  &
                               Predictor%User_Level_LnPressure, &
                               User_OD_Path)

    END IF

    ! Optical depth profile scaled to zenith.  Note that the scaling
    ! factor is the surface secant zenith angle.
    AtmOptics%Optical_Depth = (User_OD_Path(1:n_User_Layers) - &
                                   User_OD_Path(0:n_User_Layers-1)) / &
                                   Predictor%Secant_Zenith_Surface

  END SUBROUTINE Zeeman_Compute_AtmAbsorption

!------------------------------------------------------------------------------
!
! NAME:
!      Zeeman_Compute_AtmAbsorption_TL
!
! PURPOSE:
!       Subroutine to compute TL slant path optical path for channels affected by
!       affected by Zeeman splitting
!
! CALLING SEQUENCE:
!
!        CALL Zeeman_Compute_AtmAbsorption_TL(TC,            &
!                                             ChannelIndex,  &
!                                             Predictor,     &
!                                             Predictor_TL,  &
!                                             AtmOptics_TL )
!
! INPUT ARGUMENTS:
!
!            TC:         ODPS structure holding coefficient data
!                        UNITS:      N/A
!                        TYPE:       ODPS_type
!                        DIMENSION:  Scalar
!                        ATTRIBUTES: INTENT(IN)
!
!      ChannelIndex:     Channel index (a sequential number for the channels in the structure TC)
!                        UNITS:      N/A
!                        TYPE:       INTEGER
!                        DIMENSION:  Scalar
!                        ATTRIBUTES: INTENT(IN)
!
!       Predictor:       Predictor structure containing the predictors for estimating of optical depth
!                        UNITS:      N/A
!                        TYPE:       ODPS_Predictor_type
!                        DIMENSION:  Scalar
!                        ATTRIBUTES: INTENT(IN)
!
!       Predictor_TL:    Predictor structure containing the TL predictors
!                        UNITS:      N/A
!                        TYPE:       ODPS_Predictor_type
!                        DIMENSION:  Scalar
!                        ATTRIBUTES: INTENT(INOUT)
!
!   OUTPUT ARGUMENTS:
!      AtmOptics_TL: Structure containing computed TL optical depth
!                        profile data.
!                        UNITS:      N/A
!                        TYPE:       CRTM_AtmOptics_type
!                        DIMENSION:  Scalar
!                        ATTRIBUTES: INTENT(IN OUT)
!
!------------------------------------------------------------------------------
  SUBROUTINE Zeeman_Compute_AtmAbsorption_TL(TC           ,    &  ! Input
                                             ChannelIndex ,    &  ! Input
                                             Predictor    ,    &  ! Input
                                             Predictor_TL,     &  ! Input
                                             AtmOptics_TL)    ! Output
    ! Arguments
    TYPE(ODPS_type)          , INTENT(IN)     :: TC
    INTEGER                  , INTENT(IN)     :: ChannelIndex
    TYPE(ODPS_Predictor_type), INTENT(IN)     :: Predictor
    TYPE(ODPS_Predictor_type), INTENT(INOUT)  :: Predictor_TL
    TYPE(CRTM_AtmOptics_type), INTENT(INOUT)  :: AtmOptics_TL
    ! Local variables
    INTEGER  :: n_User_Layers
    REAL(fp) :: OD_Path_TL(0:Predictor%n_Layers)
    REAL(fp) :: User_OD_Path_TL(0:Predictor%n_User_Layers)
    INTEGER  :: idx

    n_User_Layers = Predictor%n_User_Layers

    IF(TC%Group_Index == ODPS_gINDEX_ZSSMIS)THEN
      idx = ZSSMIS_ChannelMap(ChannelIndex)
      CALL Compute_ODPath_zssmis_TL(idx,             &
                                    TC,              &
                                    Predictor,       &
                                    Predictor_TL,    &
                                    OD_Path_TL )
    ELSE
      CALL Compute_ODPath_zamsua_TL(TC,              &
                                    Predictor,       &
                                    Predictor_TL,    &
                                    OD_Path_TL )
    END IF

    ! Interpolate the path profile back on the user pressure grids,
    ! Compute layer optical depths (vertical direction)
    CALL Interpolate_Profile_F1_TL(Predictor%PAFV%ODPS2User_Idx,    &
                                   Predictor%Ref_Level_LnPressure,  &
                                   Predictor%User_Level_LnPressure, &
                                   OD_Path_TL,                      &
                                   User_OD_Path_TL)

    AtmOptics_TL%Optical_Depth = (User_OD_Path_TL(1:n_User_Layers) - &
                                   User_OD_Path_TL(0:n_User_Layers-1)) / &
                                   Predictor%Secant_Zenith_Surface

  END SUBROUTINE Zeeman_Compute_AtmAbsorption_TL

!------------------------------------------------------------------------------
!
! NAME:
!     Zeeman_Compute_AtmAbsorption_AD
!
! PURPOSE:
!       Subroutine to compute AD slant path optical path for channels affected by
!       affected by Zeeman splitting
!
! CALLING SEQUENCE:
!
!        CALL Zeeman_Compute_AtmAbsorption_AD(TC,           &
!                                      ChannelIndex,        &
!                                      Predictor,           &
!                                      AtmOptics_AD,    &
!                                      Predictor_AD)
!
! INPUT ARGUMENTS:
!
!            TC:         ODPS structure holding coefficient data
!                        UNITS:      N/A
!                        TYPE:       ODPS_type
!                        DIMENSION:  Scalar
!                        ATTRIBUTES: INTENT(IN)
!
!      ChannelIndex:     Channel index (a sequential number for the channels in the structure TC)
!                        UNITS:      N/A
!                        TYPE:       INTEGER
!                        DIMENSION:  Scalar
!                        ATTRIBUTES: INTENT(IN)
!
!       Predictor:       Predictor structure containing the predictors for estimating of optical depth
!                        UNITS:      N/A
!                        TYPE:       ODPS_Predictor_type
!                        DIMENSION:  Scalar
!                        ATTRIBUTES: INTENT(IN)
!
!         OD_Path_AD:    AD Slant path optical path profile (from space down)
!                        UNITS:      N/A
!                        TYPE:       REAL(fp)
!                        DIMENSION:  Rank-1 (0:n_Layers)
!                        ATTRIBUTES: INTENT(INOUT)
!
!   OUTPUT ARGUMENTS:
!      AtmOptics_AD: Structure containing computed AD optical depth
!                        profile data.
!                        UNITS:      N/A
!                        TYPE:       CRTM_AtmOptics_type
!                        DIMENSION:  Scalar
!                        ATTRIBUTES: INTENT(IN OUT)
!
!------------------------------------------------------------------------------
  SUBROUTINE Zeeman_Compute_AtmAbsorption_AD( TC           ,    &  ! Input
                                              ChannelIndex ,    &  ! Input
                                              Predictor    ,    &  ! Input
                                              AtmOptics_AD, &  ! Input
                                              Predictor_AD)        ! Output
    ! Arguments
    TYPE(ODPS_type)          , INTENT(IN)     :: TC
    INTEGER                  , INTENT(IN)     :: ChannelIndex
    TYPE(ODPS_Predictor_type), INTENT(IN)     :: Predictor
    TYPE(CRTM_AtmOptics_type), INTENT(IN OUT) :: AtmOptics_AD
    TYPE(ODPS_Predictor_type), INTENT(IN OUT) :: Predictor_AD
    ! Local variables
    INTEGER  :: n_User_Layers, k
    REAL(fp) :: OD_Path_AD(0:Predictor%n_Layers)
    REAL(fp) :: User_OD_Path_AD(0:Predictor%n_User_Layers)
    INTEGER  :: idx

    n_User_Layers = Predictor%n_User_Layers

     !------- Adjoint part ---------

    ! Interpolate the path profile back on the user pressure grids,
    ! Compute layer optical depths (vertical direction)
    User_OD_Path_AD(n_User_Layers) = ZERO
    DO k = n_User_Layers, 1, -1
      User_OD_Path_AD(k) = User_OD_Path_AD(k) &
                           + AtmOptics_AD%Optical_Depth(k)/Predictor%Secant_Zenith_Surface
      ! combined with initilization
      User_OD_Path_AD(k-1) = -AtmOptics_AD%Optical_Depth(k)/Predictor%Secant_Zenith_Surface
    END DO
    AtmOptics_AD%Optical_Depth = ZERO

    OD_Path_AD = ZERO
    CALL Interpolate_Profile_F1_AD(Predictor%PAFV%ODPS2User_Idx,       &
                                   Predictor%Ref_Level_LnPressure,     &
                                   Predictor%User_Level_LnPressure,    &
                                   User_OD_Path_AD,                    &
                                   OD_Path_AD )


    User_OD_Path_AD(0) = ZERO

    IF(TC%Group_Index == ODPS_gINDEX_ZSSMIS)THEN
      idx = ZSSMIS_ChannelMap(ChannelIndex)
      CALL Compute_ODPath_zssmis_AD(idx,          &
                                    TC,           &
                                    Predictor,    &
                                    OD_Path_AD,   &
                                    Predictor_AD )
    ELSE
      CALL Compute_ODPath_zamsua_AD(TC,           &
                                    Predictor,    &
                                    OD_Path_AD,   &
                                    Predictor_AD )
    END IF

  END SUBROUTINE Zeeman_Compute_AtmAbsorption_AD

!------------------------------------------------------------------------------
!
! NAME:
!      Compute_ODPath_zssmis
!
! PURPOSE:
!       Subroutine to compute slant path optical path for ZSSMIS
!       (a virtual sensor created for the SSMIS 4 Zeeman channels:
!       ch 19, 20, 21, 22)
!
! CALLING SEQUENCE:
!
!    SUBROUTINE Compute_ODPath_zssmis(ChannelIndex,  &
!                                     TC,            &
!                                     Predictor,     &
!                                     OD_Path )
!
! INPUT ARGUMENTS:
!
!      ChannelIndex:     Channel index (a sequential number for the channels in the structure TC)
!                        UNITS:      N/A
!                        TYPE:       INTEGER
!                        DIMENSION:  Scalar
!                        ATTRIBUTES: INTENT(IN)
!
!            TC:         ODPS structure holding coefficient data
!                        UNITS:      N/A
!                        TYPE:       ODPS_type
!                        DIMENSION:  Scalar
!                        ATTRIBUTES: INTENT(IN)
!
!       Predictor:       Predictor structure containing the predictors for estimating of optical depth
!                        UNITS:      N/A
!                        TYPE:       ODPS_Predictor_type
!                        DIMENSION:  Scalar
!                       ATTRIBUTES: INTENT(IN)
!
!   OUTPUT ARGUMENTS:
!         OD_Path:      Slant path optical path profile (from space down)
!                       UNITS:      N/A
!                       TYPE:       REAL(fp)
!                       DIMENSION:  Rank-1 (0:n_Layers)
!                       ATTRIBUTES: INTENT(OUT)
!
!------------------------------------------------------------------------------

  SUBROUTINE Compute_ODPath_zssmis(ChannelIndex,  &
                                   TC,            &
                                   Predictor,     &
                                   OD_Path )
    INTEGER,                   INTENT( IN )     :: ChannelIndex
    TYPE(ODPS_type),           INTENT( IN )     :: TC
    TYPE(ODPS_Predictor_type), INTENT( INOUT )  :: Predictor
    REAL(fp),                  INTENT( OUT)     :: OD_Path(0:)

    ! Local
    REAL(fp), DIMENSION(Predictor%n_Layers) :: OD1, OD2, OD
    REAL(fp) :: OD_tmp
    REAL(fp) :: w1, w2, Doppler_shift
    INTEGER  :: i, j, j1, j2, js1, js2, k, inode, n_nodes, n_Layers, nc, np

    ! Silence gfortran complaints about maybe-used-uninit by init to HUGE()
    inode = HUGE(inode)
    w1 = HUGE(w1)
    w2 = HUGE(w2)
    OD_Path = ZERO
    np = TC%n_Predictors(1, ChannelIndex)

    ! Check if there is any absorption for the component&channel combination.
    IF( np > 0 ) THEN

      !----------------------------------------------------------------------------------
      ! (1) Find the nodes of the Doppler shift frequencies, which bracket the user
      ! Doppler frequency; (2) compute weights for interpolation.
      !----------------------------------------------------------------------------------
      Doppler_Shift = Predictor%u
      j = TC%Pos_Index(1, ChannelIndex)

      n_nodes = INT(TC%C(j))

      n_Layers = Predictor%n_Layers
      j = j + 1
      IF(Doppler_Shift < TC%C(j))THEN
        j1 = j
        w1 = ONE
        w2 = ZERO
        inode = 1
      ELSE IF(Doppler_Shift > TC%C(j+n_nodes-1))THEN
        j1 = j+n_nodes-2
        w1 = ZERO
        w2 = ONE
        inode = n_nodes-2
      ELSE
        DO i = 1, n_nodes-1
          j1 = j + i - 1
          j2 = j1 + 1
          IF(Doppler_Shift >= TC%C(j1) .AND. Doppler_Shift <= TC%C(j2))THEN
            w1 = (TC%C(j2) - Doppler_Shift)/(TC%C(j2) - TC%C(j1))
            w2 = ONE - w1
            inode = i
            EXIT
          END IF
        END DO
      END IF

      !--------------------------------------------
      ! Compute optical depths at the two nodes
      !--------------------------------------------
      OD1 = ZERO
      OD2 = ZERO
      nc = np * n_Layers
      j1 = j + n_nodes + (inode-1)*nc
      j2 = j1 + nc
      DO i = 1, np
        js1 = j1+(i-1)*n_Layers-1
        js2 = j2+(i-1)*n_Layers-1
        DO k = 1, n_Layers
          OD1(k) = OD1(k) + TC%C(js1+k)*Predictor%X(k, i, 1)
          OD2(k) = OD2(k) + TC%C(js2+k)*Predictor%X(k, i, 1)
        END DO
      END DO
      !-------------------------------------------------------
      ! (1) Interpolate on the user requested Doppler frequency
      ! (2) Compute the Slant path optical depth profile.
      !-------------------------------------------------------
      DO k = 1, n_Layers
        IF(ChannelIndex == 2)THEN
          OD(k) = w1*EXP(OD1(k)) + w2*EXP(OD2(k))
          OD_tmp = OD(k)
        ELSE
          OD(k) = w1*OD1(k) + w2*OD2(k)
          OD_tmp = OD(k)
          IF(OD(k) < ZERO)OD_tmp = ZERO
        END IF
        OD_Path(k) = OD_Path(k-1) + OD_tmp*Predictor%Secant_Zenith(k)
      END DO

      ! Save FW variables
      IF ( PAFV_Associated(Predictor%PAFV) ) THEN
        Predictor%PAFV%OD = OD
        Predictor%PAFV%w1 = w1
        Predictor%PAFV%w2 = w2
        Predictor%PAFV%inode = inode
      END IF

    END IF

  END SUBROUTINE Compute_ODPath_zssmis

!------------------------------------------------------------------------------
!
! NAME:
!      Compute_ODPath_zssmis_TL
!
! PURPOSE:
!       Subroutine to compute TL slant path optical path for ZSSMIS
!       (a virtual sensor created for the SSMIS 4 Zeeman channels:
!       ch 19, 20, 21, 22)
!
! CALLING SEQUENCE:
!
!        CALL Compute_ODPath_zssmis_TL(ChannelIndex,  &
!                                      TC,            &
!                                      Predictor,     &
!                                      Predictor_TL,  &
!                                      OD_Path_TL )
!
! INPUT ARGUMENTS:
!
!      ChannelIndex:     Channel index (a sequential number for the channels in the structure TC)
!                        UNITS:      N/A
!                        TYPE:       INTEGER
!                        DIMENSION:  Scalar
!                        ATTRIBUTES: INTENT(IN)
!
!            TC:         ODPS structure holding coefficient data
!                        UNITS:      N/A
!                        TYPE:       ODPS_type
!                        DIMENSION:  Scalar
!                        ATTRIBUTES: INTENT(IN)
!
!       Predictor:       Predictor structure containing the predictors for estimating of optical depth
!                        UNITS:      N/A
!                        TYPE:       ODPS_Predictor_type
!                        DIMENSION:  Scalar
!                        ATTRIBUTES: INTENT(IN)
!
!       Predictor_TL:    Predictor structure containing the TL predictors
!                        UNITS:      N/A
!                        TYPE:       ODPS_Predictor_type
!                        DIMENSION:  Scalar
!                        ATTRIBUTES: INTENT(INOUT)
!
!   OUTPUT ARGUMENTS:
!         OD_Path_TL:   TL Slant path optical path profile (from space down)
!                       UNITS:      N/A
!                       TYPE:       REAL(fp)
!                       DIMENSION:  Rank-1 (0:n_Layers)
!                       ATTRIBUTES: INTENT(OUT)
!
!------------------------------------------------------------------------------
  SUBROUTINE Compute_ODPath_zssmis_TL(ChannelIndex,  &
                                      TC,            &
                                      Predictor,     &
                                      Predictor_TL,  &
                                      OD_Path_TL )
    INTEGER,                   INTENT( IN )     :: ChannelIndex
    TYPE(ODPS_type),           INTENT( IN )     :: TC
    TYPE(ODPS_Predictor_type), INTENT( IN )     :: Predictor
    TYPE(ODPS_Predictor_type), INTENT( INOUT )  :: Predictor_TL
    REAL(fp),                  INTENT(OUT)      :: OD_Path_TL(0:)

    ! Local
    REAL(fp), DIMENSION(Predictor%n_Layers) :: OD1, OD2, OD1_TL, OD2_TL
    REAL(fp) :: O1, O2
    REAL(fp) :: OD_TL
    INTEGER  :: i, j, j1, j2, js1, js2, k, n_nodes, n_Layers, nc, np

    OD_Path_TL = ZERO
    np = TC%n_Predictors(1, ChannelIndex)

    ! Check if there is any absorption for the component&channel combination.
    IF( np > 0 ) THEN

      !----------------------------------------------------------------------------------
      ! (1) Find the nodes of the Doppler shift frequencies, which bracket the user
      ! Doppler frequency; (2) compute weights for interpolation.
      !----------------------------------------------------------------------------------
      j = TC%Pos_Index(1, ChannelIndex)
      n_nodes = INT(TC%C(j))
      n_Layers = Predictor%n_Layers
      j = j + 1

      !--------------------------------------------
      ! Compute optical depths at the two nodes
      !--------------------------------------------

      OD1 = ZERO
      OD2 = ZERO
      OD1_TL = ZERO
      OD2_TL = ZERO
      nc = np * n_Layers
      j1 = j + n_nodes + (Predictor%PAFV%inode-1)*nc
      j2 = j1 + nc
      DO i = 1, np
        js1 = j1+(i-1)*n_Layers-1
        js2 = j2+(i-1)*n_Layers-1
        DO k = 1, n_Layers
          OD1(k) = OD1(k) + TC%C(js1+k)*Predictor%X(k, i, 1)
          OD2(k) = OD2(k) + TC%C(js2+k)*Predictor%X(k, i, 1)
          OD1_TL(k) = OD1_TL(k) + TC%C(js1+k)*Predictor_TL%X(k, i, 1)
          OD2_TL(k) = OD2_TL(k) + TC%C(js2+k)*Predictor_TL%X(k, i, 1)
        END DO
      END DO
      !-------------------------------------------------------
      ! (1) Interpolate on the user requested Doppler frequency
      ! (2) Compute the Slant path optical depth profile.
      !-------------------------------------------------------
      DO k = 1, n_Layers
        IF(ChannelIndex == 2)THEN
          O1 = EXP(OD1(k))
          O2 = EXP(OD2(k))
          OD_TL = Predictor%PAFV%w1*O1*OD1_TL(k) + Predictor%PAFV%w2*O2*OD2_TL(k)
        ELSE
          OD_TL = Predictor%PAFV%w1*OD1_TL(k) + Predictor%PAFV%w2*OD2_TL(k)
          IF(Predictor%PAFV%OD(k) < ZERO)OD_TL = ZERO
        END IF
        OD_Path_TL(k) = OD_Path_TL(k-1) + OD_TL*Predictor%Secant_Zenith(k)
      END DO
    END IF
  END SUBROUTINE Compute_ODPath_zssmis_TL

!------------------------------------------------------------------------------
!
! NAME:
!      Compute_ODPath_zssmis_AD
!
! PURPOSE:
!       Subroutine to compute AD slant path optical path for ZSSMIS
!       (a virtual sensor created for the SSMIS 4 Zeeman channels:
!       ch 19, 20, 21, 22)
!
! CALLING SEQUENCE:
!
!        CALL Compute_ODPath_zssmis_AD(ChannelIndex,  &
!                                      TC,            &
!                                      Predictor,     &
!                                      OD_Path_AD,    &
!                                      Predictor_AD)
!
! INPUT ARGUMENTS:
!
!      ChannelIndex:     Channel index (a sequential number for the channels in the structure TC)
!                        UNITS:      N/A
!                        TYPE:       INTEGER
!                        DIMENSION:  Scalar
!                        ATTRIBUTES: INTENT(IN)
!
!            TC:         ODPS structure holding coefficient data
!                        UNITS:      N/A
!                        TYPE:       ODPS_type
!                        DIMENSION:  Scalar
!                        ATTRIBUTES: INTENT(IN)
!
!       Predictor:       Predictor structure containing the predictors for estimating of optical depth
!                        UNITS:      N/A
!                        TYPE:       ODPS_Predictor_type
!                        DIMENSION:  Scalar
!                        ATTRIBUTES: INTENT(IN)
!
!         OD_Path_AD:    AD Slant path optical path profile (from space down)
!                        UNITS:      N/A
!                        TYPE:       REAL(fp)
!                        DIMENSION:  Rank-1 (0:n_Layers)
!                        ATTRIBUTES: INTENT(INOUT)
!
!   OUTPUT ARGUMENTS:
!       Predictor_AD:    Predictor structure containing the AD predictors
!                        UNITS:      N/A
!                        TYPE:       ODPS_Predictor_type
!                        DIMENSION:  Scalar
!                        ATTRIBUTES: INTENT(INOUT)
!
!------------------------------------------------------------------------------
  SUBROUTINE Compute_ODPath_zssmis_AD(ChannelIndex,  &
                                      TC,            &
                                      Predictor,     &
                                      OD_Path_AD,    &
                                      Predictor_AD)
    INTEGER,                   INTENT( IN )     :: ChannelIndex
    TYPE(ODPS_type),           INTENT( IN )     :: TC
    TYPE(ODPS_Predictor_type), INTENT( IN )     :: Predictor
    REAL(fp),                  INTENT( INOUT )  :: OD_Path_AD(0:)
    TYPE(ODPS_Predictor_type), INTENT( INOUT )  :: Predictor_AD

    ! Local
    REAL(fp), DIMENSION(Predictor%n_Layers) :: OD1, OD2, OD1_AD, OD2_AD
    REAL(fp) :: O1, O2
    REAL(fp) :: OD_AD
    INTEGER  :: i, j, j1, j2, js1, js2, k, n_nodes, n_Layers, nc, np

    np = TC%n_Predictors(1, ChannelIndex)

    !------------------------
    ! Forward calculation
    !------------------------
    ! Check if there is any absorption for the component&channel combination.
    IF( np > 0 ) THEN
      j = TC%Pos_Index(1, ChannelIndex)
      n_nodes = INT(TC%C(j))
      n_Layers = Predictor%n_Layers
      j = j + 1

      OD1 = ZERO
      OD2 = ZERO
      nc = np * n_Layers
      j1 = j + n_nodes + (Predictor%PAFV%inode-1)*nc
      j2 = j1 + nc
      DO i = 1, np
        js1 = j1+(i-1)*n_Layers-1
        js2 = j2+(i-1)*n_Layers-1
        DO k = 1, n_Layers
          OD1(k) = OD1(k) + TC%C(js1+k)*Predictor%X(k, i, 1)
          OD2(k) = OD2(k) + TC%C(js2+k)*Predictor%X(k, i, 1)
        END DO
      END DO

     !-------------------------------
     ! AD calculation
     !-------------------------------
      DO k = n_Layers, 1, -1
        OD_AD = Predictor%Secant_Zenith(k)*OD_Path_AD(k) ! OD_AD does not cumulate
        OD_Path_AD(k-1) = OD_Path_AD(k-1) + OD_Path_AD(k)
        IF(ChannelIndex == 2)THEN
          O1 = EXP(OD1(k))
          O2 = EXP(OD2(k))

          OD1_AD(k) = Predictor%PAFV%w1*O1*OD_AD  ! OD1_AD(k) and OD2_AD(k) do not cumulate
          OD2_AD(k) = Predictor%PAFV%w2*O2*OD_AD
        ELSE
          IF(Predictor%PAFV%OD(k) < ZERO)OD_AD = ZERO
          OD1_AD(k) = Predictor%PAFV%w1*OD_AD
          OD2_AD(k) = Predictor%PAFV%w2*OD_AD
        END IF
      END DO

      DO i = 1, np
        js1 = j1+(i-1)*n_Layers-1
        js2 = j2+(i-1)*n_Layers-1
        DO k = n_Layers, 1, -1
          Predictor_AD%X(k, i, 1) = Predictor_AD%X(k, i, 1) + &
                                    OD1_AD(k)*TC%C(js1+k)
          Predictor_AD%X(k, i, 1) = Predictor_AD%X(k, i, 1) + &
                                    OD2_AD(k)*TC%C(js2+k)
        END DO
      END DO

      OD_Path_AD = ZERO

    END IF

  END SUBROUTINE Compute_ODPath_zssmis_AD

!------------------------------------------------------------------------------
!
! NAME:
!      Compute_ODPath_zamsua
!
! PURPOSE:
!       Subroutine to compute slant path optical path for AMSUA channel 14
!       affected by Zeeman splitting.
!
! CALLING SEQUENCE:
!
!    SUBROUTINE Compute_ODPath_zamsua(TC,            &
!                                     Predictor,     &
!                                     OD_Path )
!
! INPUT ARGUMENTS:
!
!            TC:         ODPS structure holding coefficient data
!                        UNITS:      N/A
!                        TYPE:       ODPS_type
!                        DIMENSION:  Scalar
!                        ATTRIBUTES: INTENT(IN)
!
!       Predictor:       Predictor structure containing the predictors for estimating of optical depth
!                        UNITS:      N/A
!                        TYPE:       ODPS_Predictor_type
!                        DIMENSION:  Scalar
!                       ATTRIBUTES: INTENT(IN)
!
!   OUTPUT ARGUMENTS:
!         OD_Path:      Slant path optical path profile (from space down)
!                       UNITS:      N/A
!                       TYPE:       REAL(fp)
!                       DIMENSION:  Rank-1 (0:n_Layers)
!                       ATTRIBUTES: INTENT(OUT)
!
!------------------------------------------------------------------------------

  SUBROUTINE Compute_ODPath_zamsua(TC,               &
                                   Predictor,        &
                                   OD_Path )
    TYPE(ODPS_type),           INTENT( IN )     :: TC
    TYPE(ODPS_Predictor_type), INTENT( INOUT )  :: Predictor
    REAL(fp),                  INTENT( OUT)     :: OD_Path(0:)

    ! Local
    REAL(fp), DIMENSION(Predictor%n_Layers)   :: ODv, ODh
    REAL(fp), DIMENSION(0:Predictor%n_Layers) :: ODv_Path, ODh_Path
    REAL(fp) :: tauv, tauh, tau
    REAL(fp) :: Wv, Wh
    INTEGER  :: i, j1, j2, k1, k2, k, m1, m2, n_Layers, np

    OD_Path = ZERO
    np = TC%n_Predictors(1, 1)

    ! Check if there is any absorption for the component&channel combination.
    IF( np > 0 ) THEN

      !----------------------------------------------------------------------------------
      ! Compute optical depths at specified polarizations
      !----------------------------------------------------------------------------------
      n_Layers = Predictor%n_Layers
      j1 = TC%Pos_Index(1, 1)    ! starting index for vertical polarization
      j2 = j1 + (np+1)*n_Layers  ! starting index for horizontal polarization

      ! offset coefficients
      ODv = TC%C(j1:(j1+n_Layers-1))
      ODh = TC%C(j2:(j2+n_Layers-1))
      ! Predictor contributions
      DO i = 1, np
        m1 = j1+i*n_Layers
        m2 = j2+i*n_Layers
        DO k = 1, n_Layers
          k1 = m1+(k-1)
          k2 = m2+(k-1)
          ODv(k) = ODv(k) + TC%C(k1)*Predictor%X(k, i, 1)
          ODh(k) = ODh(k) + TC%C(k2)*Predictor%X(k, i, 1)
        END DO
      END DO

      !------------------------------------------------------
      ! Compute transmittances and then combine them
      !------------------------------------------------------
      Wv = Predictor%w
      Wh = ONE - Wv
      ODv_Path(0) = ZERO
      ODh_Path(0) = ZERO
      DO k = 1, n_Layers
        IF(ODv(k) < ZERO)ODv(k) = ZERO
        ODv_Path(k) = ODv_Path(k-1) + ODv(k)
        tauv = EXP(-ODv_Path(k))
        IF(ODh(k) < ZERO)ODh(k) = ZERO
        ODh_Path(k) = ODh_Path(k-1) + ODh(k)
        tauh = EXP(-ODh_Path(k))

        tau = Wv*tauv + Wh*tauh
        OD_Path(k) = -LOG(tau)
      END DO

    END IF

  END SUBROUTINE Compute_ODPath_zamsua

!------------------------------------------------------------------------------
!
! NAME:
!      Compute_ODPath_zamsua_TL
!
! PURPOSE:
!       Subroutine to compute TL slant path optical path for AMSUA channel 14
!       affected by Zeeman splitting.
!
! CALLING SEQUENCE:
!
!        CALL Compute_ODPath_zamsua_TL(TC,            &
!                                      Predictor,     &
!                                      Predictor_TL,  &
!                                      OD_Path_TL )
!
! INPUT ARGUMENTS:
!
!            TC:         ODPS structure holding coefficient data
!                        UNITS:      N/A
!                        TYPE:       ODPS_type
!                        DIMENSION:  Scalar
!                        ATTRIBUTES: INTENT(IN)
!
!       Predictor:       Predictor structure containing the predictors for estimating of optical depth
!                        UNITS:      N/A
!                        TYPE:       ODPS_Predictor_type
!                        DIMENSION:  Scalar
!                        ATTRIBUTES: INTENT(IN)
!
!       Predictor_TL:    Predictor structure containing the TL predictors
!                        UNITS:      N/A
!                        TYPE:       ODPS_Predictor_type
!                        DIMENSION:  Scalar
!                        ATTRIBUTES: INTENT(INOUT)
!
!   OUTPUT ARGUMENTS:
!         OD_Path_TL:   TL Slant path optical path profile (from space down)
!                       UNITS:      N/A
!                       TYPE:       REAL(fp)
!                       DIMENSION:  Rank-1 (0:n_Layers)
!                       ATTRIBUTES: INTENT(OUT)
!
!------------------------------------------------------------------------------
  SUBROUTINE Compute_ODPath_zamsua_TL(TC,               &
                                      Predictor,        &
                                      Predictor_TL,     &
                                      OD_Path_TL )
    TYPE(ODPS_type),           INTENT( IN )     :: TC
    TYPE(ODPS_Predictor_type), INTENT( IN )     :: Predictor
    TYPE(ODPS_Predictor_type), INTENT( IN )     :: Predictor_TL
    REAL(fp),                  INTENT( OUT)     :: OD_Path_TL(0:)

    ! Local
    REAL(fp), DIMENSION(Predictor%n_Layers)   :: ODv, ODh, ODv_TL, ODh_TL
    REAL(fp), DIMENSION(0:Predictor%n_Layers) :: ODv_Path, ODh_Path, ODv_Path_Tl, ODh_Path_TL
    REAL(fp) :: tauv, tauh, tau, tauv_TL, tauh_TL, tau_TL
    REAL(fp) :: Wv, Wh
    INTEGER  :: i, j1, j2, k1, k2, k, m1, m2, n_Layers, np

    OD_Path_TL = ZERO
    np = TC%n_Predictors(1, 1)

    ! Check if there is any absorption for the component&channel combination.
    IF( np > 0 ) THEN

      !----------------------------------------------------------------------------------
      ! Compute optical depths at specified polarizations
      !----------------------------------------------------------------------------------
      n_Layers = Predictor%n_Layers
      j1 = TC%Pos_Index(1, 1)    ! starting index for vertical polarization
      j2 = j1 + (np+1)*n_Layers  ! starting index for horizontal polarization

      ODv = TC%C(j1:(j1+n_Layers-1))
      ODh = TC%C(j2:(j2+n_Layers-1))
      ODv_TL = ZERO
      ODh_TL = ZERO
      DO i = 1, np
        m1 = j1+i*n_Layers
        m2 = j2+i*n_Layers
        DO k = 1, n_Layers
          k1 = m1+(k-1)
          k2 = m2+(k-1)
          ODv(k) = ODv(k) + TC%C(k1)*Predictor%X(k, i, 1)
          ODh(k) = ODh(k) + TC%C(k2)*Predictor%X(k, i, 1)
          ODv_TL(k) = ODv_TL(k) + TC%C(k1)*Predictor_TL%X(k, i, 1)
          ODh_TL(k) = ODh_TL(k) + TC%C(k2)*Predictor_TL%X(k, i, 1)
        END DO
      END DO

      !------------------------------------------------------
      ! Compute transmittances and then combine them
      !------------------------------------------------------
      Wv = Predictor%w
      Wh = ONE - Wv
      ODv_Path(0) = ZERO
      ODh_Path(0) = ZERO
      ODv_Path_TL(0) = ZERO
      ODh_Path_TL(0) = ZERO
      DO k = 1, n_Layers
        IF(ODv(k) < ZERO)THEN
          ODv(k)    = ZERO
          ODv_TL(k) = ZERO
        END IF
        ODv_Path(k) = ODv_Path(k-1) + ODv(k)
        tauv = EXP(-ODv_Path(k))
        ODv_Path_TL(k) = ODv_Path_TL(k-1) + ODv_TL(k)
        tauv_TL = -tauv*ODv_Path_TL(k)

        IF(ODh(k) < ZERO)THEN
          ODh(k)    = ZERO
          ODh_TL(k) = ZERO
        END IF
        ODh_Path(k) = ODh_Path(k-1) + ODh(k)
        tauh = EXP(-ODh_Path(k))
        ODh_Path_TL(k) = ODh_Path_TL(k-1) + ODh_TL(k)
        tauh_TL = -tauh*ODh_Path_TL(k)

        tau = Wv*tauv + Wh*tauh
        tau_TL = Wv*tauv_TL + Wh*tauh_TL
        OD_Path_TL(k) = -(ONE/tau)*tau_TL

      END DO

    END IF

  END SUBROUTINE Compute_ODPath_zamsua_TL

!------------------------------------------------------------------------------
!
! NAME:
!      Compute_ODPath_zamsua_AD
!
! PURPOSE:
!       Subroutine to compute AD slant path optical path for AMSUA channel 14
!       affected by Zeeman splitting.
!
! CALLING SEQUENCE:
!
!        CALL Compute_ODPath_zamsua_AD(TC,            &
!                                      Predictor,     &
!                                      OD_Path_AD,    &
!                                      Predictor_AD)
!
! INPUT ARGUMENTS:
!
!            TC:         ODPS structure holding coefficient data
!                        UNITS:      N/A
!                        TYPE:       ODPS_type
!                        DIMENSION:  Scalar
!                        ATTRIBUTES: INTENT(IN)
!
!       Predictor:       Predictor structure containing the predictors for estimating of optical depth
!                        UNITS:      N/A
!                        TYPE:       ODPS_Predictor_type
!                        DIMENSION:  Scalar
!                        ATTRIBUTES: INTENT(IN)
!
!         OD_Path_AD:    AD Slant path optical path profile (from space down)
!                        UNITS:      N/A
!                        TYPE:       REAL(fp)
!                        DIMENSION:  Rank-1 (0:n_Layers)
!                        ATTRIBUTES: INTENT(INOUT)
!
!   OUTPUT ARGUMENTS:
!       Predictor_AD:    Predictor structure containing the AD predictors
!                        UNITS:      N/A
!                        TYPE:       ODPS_Predictor_type
!                        DIMENSION:  Scalar
!                        ATTRIBUTES: INTENT(INOUT)
!
!------------------------------------------------------------------------------
  SUBROUTINE Compute_ODPath_zamsua_AD(TC,               &
                                      Predictor,        &
                                      OD_Path_AD,       &
                                      Predictor_AD)
    TYPE(ODPS_type),           INTENT( IN )     :: TC
    TYPE(ODPS_Predictor_type), INTENT( IN )     :: Predictor
    REAL(fp),                  INTENT( INOUT)   :: OD_Path_AD(0:)
    TYPE(ODPS_Predictor_type), INTENT( INOUT )  :: Predictor_AD

    ! Local
    REAL(fp), DIMENSION(Predictor%n_Layers)   :: ODv, ODh, ODv_AD, ODh_AD
    REAL(fp), DIMENSION(0:Predictor%n_Layers) :: ODv_Path, ODh_Path, ODv_Path_AD, ODh_Path_AD
    REAL(fp) :: tauv, tauh, tau, tauv_AD, tauh_AD, tau_AD
    REAL(fp) :: Wv, Wh, OD_tmp
    INTEGER  :: i, j1, j2, k1, k2, m1, m2, k, n_Layers, np

    np = TC%n_Predictors(1, 1)

    ! Check if there is any absorption for the component&channel combination.
    IF( np > 0 ) THEN

      ODv_AD      = ZERO
      ODh_AD      = ZERO
      ODv_Path_AD = ZERO
      ODh_Path_AD = ZERO
      tauv_AD     = ZERO
      tauh_AD     = ZERO
      tau_AD      = ZERO

      ! ***************
      ! Forward part
      ! ***************

      !----------------------------------------------------------------------------------
      ! Compute optical depths at specified polarizations
      !----------------------------------------------------------------------------------
      n_Layers = Predictor%n_Layers
      j1 = TC%Pos_Index(1, 1)    ! starting index for vertical polarization
      j2 = j1 + (np+1)*n_Layers  ! starting index for horizontal polarization

      ODv = TC%C(j1:(j1+n_Layers-1))
      ODh = TC%C(j2:(j2+n_Layers-1))
      DO i = 1, np
        m1 = j1+i*n_Layers
        m2 = j2+i*n_Layers
        DO k = 1, n_Layers
          k1 = m1+(k-1)
          k2 = m2+(k-1)
          ODv(k) = ODv(k) + TC%C(k1)*Predictor%X(k, i, 1)
          ODh(k) = ODh(k) + TC%C(k2)*Predictor%X(k, i, 1)
        END DO
      END DO

      !------------------------------------------------------
      ! Compute transmittances and then combine them
      !------------------------------------------------------
      Wv = Predictor%w
      Wh = ONE - Wv
      ODv_Path(0) = ZERO
      ODh_Path(0) = ZERO
      DO k = 1, n_Layers
        OD_tmp = ODv(k)
        IF(ODv(k) < ZERO)OD_tmp = ZERO
        ODv_Path(k) = ODv_Path(k-1) + OD_tmp
        OD_tmp = ODh(k)
        IF(ODh(k) < ZERO)OD_tmp = ZERO
        ODh_Path(k) = ODh_Path(k-1) + OD_tmp
      END DO

      ! ***************
      ! Adjoint part
      ! ***************

      DO k = n_Layers, 1, -1
        tauv = EXP(-ODv_Path(k))
        tauh = EXP(-ODh_Path(k))
        tau = Wv*tauv + Wh*tauh

        tau_AD = tau_AD - (ONE/tau)*OD_Path_AD(k)
        OD_Path_AD(k) = ZERO
        tauv_AD = tauv_AD + Wv*tau_AD
        tauh_AD = tauh_AD + Wh*tau_AD
        tau_AD = ZERO

        ODh_PATH_AD(k) = ODh_PATH_AD(k) - tauh*tauh_AD
        tauh_AD = ZERO
        ODh_Path_AD(k-1) = ODh_Path_AD(k-1) + ODh_Path_AD(k)
        ODh_AD(k)        = ODh_AD(k)        + ODh_Path_AD(k)
        ODh_Path_AD(k) = ZERO
        IF(ODh(k) < ZERO)ODh_AD(k) = ZERO

        ODv_PATH_AD(k) = ODv_PATH_AD(k) - tauv*tauv_AD
        tauv_AD = ZERO
        ODv_Path_AD(k-1) = ODv_Path_AD(k-1) + ODv_Path_AD(k)
        ODv_AD(k)        = ODv_AD(k)        + ODv_Path_AD(k)
        ODv_Path_AD(k) = ZERO
        IF(ODv(k) < ZERO)ODv_AD(k) = ZERO
      END DO
!      ODv_Path_AD(0) = ZERO
!      ODh_Path_AD(0) = ZERO

      DO i = np, 1, -1
        m1 = j1+i*n_Layers
        m2 = j2+i*n_Layers
        DO k = n_Layers, 1, -1
          k1 = m1+(k-1)
          k2 = m2+(k-1)
          Predictor_AD%X(k, i, 1) = Predictor_AD%X(k, i, 1) + TC%C(k1)*ODv_AD(k)
          Predictor_AD%X(k, i, 1) = Predictor_AD%X(k, i, 1) + TC%C(k2)*ODh_AD(k)
        END DO
      END DO
!      OD1_AD(:) = ZERO
!      OD2_AD(:) = ZERO

    END IF

    OD_Path_AD = ZERO

  END SUBROUTINE Compute_ODPath_zamsua_AD

!--------------------------------------------------------------------------------
!
! NAME:
!       Zeeman_Compute_Predictors
!
! PURPOSE:
!       Subroutine to calculate the gas absorption model predictors. It first
!       Interpolates the user temperature and absorber profiles on the
!       internal pressure grids and then call the predictor computation
!       routine to compute the predictors
!
! CALLING SEQUENCE:
!       CALL Zeeman_Compute_Predictors( Zeeman   , &  ! Input
!                                       TC       , &  ! Input
!                                       Atm      , &  ! Input
!                                       GeoInfo  , &  ! Input
!                                       Predictor  )  ! Output
!
! INPUT ARGUMENTS:
!       Zeeman:          Structure holding Zeeman-specific user inputs
!                        UNITS:      N/A
!                        TYPE:       Zeeman_Input_type
!                        DIMENSION:  Scalar
!                        ATTRIBUTES: INTENT(IN)
!
!       TC:              ODPS structure holding tau coefficients
!                        UNITS:      N/A
!                        TYPE:       ODPS_type
!                        DIMENSION:  Scalar
!                        ATTRIBUTES: INTENT(IN)
!
!       Atm:             CRTM Atmosphere structure containing the atmospheric
!                        state data.
!                        UNITS:      N/A
!                        TYPE:       CRTM_Atmosphere_type
!                        DIMENSION:  Scalar
!                        ATTRIBUTES: INTENT(IN)
!
!       GeoInfo:         CRTM_GeometryInfo structure containing the
!                        view geometry information.
!                        UNITS:      N/A
!                        TYPE:       CRTM_GeometryInfo_type
!                        DIMENSION:  Scalar
!                        ATTRIBUTES: INTENT(IN)
!
! OUTPUT ARGUMENTS:
!       Predictor:       Predictor structure containing the integrated absorber
!                        and predictor profiles.
!                        UNITS:      N/A
!                        TYPE:       ODPS_Predictor_type
!                        DIMENSION:  Scalar
!                        ATTRIBUTES: INTENT(IN OUT)
!
!--------------------------------------------------------------------------------

  SUBROUTINE Zeeman_Compute_Predictors( &
    Zeeman   ,  &
    TC       ,  &
    Atm      ,  &
    GeoInfo  ,  &
    Predictor   )
    ! Arguments
    TYPE(Zeeman_Input_type)     , INTENT(IN)     :: Zeeman
    TYPE(ODPS_type)             , INTENT(IN)     :: TC
    TYPE(CRTM_Atmosphere_type)  , INTENT(IN)     :: Atm
    TYPE(CRTM_GeometryInfo_type), INTENT(IN)     :: GeoInfo
    TYPE(ODPS_Predictor_type)   , INTENT(IN OUT) :: Predictor
    ! Local variables
    REAL(fp) :: Temperature(Predictor%n_Layers)
    REAL(fp) :: Absorber(Predictor%n_Layers, TC%n_Absorbers)
    INTEGER  :: H2O_idx
    REAL(fp) :: Sensor_Scan_Radian, Secant_Sensor_Zenith
    REAL(fp) :: Be, COS_ThetaB, COS_PhiB, Doppler_Shift
    REAL(fp) :: COS2_ScanA, COS2_PhiB

    ! Retrieve required geometry values
    CALL CRTM_GeometryInfo_GetValue( &
           GeoInfo                                    , &  ! Input
           Sensor_Scan_Radian   = Sensor_Scan_Radian  , &  ! Output
           Secant_Sensor_Zenith = Secant_Sensor_Zenith  )  ! Output
    ! ...Store the surface secant zenith angle
    Predictor%Secant_Zenith_Surface = Secant_Sensor_Zenith

    ! Mapping data from user to internal fixed pressure layers/levels.
    CALL Map_Input( &
           Atm                            , &  ! Input
           TC                             , &  ! Input
           GeoInfo                        , &  ! Input
           Temperature                    , &  ! Output
           Absorber                       , &  ! output
           Predictor%User_Level_LnPressure, &  ! Output, non variable
           Predictor%Ref_Level_LnPressure , &  ! Output, non variable
           Predictor%Secant_Zenith        , &  ! Output, non variable
           H2O_idx                        , &
           Predictor%PAFV                   )  ! structure holding FW parameters

    ! Compute predictor for specific instruments
    SELECT CASE ( TC%Group_Index )
      CASE ( ODPS_gINDEX_ZSSMIS )
        CALL Zeeman_Input_GetValue( &
               Zeeman                        , &  ! Input
               Field_Strength = Be           , &  ! Output
               COS_ThetaB     = COS_ThetaB   , &  ! Output
               Doppler_Shift  = Doppler_Shift  )  ! Output
        CALL Compute_Predictors_zssmis( &
               Temperature            , &
               Be                     , &
               COS_ThetaB             , &
               Doppler_Shift          , &
               Predictor%Secant_Zenith, &
               Predictor                )

      CASE ( ODPS_gINDEX_ZAMSUA )
        CALL Zeeman_Input_GetValue( &
               Zeeman                     , &  ! Input
               Field_Strength = Be        , &  ! Output
               COS_ThetaB     = COS_ThetaB, &  ! Output
               COS_PhiB       = COS_PhiB    )  ! Output
        CALL Compute_Predictors_zamsua( &
               Temperature            , &
               TC%Ref_Temperature     , &
               Be                     , &
               COS_ThetaB             , &
               Predictor%Secant_Zenith, &
               Predictor                )
        ! Weights for combining transmittances at the two special polarizations
        COS2_ScanA = COS(Sensor_Scan_Radian)**2
        COS2_PhiB  = COS_PhiB**2
        Predictor%w = (ONE-COS2_ScanA)*COS2_PhiB + COS2_ScanA*(ONE-COS2_PhiB)

      CASE DEFAULT
        ! This is a NOOP - does checking need to
        ! be done upon entry to this routine?
    END SELECT

    IF ( PAFV_Associated(Predictor%PAFV) ) THEN
      ! Set and save the interpolation index array for absorption
      ! calculations. Since the indexes do not depend on channel but
      ! the absorption calculations do, put the index calculation here
      ! can improve efficency.
      CALL Compute_Interp_Index( &
             Predictor%Ref_Level_LnPressure , &
             Predictor%User_Level_LnPressure, &
             Predictor%PAFV%ODPS2User_Idx     )
    END IF

  END SUBROUTINE Zeeman_Compute_Predictors

!--------------------------------------------------------------------------------
!
! NAME:
!       Zeeman_Compute_Predictors_TL
!
! PURPOSE:
!       Subroutine to calculate the TL gas absorption model predictors. It first
!       Interpolates the user temperature and absorber profiles on the
!       internal pressure grids and then call the predictor computation
!       routine to compute the predictors
!
! CALLING SEQUENCE:
!       CALL Zeeman_Compute_Predictors_TL( Zeeman      , &  ! Input
!                                          TC          , &  ! Input
!                                          Predictor   , &  ! FWD Input
!                                          Atm_TL      , &  ! TL  Input
!                                          Predictor_TL  )  ! TL  Output
!
! INPUT ARGUMENTS:
!       Zeeman:          Structure holding Zeeman-specific user inputs
!                        UNITS:      N/A
!                        TYPE:       Zeeman_Input_type
!                        DIMENSION:  Scalar
!                        ATTRIBUTES: INTENT(IN)
!
!       TC:              ODPS structure holding tau coefficients
!                        UNITS:      N/A
!                        TYPE:       ODPS_type
!                        DIMENSION:  Scalar
!                        ATTRIBUTES: INTENT(IN)
!
!       Predictor:       Predictor structure containing the integrated absorber
!                        and predictor profiles.
!                        UNITS:      N/A
!                        TYPE:       ODPS_Predictor_type
!                        DIMENSION:  Scalar
!                        ATTRIBUTES: INTENT(IN)
!
!       Atm_TL:          CRTM Atmosphere structure containing the tangent-linear
!                        atmospheric state data.
!                        UNITS:      N/A
!                        TYPE:       CRTM_Atmosphere_type
!                        DIMENSION:  Scalar
!                        ATTRIBUTES: INTENT(IN)
!
! OUTPUT ARGUMENTS:
!       Predictor_TL:    Predictor structure containing the tangent-linear
!                        integrated absorber and predictor profiles.
!                        UNITS:      N/A
!                        TYPE:       ODPS_Predictor_type
!                        DIMENSION:  Scalar
!                        ATTRIBUTES: INTENT(IN OUT)
!
!--------------------------------------------------------------------------------

  SUBROUTINE Zeeman_Compute_Predictors_TL( &
    Zeeman      , &
    TC          , &
    Predictor   , &
    Atm_TL      , &
    Predictor_TL)
    ! Arguments
    TYPE(Zeeman_Input_type)   , INTENT(IN)     :: Zeeman
    TYPE(ODPS_type)           , INTENT(IN)     :: TC
    TYPE(ODPS_Predictor_type) , INTENT(IN)     :: Predictor
    TYPE(CRTM_Atmosphere_type), INTENT(IN)     :: Atm_TL
    TYPE(ODPS_Predictor_type) , INTENT(IN OUT) :: Predictor_TL
    ! Local variables
    REAL(fp) :: Absorber_TL(Predictor%n_Layers, TC%n_Absorbers)
    REAL(fp) :: Temperature_TL(Predictor%n_Layers)
    REAL(fp) :: Be, COS_ThetaB, Doppler_Shift

    ! Mapping data from user to internal fixed pressure layers/levels.
    CALL Map_Input_TL( &
           TC            , &  ! Input
           Atm_TL        , &  ! Input
           Temperature_TL, &  ! Output
           Absorber_TL   , &  ! Output
           Predictor%PAFV  )  ! Input

    ! Compute predictor for specific instruments
    SELECT CASE ( TC%Group_Index )
      CASE ( ODPS_gINDEX_ZSSMIS )
        CALL Zeeman_Input_GetValue( &
               Zeeman                        , &  ! Input
               Field_Strength = Be           , &  ! Output
               COS_ThetaB     = COS_ThetaB   , &  ! Output
               Doppler_Shift  = Doppler_Shift  )  ! Output
        CALL Compute_Predictors_zssmis_TL( &
               Predictor%PAFV%Temperature, &
               Be                        , &
               COS_ThetaB                , &
               Temperature_TL            , &
               Predictor_TL                )

      CASE ( ODPS_gINDEX_ZAMSUA )
        CALL Zeeman_Input_GetValue( &
               Zeeman                     , &  ! Input
               Field_Strength = Be        , &  ! Output
               COS_ThetaB     = COS_ThetaB  )  ! Output
        CALL Compute_Predictors_zamsua_TL( &
               Predictor%PAFV%Temperature, &
               TC%Ref_Temperature        , &
               Temperature_TL            , &
               Predictor_TL                )

      CASE DEFAULT
        ! This is a NOOP - does checking need to
        ! be done upon entry to this routine?
    END SELECT

  END SUBROUTINE Zeeman_Compute_Predictors_TL


!--------------------------------------------------------------------------------
!
! NAME:
!       Zeeman_Compute_Predictors_AD
!
! PURPOSE:
!       Subroutine to calculate the AD gas absorption model predictors. It first
!       Interpolates the user temperature and absorber profiles on the
!       internal pressure grids and then call the predictor computation
!       routine to compute the predictors
!
! CALLING SEQUENCE:
!       CALL Zeeman_Compute_Predictors_AD( Zeeman      , &  ! Input
!                                          TC,         , &  ! Input
!                                          Predictor,  , &  ! FWD Input
!                                          Predictor_AD, &  ! AD  Input
!                                          Atm_AD        )  ! AD  Output
!
! INPUT ARGUMENTS:
!       Zeeman:          Structure holding Zeeman-specific user inputs
!                        UNITS:      N/A
!                        TYPE:       Zeeman_Input_type
!                        DIMENSION:  Scalar
!                        ATTRIBUTES: INTENT(IN)
!
!       TC:              ODPS structure holding tau coefficients
!                        UNITS:      N/A
!                        TYPE:       ODPS_type
!                        DIMENSION:  Scalar
!                        ATTRIBUTES: INTENT(IN)
!
!       Predictor:       Predictor structure containing the integrated absorber
!                        and predictor profiles.
!                        UNITS:      N/A
!                        TYPE:       ODPS_Predictor_type
!                        DIMENSION:  Scalar
!                        ATTRIBUTES: INTENT(IN)
!
!       Predictor_AD:    Predictor structure containing the adjoint integrated
!                        absorber and predictor profiles.
!                        UNITS:      N/A
!                        TYPE:       ODPS_Predictor_type
!                        DIMENSION:  Scalar
!                        ATTRIBUTES: INTENT(IN)
!
! OUTPUT ARGUMENTS:
!
!       Atm_AD:          CRTM Atmosphere structure containing the adjoint
!                        atmospheric state data.
!                        UNITS:      N/A
!                        TYPE:       CRTM_Atmosphere_type
!                        DIMENSION:  Scalar
!                        ATTRIBUTES: INTENT(IN OUT)
!
!--------------------------------------------------------------------------------

  SUBROUTINE Zeeman_Compute_Predictors_AD( &
    Zeeman      , &
    TC          , &
    Predictor   , &
    Predictor_AD, &
    Atm_AD        )
    ! Arguments
    TYPE(Zeeman_Input_type)   , INTENT(IN)     :: Zeeman
    TYPE(ODPS_type)           , INTENT(IN)     :: TC
    TYPE(ODPS_Predictor_type) , INTENT(IN)     :: Predictor
    TYPE(ODPS_Predictor_type) , INTENT(IN OUT) :: predictor_AD
    TYPE(CRTM_Atmosphere_type), INTENT(IN OUT) :: Atm_AD
    ! Local variables
    REAL(fp) :: Absorber_AD(Predictor%n_Layers, TC%n_Absorbers)
    REAL(fp) :: Temperature_AD(Predictor%n_Layers)
    REAL(fp) :: Be, COS_ThetaB, Doppler_Shift

    ! Local adjoint variable initialization
    Temperature_AD = ZERO
    Absorber_AD    = ZERO

    ! Compute predictor for specific instruments
    SELECT CASE ( TC%Group_Index )
      CASE ( ODPS_gINDEX_ZSSMIS )
        CALL Zeeman_Input_GetValue( &
               Zeeman                        , &  ! Input
               Field_Strength = Be           , &  ! Output
               COS_ThetaB     = COS_ThetaB   , &  ! Output
               Doppler_Shift  = Doppler_Shift  )  ! Output
        CALL Compute_Predictors_zssmis_AD( &
               Predictor%PAFV%Temperature, &
               Be                        , &
               COS_ThetaB                , &
               Predictor_AD              , &
               Temperature_AD              )

      CASE ( ODPS_gINDEX_ZAMSUA )
        CALL Zeeman_Input_GetValue( &
               Zeeman                     , &  ! Input
               Field_Strength = Be        , &  ! Output
               COS_ThetaB     = COS_ThetaB  )  ! Output
        CALL Compute_Predictors_zamsua_AD( &
               Predictor%PAFV%Temperature, &
               TC%Ref_Temperature        , &
               Predictor_AD              , &
               Temperature_AD              )

      CASE DEFAULT
        ! This is a NOOP - does checking need to
        ! be done upon entry to this routine?
    END SELECT

    ! Mapping data from user to internal fixed pressure layers/levels.
    CALL Map_Input_AD( &
           TC            , & ! Input
           Temperature_AD, & ! Input
           Absorber_AD   , & ! Input
           Atm_AD        , & ! output
           Predictor%PAFV  ) ! Input

  END SUBROUTINE Zeeman_Compute_Predictors_AD


  !-------------------------------------------------
  ! Check if the given channel is a Zeeman channel
  !  Inputs:
  !    TC  - Taucoeff structure
  !    ChannelIndex - the sensor's channel index
  !  Return
  !    .TRUE.  - this is a Zeeman channel
  !    .FALSE. - not a Zeeman channel
  !-------------------------------------------------
  FUNCTION Is_Zeeman_Channel(TC, ChannelIndex) RESULT( ZChannel )
    TYPE(ODPS_type), INTENT(IN) :: TC
    INTEGER,         INTENT(IN) :: ChannelIndex
    LOGICAL :: ZChannel

    SELECT CASE ( TC%Group_Index )
      CASE ( ODPS_gINDEX_ZSSMIS )
        ZChannel = ZSSMIS_ChannelMap(ChannelIndex) > 0
      CASE ( ODPS_gINDEX_ZAMSUA )
        ZChannel = ZAMSUA_ChannelMap(ChannelIndex) > 0
      CASE DEFAULT
        ZChannel = .FALSE.
    END SELECT

  END FUNCTION Is_Zeeman_Channel


  !---------------------------------------------------------
  ! Check if the given TC is associated with Zeeman algorithm
  !  Inputs:
  !    TC  - Taucoeff structure
  !  Return
  !    .TRUE.  - associated with the Zeeman algorithm
  !    .FALSE. - not associated with the Zeeman algorithm
  !-------------------------------------------------
  PURE FUNCTION Is_ODZeeman( TC ) RESULT( ODZeeman )
    TYPE(ODPS_type), INTENT(IN) :: TC
    LOGICAL :: ODZeeman
    ODZeeman = ( TC%Group_Index == ODPS_gINDEX_ZSSMIS .OR. &
                 TC%Group_Index == ODPS_gINDEX_ZAMSUA      )
  END FUNCTION Is_ODZeeman


  !----------------------------------------------------------
  ! Obtain number of predictors, given an ODPS group index
  !----------------------------------------------------------
  PURE FUNCTION Get_NumOfZPredictors( gIndex ) RESULT( n_Predictors )
    INTEGER, INTENT(IN) :: gIndex
    INTEGER :: n_Predictors

    SELECT CASE ( gIndex )
      CASE ( ODPS_gINDEX_ZSSMIS )
        n_Predictors = MAX_N_PREDICTORS_ZSSMIS
      CASE ( ODPS_gINDEX_ZAMSUA )
        n_Predictors = MAX_N_PREDICTORS_ZAMSUA
      CASE DEFAULT
        n_Predictors = 0
    END SELECT

  END FUNCTION Get_NumOfZPredictors


  !----------------------------------------------------------
  ! Obtain number of compoents
  !----------------------------------------------------------
  PURE FUNCTION Get_NumOfZComponents() RESULT( n_Components )
    INTEGER :: n_Components
    n_Components = N_ZCOMPONENTS
  END FUNCTION Get_NumOfZComponents


  ! Obtain number of compoents
  !----------------------------------------------------------
  PURE FUNCTION Get_NumOfZAbsorbers() RESULT( n_Absorbers )
    INTEGER :: n_Absorbers
    n_Absorbers = N_ZABSORBERS
  END FUNCTION Get_NumOfZAbsorbers

END MODULE ODZeeman_AtmAbsorption<|MERGE_RESOLUTION|>--- conflicted
+++ resolved
@@ -74,10 +74,6 @@
   ! ----------
   ! Parameters
   ! ----------
-<<<<<<< HEAD
-  CHARACTER(*), PARAMETER :: MODULE_VERSION_ID = &
-=======
->>>>>>> 9569c6af
 
 
 CONTAINS
