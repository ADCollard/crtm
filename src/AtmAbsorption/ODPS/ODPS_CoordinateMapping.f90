--- conflicted
+++ resolved
@@ -55,11 +55,6 @@
   ! -----------------
   ! Module parameters
   ! -----------------
-<<<<<<< HEAD
-  ! RCS Id for the module
-  CHARACTER(*), PRIVATE, PARAMETER :: MODULE_RCS_ID = &
-=======
->>>>>>> 9569c6af
 
 CONTAINS
 
