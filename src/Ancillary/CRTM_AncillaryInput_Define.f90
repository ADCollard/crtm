--- conflicted
+++ resolved
@@ -19,14 +19,6 @@
   USE Zeeman_Input_Define
   ! Disable implicit typing
   IMPLICIT NONE
-<<<<<<< HEAD
-  
-  ! -----------------
-  ! Module parameters
-  ! -----------------
-  ! Version Id for the module
-  CHARACTER(*), PRIVATE, PARAMETER :: MODULE_VERSION_ID = &
-=======
 
   ! ------------
   ! Visibilities
@@ -36,7 +28,6 @@
   ! Structures
   PUBLIC :: CRTM_AncillaryInput_type
   ! Procedures
->>>>>>> 9569c6af
   
   !--------------------
   ! Structure defintion
