!
! CRTM_GeometryInfo
!
! Application module for the GeometryInfo structure.
!
!
! CREATION HISTORY:
!       Written by:     Paul van Delst, 19-May-2004
!                       paul.vandelst@noaa.gov
!
!                       Yong Chen, CSU/CIRA 10-May-2006
!                       Yong.Chen@noaa.gov
!

MODULE CRTM_GeometryInfo

  ! ------------------
  ! Environment set up
  ! ------------------
  ! Module use
  USE Type_Kinds     , ONLY: fp
  USE Message_Handler, ONLY: SUCCESS, WARNING, FAILURE, Display_Message
  USE Date_Utility   , ONLY: DayOfYear
  USE CRTM_Parameters, ONLY: ZERO, ONE, TWO  , &
                             TWOPI           , &
                             EARTH_RADIUS    , &
                             SATELLITE_HEIGHT, &
                             DEGREES_TO_RADIANS, &
                             MAX_TRANS_ZENITH_ANGLE
  USE CRTM_GeometryInfo_Define, ONLY: CRTM_Geometry_type    , &
                                      CRTM_GeometryInfo_type, &
                                      CRTM_GeometryInfo_IsValid
  ! Disable implicit typing
  IMPLICIT NONE


  ! ------------
  ! Visibilities
  ! ------------
  PRIVATE
  PUBLIC :: CRTM_GeometryInfo_Compute
  PUBLIC :: SACONV, SACONV_TL, SACONV_AD 
  PUBLIC :: VACONV, VACONV_TL, VACONV_AD 
  
  
  ! -----------------
  ! Module parameters
  ! -----------------
<<<<<<< HEAD
  ! Version Id for the module
  CHARACTER(*),  PARAMETER :: MODULE_VERSION_ID = &
=======
>>>>>>> 9569c6af
  ! Metres->kilometres conversion factor
  REAL(fp), PARAMETER :: M_TO_KM = 1.0e-03_fp


CONTAINS


!##################################################################################
!##################################################################################
!##                                                                              ##
!##                           ## PUBLIC MODULE ROUTINES ##                       ##
!##                                                                              ##
!##################################################################################
!##################################################################################

!--------------------------------------------------------------------------------
!:sdoc+:
!
! NAME:
!       CRTM_GeometryInfo_Compute
! 
! PURPOSE:
!       Elemental subroutine to compute the derived geometry from the user
!       specified components of the CRTM GeometryInfo structure.
!
! CALLING SEQUENCE:
!       CALL CRTM_GeometryInfo_Compute( GeometryInfo )
!
! INPUTS:
!       GeometryInfo:  The GeometryInfo object containing the user
!                      defined inputs
!                      UNITS:      N/A
!                      TYPE:       CRTM_GeometryInfo_type
!                      DIMENSION:  Scalar
!                      ATTRIBUTES: INTENT(IN OUT)
!
! OUTPUTS:
!       GeometryInfo:  The GeometryInfo structure with the non-user
!                      components filled.
!                      UNITS:      N/A
!                      TYPE:       CRTM_GeometryInfo_type
!                      DIMENSION:  Scalar
!                      ATTRIBUTES: INTENT(IN OUT)
!
! SIDE EFFECTS:
!       This function changes the values of the non-user components of the
!       GeometryInfo object.
!
!:sdoc-:
!--------------------------------------------------------------------------------

  ELEMENTAL SUBROUTINE CRTM_GeometryInfo_Compute( gInfo )
    TYPE(CRTM_GeometryInfo_type), INTENT(IN OUT) :: gInfo
    
    REAL(fp) :: cosv

    ! Compute the derived values
    ! ...Derived sensor angles
    gInfo%Sensor_Scan_Radian    = DEGREES_TO_RADIANS * gInfo%user%Sensor_Scan_Angle
    gInfo%Sensor_Zenith_Radian  = DEGREES_TO_RADIANS * gInfo%user%Sensor_Zenith_Angle
    gInfo%Sensor_Azimuth_Radian = DEGREES_TO_RADIANS * gInfo%user%Sensor_Azimuth_Angle
    gInfo%Cosine_Sensor_Zenith  = COS(gInfo%Sensor_Zenith_Radian)
    gInfo%Secant_Sensor_Zenith  = ONE / gInfo%Cosine_Sensor_Zenith
    ! ...Check user zenith angle. If it is larger than the transmittance algorithms' limit
    !    then use the limiting value in the algorithms.  The optical depths will be scaled 
    !    back to the those at the user zenith angle.
    IF( gInfo%user%Sensor_Zenith_Angle > MAX_TRANS_ZENITH_ANGLE )THEN
      gInfo%Trans_Zenith_Radian = DEGREES_TO_RADIANS * MAX_TRANS_ZENITH_ANGLE
      gInfo%Secant_Trans_Zenith = ONE / COS(gInfo%Trans_Zenith_Radian)
    ELSE
      gInfo%Trans_Zenith_Radian = gInfo%Sensor_Zenith_Radian
      gInfo%Secant_Trans_Zenith = gInfo%Secant_Sensor_Zenith
    END IF
    ! ...Distance ratio, but only if zenith angle is large enough
    IF ( ABS(gInfo%user%Sensor_Zenith_Angle) > ONE ) THEN
      gInfo%Distance_Ratio = ABS(SIN(gInfo%Sensor_Scan_Radian)/SIN(gInfo%Sensor_Zenith_Radian))
    END IF
    ! ...Derived source angles
    gInfo%Source_Zenith_Radian  = DEGREES_TO_RADIANS * gInfo%user%Source_Zenith_Angle
    gInfo%Source_Azimuth_Radian = DEGREES_TO_RADIANS * gInfo%user%Source_Azimuth_Angle
    cosv = COS(gInfo%Source_Zenith_Radian)
    IF( cosv /= ZERO )THEN
      gInfo%Secant_Source_Zenith = ONE / cosv
    ELSE
      ! ...Set to a large number with the sign of the original value
      gInfo%Secant_Source_Zenith = HUGE(cosv) * cosv/ABS(cosv)  ! SIGN(HUGE(cosv),cosv) ?
    ENDIF
      
    ! ...Derived flux angles
    gInfo%Flux_Zenith_Radian = DEGREES_TO_RADIANS * gInfo%user%Flux_Zenith_Angle
    gInfo%Secant_Flux_Zenith = ONE / COS(gInfo%Flux_Zenith_Radian)
    ! ...AU ratio term
    gInfo%AU_ratio2 = Compute_AU_ratio2( gInfo%user%Year, gInfo%user%Month, gInfo%user%Day )
                    
  END SUBROUTINE CRTM_GeometryInfo_Compute


!----------------------------------------------------------------------------------
!:sdoc+:
! NAME:
!      SACONV  
!
! PURPOSE:
!      Elemental subroutine to compute the sensor zenith angle at a given altitude
!      for a given surface sensor zenith angle.
!
! CALLING SEQUENCE:
!        CALL SACONV( Sensor_Zenith_Radian, &  ! Input
!                     Altitude            , &  ! Input
!                     Local_Zenith_Radian   )  ! Output
!
! INPUTS:
!       Sensor_Zenith_Radian: Sensor zenith angle at the Earth's surface
!                             UNITS:      radians
!                             TYPE:       REAL(fp)
!                             DIMENSION:  Scalar or any rank
!                             ATTRIBUTES: INTENT(IN) 
!
!       Altitude:             The altitude at which the local sensor zenith angle
!                             is required 
!                             UNITS:      metres
!                             TYPE:       REAL(fp)
!                             DIMENSION:  Scalar or any rank
!                             ATTRIBUTES: INTENT(IN)
!  
! OUTPUTS:
!       Local_Zenith_Radian:  The sensor zenith angle at the supplied altitude.
!                             UNITS:      radians
!                             TYPE:       REAL(fp)
!                             DIMENSION:  Same as input
!                             ATTRIBUTES: INTENT(OUT)
!
! CREATION HISTORY:
!       Written by:     Yong Chen, CSU/CIRA 10-May-2006
!                       Yong.Chen@noaa.gov
!
!                       Paul van Delst, 18-Nov-2009
!                       paul.vandelst@noaa.gov
!:sdoc-:
!--------------------------------------------------------------------------------

  ELEMENTAL SUBROUTINE SACONV( &
    Sensor_Zenith_Radian, &  ! Input
    Altitude            , &  ! Input
    Local_Zenith_Radian   )  ! Output
    ! Arguments
    REAL(fp), INTENT(IN)  :: Sensor_Zenith_Radian
    REAL(fp), INTENT(IN)  :: Altitude 
    REAL(fp), INTENT(OUT) :: Local_Zenith_Radian
    ! Local variables
    REAL(fp) :: ra

    ! Compute the radius, in km, of the point at which to calc the angle
    ra = EARTH_RADIUS + (M_TO_KM * Altitude)

    ! Compute the angle
    Local_Zenith_Radian = ASIN((EARTH_RADIUS / ra) * SIN(Sensor_Zenith_Radian))
  
  END SUBROUTINE SACONV


!----------------------------------------------------------------------------------
!:sdoc+:
! NAME:
!      SACONV_TL  
!
! PURPOSE:
!      Tangent-linear form of elemental subroutine to compute the sensor zenith
!      angle at a given altitude for a given surface sensor zenith angle.
!
! CALLING SEQUENCE:
!        CALL SACONV_TL( Sensor_Zenith_Radian , &  ! FWD Input
!                        Altitude             , &  ! FWD Input
!                        Altitude_TL          , &  ! TL  Input
!                        Local_Zenith_Radian_TL )  ! TL  Output
!
! INPUTS:
!       Sensor_Zenith_Radian:    Sensor zenith angle at the Earth's surface
!                                UNITS:      radians
!                                TYPE:       REAL(fp)
!                                DIMENSION:  Scalar or any rank
!                                ATTRIBUTES: INTENT(IN) 
!
!       Altitude:                The altitude at which the local sensor zenith
!                                angle is required 
!                                UNITS:      metres
!                                TYPE:       REAL(fp)
!                                DIMENSION:  Scalar or any rank
!                                ATTRIBUTES: INTENT(IN)
!  
!       Altitude_TL:             Tangent-linear altitude. 
!                                UNITS:      metres
!                                TYPE:       REAL(fp)
!                                DIMENSION:  Scalar or any rank
!                                ATTRIBUTES: INTENT(IN)
!  
! OUTPUTS:
!       Local_Zenith_Radian_TL:  The tangent-linear sensor zenith angle at the
!                                supplied altitude.
!                                UNITS:      radians
!                                TYPE:       REAL(fp)
!                                DIMENSION:  Same as input
!                                ATTRIBUTES: INTENT(OUT)
!
! CREATION HISTORY:
!       Written by:     Yong Chen, CSU/CIRA 10-May-2006
!                       Yong.Chen@noaa.gov
!
!                       Paul van Delst, 20-Nov-2009
!                       paul.vandelst@noaa.gov
!:sdoc-:
!--------------------------------------------------------------------------------

  ELEMENTAL SUBROUTINE SACONV_TL( &
    Sensor_Zenith_Radian,  &  ! FWD Input
    Altitude,              &  ! FWD Input
    Altitude_TL,           &  ! TL  Input
    Local_Zenith_Radian_TL )  ! TL  Output
    ! Arguments
    REAL(fp), INTENT(IN)  :: Sensor_Zenith_Radian 
    REAL(fp), INTENT(IN)  :: Altitude 
    REAL(fp), INTENT(IN)  :: Altitude_TL 
    REAL(fp), INTENT(OUT) :: Local_Zenith_Radian_TL
    ! Local variables
    REAL(fp) :: ra, ra_TL   
    REAL(fp) :: Local_Zenith_Radian

    ! Compute the radius, in km, of the point at which to calc the angle
    ra    = EARTH_RADIUS + (M_TO_KM * Altitude)
    ra_TL = M_TO_KM * Altitude_TL

    ! Compute the tangent-linear angle
    CALL SACONV( Sensor_Zenith_Radian, Altitude, Local_Zenith_Radian )
    Local_Zenith_Radian_TL = -TAN(Local_Zenith_Radian) * ra_TL / ra
  
  END SUBROUTINE SACONV_TL


!----------------------------------------------------------------------------------
!:sdoc+:
! NAME:
!      SACONV_AD  
!
! PURPOSE:
!      Adjoint form of elemental subroutine to compute the sensor zenith
!      angle at a given altitude for a given surface sensor zenith angle.
!
! CALLING SEQUENCE:
!        CALL SACONV_AD( Sensor_Zenith_Radian  , &  ! FWD Input
!                        Altitude              , &  ! FWD Input
!                        Local_Zenith_Radian_AD, &  ! AD  Input
!                        Altitude_AD             )  ! AD  Output
!
! INPUTS:
!       Sensor_Zenith_Radian:    Sensor zenith angle at the Earth's surface
!                                UNITS:      radians
!                                TYPE:       REAL(fp)
!                                DIMENSION:  Scalar or any rank
!                                ATTRIBUTES: INTENT(IN) 
!
!       Altitude:                The altitude at which the local sensor zenith
!                                angle is required 
!                                UNITS:      metres
!                                TYPE:       REAL(fp)
!                                DIMENSION:  Scalar or any rank
!                                ATTRIBUTES: INTENT(IN)
!  
!       Local_Zenith_Radian_AD:  The adjoint sensor zenith angle at the
!                                supplied altitude.
!                                *** SET TO ZERO ON EXIT ***
!                                UNITS:      radians
!                                TYPE:       REAL(fp)
!                                DIMENSION:  Scalar or any rank
!                                ATTRIBUTES: INTENT(IN OUT)
!  
! OUTPUTS:
!       Altitude_AD:             Adjoint altitude. 
!                                *** MUST HAVE VALUE ON ENTRY ***
!                                UNITS:      metres
!                                TYPE:       REAL(fp)
!                                DIMENSION:  Same as input
!                                ATTRIBUTES: INTENT(IN OUT)
!
! CREATION HISTORY:
!       Written by:     Yong Chen, CSU/CIRA 10-May-2006
!                       Yong.Chen@noaa.gov
!
!                       Paul van Delst, 23-Nov-2009
!                       paul.vandelst@noaa.gov
!:sdoc-:
!--------------------------------------------------------------------------------

  ELEMENTAL SUBROUTINE SACONV_AD( &
    Sensor_Zenith_Radian,   &  ! FWD Input
    Altitude,               &  ! FWD Input
    Local_Zenith_Radian_AD, &  ! AD  Input
    Altitude_AD             )  ! AD  Output
    ! Arguments
    REAL(fp), INTENT(IN)     :: Sensor_Zenith_Radian 
    REAL(fp), INTENT(IN)     :: Altitude 
    REAL(fp), INTENT(IN OUT) :: Local_Zenith_Radian_AD  
    REAL(fp), INTENT(IN OUT) :: Altitude_AD
    ! Local variables
    REAL(fp) :: Local_Zenith_Radian  
    REAL(fp) :: ra, ra_AD   

    ! Forward model calculations
    ra = EARTH_RADIUS + (M_TO_KM * Altitude)
    CALL SACONV( Sensor_Zenith_Radian, Altitude, Local_Zenith_Radian )
           
    ! Compute the angle adjoint
    ra_AD = -TAN(Local_Zenith_Radian) * Local_Zenith_Radian_AD / ra
    Local_Zenith_Radian_AD = ZERO
    Altitude_AD = Altitude_AD + (M_TO_KM * ra_AD)
   
  END SUBROUTINE SACONV_AD

  
!----------------------------------------------------------------------------------
!:sdoc+:
! NAME:
!      VACONV  
!
! PURPOSE:
!      Elemental subroutine to compute the sensor zenith angle at a given altitude
!      for a given sensor scan angle.
!
! CALLING SEQUENCE:
!        CALL VACONV( Sensor_Scan_Radian, & ! Input
!                     Satellite_Altitude, & ! Input
!                     Altitude,           & ! Input
!                     Local_Zenith_Radian ) ! Output
!
! INPUTS:
!       Sensor_Scan_Radian:   Sensor scan angle.
!                             UNITS:      radians
!                             TYPE:       REAL(fp)
!                             DIMENSION:  Scalar or any rank
!                             ATTRIBUTES: INTENT(IN) 
!
!       Satellite_Altitude:   The satellite altitude 
!                             UNITS:      kilometres
!                             TYPE:       REAL(fp)
!                             DIMENSION:  Scalar or any rank
!                             ATTRIBUTES: INTENT(IN)
!  
!       Altitude:             The altitude at which the local sensor zenith angle
!                             is required 
!                             UNITS:      metres
!                             TYPE:       REAL(fp)
!                             DIMENSION:  Scalar or any rank
!                             ATTRIBUTES: INTENT(IN)
!
! OUTPUTS:
!       Local_Zenith_Radian:  The sensor zenith angle at the supplied altitude.
!                             UNITS:      radians
!                             TYPE:       REAL(fp)
!                             DIMENSION:  Same as input
!                             ATTRIBUTES: INTENT(OUT)
!
! CREATION HISTORY:
!       Written by:     Yong Chen, CSU/CIRA 10-May-2006
!                       Yong.Chen@noaa.gov
!
!                       Paul van Delst, 23-Nov-2009
!                       paul.vandelst@noaa.gov
!:sdoc-:
!--------------------------------------------------------------------------------

  ELEMENTAL SUBROUTINE VACONV( &
    Sensor_Scan_Radian, & ! Input
    Satellite_Altitude, & ! Input
    Altitude,           & ! Input
    Local_Zenith_Radian ) ! Output
    ! Arguments
    REAL(fp), INTENT(IN)  :: Sensor_Scan_Radian
    REAL(fp), INTENT(IN)  :: Satellite_Altitude 
    REAL(fp), INTENT(IN)  :: Altitude 
    REAL(fp), INTENT(OUT) :: Local_Zenith_Radian
    ! Local variables
    REAL(fp) :: ra
    REAL(fp) :: rs

    ! Radius calculations
    ! ...Compute the radius, in km, of the point at which to calc the angle
    ra = EARTH_RADIUS + (M_TO_KM * Altitude)
    ! ...The radius of the satellite orbit, in km.
    rs = EARTH_RADIUS + Satellite_Altitude

    ! Compute the angle
    Local_Zenith_Radian = ASIN((rs / ra) * SIN(Sensor_Scan_Radian))
  
  END SUBROUTINE VACONV


!----------------------------------------------------------------------------------
!:sdoc+:
! NAME:
!      VACONV_TL
!
! PURPOSE:
!      Tangent-linear form of elemental subroutine to compute the sensor zenith
!      angle at a given altitude for a given sensor scan angle.
!
! CALLING SEQUENCE:
!        CALL VACONV_TL( Sensor_Scan_Radian,    &  ! FWD Input
!                        Satellite_Altitude,    &  ! FWD Input
!                        Altitude,              &  ! FWD Input
!                        Altitude_TL,           &  ! TL  Input
!                        Local_Zenith_Radian_TL )  ! TL  Output
!
! INPUTS:
!       Sensor_Scan_Radian:      Sensor scan angle.
!                                UNITS:      radians
!                                TYPE:       REAL(fp)
!                                DIMENSION:  Scalar or any rank
!                                ATTRIBUTES: INTENT(IN) 
!
!       Satellite_Altitude:      The satellite altitude 
!                                UNITS:      kilometres
!                                TYPE:       REAL(fp)
!                                DIMENSION:  Scalar or any rank
!                                ATTRIBUTES: INTENT(IN)
!  
!       Altitude:                The altitude at which the local sensor zenith
!                                angle is required 
!                                UNITS:      metres
!                                TYPE:       REAL(fp)
!                                DIMENSION:  Scalar or any rank
!                                ATTRIBUTES: INTENT(IN)
!
!       Altitude_TL:             Tangent-linear altitude. 
!                                UNITS:      metres
!                                TYPE:       REAL(fp)
!                                DIMENSION:  Scalar or any rank
!                                ATTRIBUTES: INTENT(IN)
!  
! OUTPUTS:
!       Local_Zenith_Radian_TL:  The tangent-linear sensor zenith angle at the
!                                supplied altitude.
!                                UNITS:      radians
!                                TYPE:       REAL(fp)
!                                DIMENSION:  Same as input
!                                ATTRIBUTES: INTENT(OUT)
!
! CREATION HISTORY:
!       Written by:     Yong Chen, CSU/CIRA 10-May-2006
!                       Yong.Chen@noaa.gov
!
!                       Paul van Delst, 23-Nov-2009
!                       paul.vandelst@noaa.gov
!:sdoc-:
!--------------------------------------------------------------------------------

  ELEMENTAL SUBROUTINE VACONV_TL( &
    Sensor_Scan_Radian,    &  ! FWD Input
    Satellite_Altitude,    &  ! FWD Input
    Altitude,              &  ! FWD Input
    Altitude_TL,           &  ! TL  Input
    Local_Zenith_Radian_TL )  ! TL  Output
    ! Arguments
    REAL(fp), INTENT(IN)  :: Sensor_Scan_Radian 
    REAL(fp), INTENT(IN)  :: Satellite_Altitude 
    REAL(fp), INTENT(IN)  :: Altitude 
    REAL(fp), INTENT(IN)  :: Altitude_TL 
    REAL(fp), INTENT(OUT) :: Local_Zenith_Radian_TL
    ! Local variables
    REAL(fp) :: ra, ra_TL   
    REAL(fp) :: rs   
    REAL(fp) :: Local_Zenith_Radian

    ! Radius calculations
    ! ...Compute the radius, in km, of the point at which to calc the angle
    ra    = EARTH_RADIUS + (M_TO_KM * Altitude)
    ra_TL = M_TO_KM * Altitude_TL
    ! ...The radius of the satellite orbit, in km.
    rs = EARTH_RADIUS + Satellite_Altitude

    ! Compute the tangent-linear angle
    CALL VACONV( Sensor_Scan_Radian, Satellite_Altitude, Altitude, Local_Zenith_Radian )
    Local_Zenith_Radian_TL = -TAN(Local_Zenith_Radian) * ra_TL / ra
  
  END SUBROUTINE VACONV_TL


!----------------------------------------------------------------------------------
!:sdoc+:
! NAME:
!      VACONV_AD
!
! PURPOSE:
!      Adjoint form of elemental subroutine to compute the sensor zenith
!      angle at a given altitude for a given sensor scan angle.
!
! CALLING SEQUENCE:
!        CALL VACONV_AD( Sensor_Scan_Radian,    &  ! FWD Input
!                        Satellite_Altitude,    &  ! FWD Input
!                        Altitude,              &  ! FWD Input
!                        Local_Zenith_Radian_AD )  ! TL  Output
!                        Altitude_AD,           &  ! TL  Input
!
! INPUTS:
!       Sensor_Scan_Radian:      Sensor scan angle.
!                                UNITS:      radians
!                                TYPE:       REAL(fp)
!                                DIMENSION:  Scalar or any rank
!                                ATTRIBUTES: INTENT(IN) 
!
!       Satellite_Altitude:      The satellite altitude 
!                                UNITS:      kilometres
!                                TYPE:       REAL(fp)
!                                DIMENSION:  Scalar or any rank
!                                ATTRIBUTES: INTENT(IN)
!  
!       Altitude:                The altitude at which the local sensor zenith
!                                angle is required 
!                                UNITS:      metres
!                                TYPE:       REAL(fp)
!                                DIMENSION:  Scalar or any rank
!                                ATTRIBUTES: INTENT(IN)
!
!       Local_Zenith_Radian_AD:  The adjoint sensor zenith angle at the
!                                supplied altitude.
!                                *** SET TO ZERO ON EXIT ***
!                                UNITS:      radians
!                                TYPE:       REAL(fp)
!                                DIMENSION:  Scalar or any rank
!                                ATTRIBUTES: INTENT(IN OUT)
!  
! OUTPUTS:
!       Altitude_AD:             Adjoint altitude. 
!                                *** MUST HAVE VALUE ON ENTRY ***
!                                UNITS:      metres
!                                TYPE:       REAL(fp)
!                                DIMENSION:  Same as input
!                                ATTRIBUTES: INTENT(IN OUT)
!
! CREATION HISTORY:
!       Written by:     Yong Chen, CSU/CIRA 10-May-2006
!                       Yong.Chen@noaa.gov
!
!                       Paul van Delst, 23-Nov-2009
!                       paul.vandelst@noaa.gov
!:sdoc-:
!--------------------------------------------------------------------------------

  ELEMENTAL SUBROUTINE VACONV_AD( &
    Sensor_Scan_Radian,     &  ! FWD Input
    Satellite_Altitude,     &  ! FWD Input
    Altitude,               &  ! FWD Input
    Local_Zenith_Radian_AD, &  ! AD  Input
    Altitude_AD             )  ! AD  Output
    ! Arguments
    REAL(fp), INTENT(IN)     :: Sensor_Scan_Radian 
    REAL(fp), INTENT(IN)     :: Satellite_Altitude 
    REAL(fp), INTENT(IN)     :: Altitude 
    REAL(fp), INTENT(IN OUT) :: Local_Zenith_Radian_AD 
    REAL(fp), INTENT(IN OUT) :: Altitude_AD
    ! Local variables
    REAL(fp) :: ra, ra_AD   
    REAL(fp) :: rs   
    REAL(fp) :: Local_Zenith_Radian

    ! Forward model calcuations
    ra = EARTH_RADIUS + (M_TO_KM * Altitude)
    rs = EARTH_RADIUS + Satellite_Altitude
    CALL VACONV( Sensor_Scan_Radian, Satellite_Altitude, Altitude, Local_Zenith_Radian )

    ! Compute the angle adjoint
    ra_AD = -TAN(Local_Zenith_Radian) * Local_Zenith_Radian_AD / ra
    Local_Zenith_Radian_AD = ZERO
    Altitude_AD = Altitude_AD + (M_TO_KM * ra_AD)
  
  END SUBROUTINE VACONV_AD

!##################################################################################
!##################################################################################
!##                                                                              ##
!##                          ## PRIVATE MODULE ROUTINES ##                       ##
!##                                                                              ##
!##################################################################################
!##################################################################################

!--------------------------------------------------------------------------------
!
! NAME:
!       Compute_AU_ratio2
!
! PURPOSE:
!       Elemental function to compute the square of the ratio between the
!       semi-major axis of the Earth's elliptical orbit about the Sun, and
!       the actual Earth-Sun distance.
!
! CALLING SEQUENCE:
!       AU_ratio2 = Compute_AU_ratio2( Year, Month, Day )
!
! INPUTS:
!       Year:          The year in 4-digit format, e.g. 1997.
!                      UNITS:      N/A
!                      TYPE:       INTEGER
!                      DIMENSION:  Scalar or same as geo input
!                      ATTRIBUTES: INTENT(IN), OPTIONAL
!
!       Month:         The month of the year (1-12).
!                      UNITS:      N/A
!                      TYPE:       INTEGER
!                      DIMENSION:  Scalar or same as geo input
!                      ATTRIBUTES: INTENT(IN), OPTIONAL
!
!       Day:           The day of the month (1-28/29/30/31).
!                      UNITS:      N/A
!                      TYPE:       INTEGER
!                      DIMENSION:  Scalar or same as geo input
!                      ATTRIBUTES: INTENT(IN), OPTIONAL
!
! FUNCTION RESULT:
!       AU_Ratio2:     The square of the ratio between the semi-major axis
!                      of the Earth's elliptical orbit about the Sun, and
!                      the actual Earth-Sun distance.
!                      UNITS:      N/A
!                      TYPE:       REAL(fp)
!                      DIMENSION:  Same as inputs.
!
! PROCEDURE:
!       Adapted from eqn. 2.2.9 in 
!
!       Liou, K.N., 2002, "An Introduction to Atmospheric Radiation",
!         2nd Ed., Academic Press, San Diego, California
!
!                  __ N 
!       ( a )^2   \
!       (---)   =  >  a(i).cos(i.t) + b(i).sin(i.t)
!       ( r )     /__
!                     i=0
!
!       where
!       
!         a = semi-major axis of Earth's orbit about the Sun
!         
!         r = Earth-Sun distance at time t
!         
!             2.PI.(DoY-1)
!         t = ------------
!               Max_DoY
!
!         DoY = day of the year
!         
!         Max_DoY = number of days in the year (365 or 366 for leap year)
!                        
!       and the coefficients are taken from table 2.2 in Liou(2002):
!       
!           i     a(i)       b(i)
!         ---------------------------
!           0   1.000110       0
!           1   0.034221   0.001280
!           2   0.000719   0.000077
!
!--------------------------------------------------------------------------------

  ELEMENTAL FUNCTION Compute_AU_ratio2( Year, Month, Day ) RESULT( AU_ratio2 )
    ! Arguments
    INTEGER, INTENT(IN) :: Year 
    INTEGER, INTENT(IN) :: Month
    INTEGER, INTENT(IN) :: Day  
    ! Function result
    REAL(fp) :: AU_ratio2
    ! Local parameters
    INTEGER , PARAMETER :: N = 2
    REAL(fp), PARAMETER :: A(0:N) = (/ 1.000110_fp, 0.034221_fp, 0.000719_fp /)
    REAL(fp), PARAMETER :: B(0:N) = (/ ZERO       , 0.001280_fp, 0.000077_fp /)
    ! Local variables
    INTEGER  :: i
    REAL(fp) :: DoY, Max_DoY, t, it

    ! Determine the days-of-year
    DoY     = REAL(DayOfYear( Day, Month, Year ), fp)
    Max_DoY = REAL(DayOfYear( 31, 12, Year ), fp)
    
    ! Location of Earth in orbit relative to perihelion
    t = TWOPI * (DoY-ONE)/Max_DoY
    
    ! Compute the ratio term
    AU_ratio2 = ZERO
    DO i = 0, N
      it = REAL(i,fp) * t
      AU_ratio2 = AU_ratio2 + (A(i) * COS(it)) + (B(i) * SIN(it))
    END DO
    
  END FUNCTION Compute_AU_ratio2

END MODULE CRTM_GeometryInfo<|MERGE_RESOLUTION|>--- conflicted
+++ resolved
@@ -46,11 +46,6 @@
   ! -----------------
   ! Module parameters
   ! -----------------
-<<<<<<< HEAD
-  ! Version Id for the module
-  CHARACTER(*),  PARAMETER :: MODULE_VERSION_ID = &
-=======
->>>>>>> 9569c6af
   ! Metres->kilometres conversion factor
   REAL(fp), PARAMETER :: M_TO_KM = 1.0e-03_fp
 
