--- conflicted
+++ resolved
@@ -82,10 +82,6 @@
   ! -----------------
   ! Module parameters
   ! -----------------
-<<<<<<< HEAD
-  CHARACTER(*), PARAMETER :: MODULE_VERSION_ID = &
-=======
->>>>>>> 9569c6af
   ! Literal constants 
   REAL(fp), PARAMETER :: ZERO = 0.0_fp 
   ! Message string length 
