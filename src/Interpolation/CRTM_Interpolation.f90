--- conflicted
+++ resolved
@@ -63,10 +63,6 @@
   ! -----------------
   ! Module parameters
   ! -----------------
-<<<<<<< HEAD
-  CHARACTER(*), PARAMETER :: MODULE_RCS_ID=&
-=======
->>>>>>> 9569c6af
   REAL(fp), PARAMETER :: ZERO = 0.0_fp
   REAL(fp), PARAMETER :: ONE  = 1.0_fp
   INTEGER,  PARAMETER :: ORDER     = 2            ! Quadratic
